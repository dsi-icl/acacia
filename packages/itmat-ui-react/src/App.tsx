import * as React from 'react';
import { Query } from 'react-apollo';
import { WHO_AM_I } from 'itmat-commons/dist/graphql/user';
import Providers from './Providers';
import { LoginBox } from './components/login/login';
import { Spinner } from './components/reusable/icons/spinner';
import { MainMenuBar } from './components/scaffold/mainMenuBar';
import { MainPanel } from './components/scaffold/mainPanel';
import css from './components/scaffold/scaffold.module.css';

<<<<<<< HEAD
export const App: React.FunctionComponent = () => (
    <Providers>
        <Query<any, any> query={WHO_AM_I}>
            {({ loading, error, data }) => {
                if (loading) {
                    return (
                        <div style={{
                            width: '100%', height: '100%', textAlign: 'center', paddingTop: '20%',
                        }}
                        >
                            <Spinner />
                        </div>
                    );
                }
                if (error) {
                    return (
                        <p>
                            Error :(
                            {' '}
                            {error.message}
                        </p>
                    );
                }
                if (data.whoAmI !== null && data.whoAmI !== undefined && data.whoAmI.username !== null) { // if logged in return the app
                    return (
                        <div className={css.app}>
                            <MainMenuBar projects={data.whoAmI.access.projects} />
                            <MainPanel />
                        </div>
                    );
                }
                return <LoginBox />; // if not logged in return the login boxs
            }}
        </Query>
    </Providers>
);
=======
class App extends React.Component {
    public render() {
        return (
            <ApolloProvider client={client}>
                <Query<any, any> query={WHO_AM_I}>
                    {({ loading, error, data }) => {
                        if (loading) { return <div style={{ width: '100%', height: '100%', textAlign: 'center', paddingTop: '20%' }}><Spinner /></div>; }
                        if (error) { return <p>Error :( {error.message}</p>; }
                        if (data.whoAmI !== null && data.whoAmI !== undefined && data.whoAmI.username !== null) { // if logged in return the app
                            // return <div className={css.app}>
                            return <div className={css.app + ' dark_theme'}>
                                <Router>
                                    <>
                                        <MainMenuBar projects={data.whoAmI.access.projects} />
                                        <MainPanel />
                                    </>
                                </Router>
                            </div>;
                        }
                        return <LoginBox />; // if not logged in return the login boxs
                    }}
                </Query>
            </ApolloProvider>
        );
    }
}
>>>>>>> 2fdd329f

export default App;<|MERGE_RESOLUTION|>--- conflicted
+++ resolved
@@ -8,7 +8,6 @@
 import { MainPanel } from './components/scaffold/mainPanel';
 import css from './components/scaffold/scaffold.module.css';
 
-<<<<<<< HEAD
 export const App: React.FunctionComponent = () => (
     <Providers>
         <Query<any, any> query={WHO_AM_I}>
@@ -33,45 +32,19 @@
                     );
                 }
                 if (data.whoAmI !== null && data.whoAmI !== undefined && data.whoAmI.username !== null) { // if logged in return the app
-                    return (
-                        <div className={css.app}>
-                            <MainMenuBar projects={data.whoAmI.access.projects} />
-                            <MainPanel />
-                        </div>
-                    );
+                    return <div className={css.app + ' dark_theme'}>
+                        <Router>
+                            <>
+                                <MainMenuBar projects={data.whoAmI.access.projects} />
+                                <MainPanel />
+                            </>
+                        </Router>
+                    </div>;
                 }
                 return <LoginBox />; // if not logged in return the login boxs
             }}
         </Query>
     </Providers>
 );
-=======
-class App extends React.Component {
-    public render() {
-        return (
-            <ApolloProvider client={client}>
-                <Query<any, any> query={WHO_AM_I}>
-                    {({ loading, error, data }) => {
-                        if (loading) { return <div style={{ width: '100%', height: '100%', textAlign: 'center', paddingTop: '20%' }}><Spinner /></div>; }
-                        if (error) { return <p>Error :( {error.message}</p>; }
-                        if (data.whoAmI !== null && data.whoAmI !== undefined && data.whoAmI.username !== null) { // if logged in return the app
-                            // return <div className={css.app}>
-                            return <div className={css.app + ' dark_theme'}>
-                                <Router>
-                                    <>
-                                        <MainMenuBar projects={data.whoAmI.access.projects} />
-                                        <MainPanel />
-                                    </>
-                                </Router>
-                            </div>;
-                        }
-                        return <LoginBox />; // if not logged in return the login boxs
-                    }}
-                </Query>
-            </ApolloProvider>
-        );
-    }
-}
->>>>>>> 2fdd329f
 
 export default App;