import * as React from 'react';
import { ApolloProvider, Query } from 'react-apollo';
import { BrowserRouter as Router, Switch, Route } from 'react-router-dom';
import { client } from './components/apolloClient';
import { LoginBox } from './components/login/login';
import { Spinner } from './components/reusable/icons/spinner';
import { MainMenuBar } from './components/scaffold/mainMenuBar';
import { MainPanel } from './components/scaffold/mainPanel';
import css from './components/scaffold/scaffold.module.css';
import { ResetPasswordPage } from './components/resetPasswordPage/resetPasswordPage';
import { RequestResetPassword } from './components/resetPasswordPage/requestResetPasswordPage';
<<<<<<< HEAD
import { CreateNewUser } from './components/users/createNewUser';
import { WHO_AM_I } from 'itmat-commons/dist/graphql/user';
=======
import { WHO_AM_I } from 'itmat-commons';
>>>>>>> 66e2d9aa

class App extends React.Component {
    public render() {
        return (
            <ApolloProvider client={client}>
                <Router>
                    <Switch>
                        <Route path='/resetPassword/:encryptedEmail/:token' component={ResetPasswordPage}/>
                        <Route path='/requestResetPassword' component={RequestResetPassword}/>
                        <Route path='/userRegistration' component={CreateNewUser}/>
                        <Route render={() =>
                            <Query<any, any> query={WHO_AM_I}>
                                {({ loading, error, data }) => {
                                    if (loading) { return <div style={{ width: '100%', height: '100%', textAlign: 'center', paddingTop: '20%' }}><Spinner /></div>; }
                                    if (error) { return <p>Error :( {error.message}</p>; }
                                    if (data.whoAmI !== null && data.whoAmI !== undefined && data.whoAmI.username !== null) { // if logged in return the app
                                        // return <div className={css.app}>
                                        return <div className={css.app + ' dark_theme'}>
                                            <MainMenuBar projects={data.whoAmI.access.projects} />
                                            <MainPanel/>
                                        </div>;
                                    }
                                    return <LoginBox />; // if not logged in return the login boxs
                                }}
                            </Query>
                        }/>
                    </Switch>
                </Router>
            </ApolloProvider>
        );
    }
}

export default App;<|MERGE_RESOLUTION|>--- conflicted
+++ resolved
@@ -9,12 +9,8 @@
 import css from './components/scaffold/scaffold.module.css';
 import { ResetPasswordPage } from './components/resetPasswordPage/resetPasswordPage';
 import { RequestResetPassword } from './components/resetPasswordPage/requestResetPasswordPage';
-<<<<<<< HEAD
 import { CreateNewUser } from './components/users/createNewUser';
-import { WHO_AM_I } from 'itmat-commons/dist/graphql/user';
-=======
 import { WHO_AM_I } from 'itmat-commons';
->>>>>>> 66e2d9aa
 
 class App extends React.Component {
     public render() {
