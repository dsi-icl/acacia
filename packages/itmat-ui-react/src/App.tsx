--- conflicted
+++ resolved
@@ -1,89 +1,55 @@
 import * as React from 'react';
-<<<<<<< HEAD
 import { Query } from 'react-apollo';
+import { Switch, Route } from 'react-router-dom';
 import { WHO_AM_I } from 'itmat-commons/dist/graphql/user';
 import Providers from './Providers';
-=======
-import { ApolloProvider, Query } from 'react-apollo';
-import { BrowserRouter as Router, Switch, Route } from 'react-router-dom';
-import { client } from './components/apolloClient';
->>>>>>> d08b3889
 import { LoginBox } from './components/login/login';
 import { Spinner } from './components/reusable/icons/spinner';
 import { MainMenuBar } from './components/scaffold/mainMenuBar';
 import { MainPanel } from './components/scaffold/mainPanel';
 import css from './components/scaffold/scaffold.module.css';
-<<<<<<< HEAD
+import { ResetPasswordPage } from './components/resetPasswordPage/resetPasswordPage';
+import { RequestResetPassword } from './components/resetPasswordPage/requestResetPasswordPage';
 
 export const App: React.FunctionComponent = () => (
     <Providers>
-        <Query<any, any> query={WHO_AM_I}>
-            {({ loading, error, data }) => {
-                if (loading) {
-                    return (
-                        <div style={{
-                            width: '100%', height: '100%', textAlign: 'center', paddingTop: '20%',
-                        }}
-                        >
-                            <Spinner />
-                        </div>
-                    );
-                }
-                if (error) {
-                    return (
-                        <p>
-                            Error :(
-                            {' '}
-                            {error.message}
-                        </p>
-                    );
-                }
-                if (data.whoAmI !== null && data.whoAmI !== undefined && data.whoAmI.username !== null) { // if logged in return the app
-                    return <div className={css.app + ' dark_theme'}>
-                        <MainMenuBar projects={data.whoAmI.access.projects} />
-                        <MainPanel />
-                    </div>;
-                }
-                return <LoginBox />; // if not logged in return the login boxs
-            }}
-        </Query>
+        <Switch>
+            <Route path='/resetPassword/:encryptedEmail/:token' component={ResetPasswordPage}/>
+            <Route path='/requestResetPassword' component={RequestResetPassword}/>
+            <Route>
+                <Query<any, any> query={WHO_AM_I}>
+                    {({ loading, error, data }) => {
+                        if (loading) {
+                            return (
+                                <div style={{
+                                    width: '100%', height: '100%', textAlign: 'center', paddingTop: '20%',
+                                }}
+                                >
+                                    <Spinner />
+                                </div>
+                            );
+                        }
+                        if (error) {
+                            return (
+                                <p>
+                                    Error :(
+                                    {' '}
+                                    {error.message}
+                                </p>
+                            );
+                        }
+                        if (data.whoAmI !== null && data.whoAmI !== undefined && data.whoAmI.username !== null) { // if logged in return the app
+                            return <div className={css.app + ' dark_theme'}>
+                                <MainMenuBar projects={data.whoAmI.access.projects} />
+                                <MainPanel />
+                            </div>;
+                        }
+                        return <LoginBox />; // if not logged in return the login boxs
+                    }}
+                </Query>
+            </Route>
+        </Switch>
     </Providers>
 );
-=======
-import { ResetPasswordPage } from './components/resetPasswordPage/resetPasswordPage';
-import { RequestResetPassword } from './components/resetPasswordPage/requestResetPasswordPage';
-import { WHO_AM_I } from 'itmat-commons/dist/graphql/user';
-
-class App extends React.Component {
-    public render() {
-        return (
-            <ApolloProvider client={client}>
-                <Router>
-                    <Switch>
-                        <Route path='/resetPassword/:encryptedEmail/:token' component={ResetPasswordPage}/>
-                        <Route path='/requestResetPassword' component={RequestResetPassword}/>
-                        <Route render={() =>
-                            <Query<any, any> query={WHO_AM_I}>
-                                {({ loading, error, data }) => {
-                                    if (loading) { return <div style={{ width: '100%', height: '100%', textAlign: 'center', paddingTop: '20%' }}><Spinner /></div>; }
-                                    if (error) { return <p>Error :( {error.message}</p>; }
-                                    if (data.whoAmI !== null && data.whoAmI !== undefined && data.whoAmI.username !== null) { // if logged in return the app
-                                        // return <div className={css.app}>
-                                        return <div className={css.app + ' dark_theme'}>
-                                                <MainMenuBar projects={data.whoAmI.access.projects} />
-                                                <MainPanel/>
-                                        </div>;
-                                    }
-                                    return <LoginBox />; // if not logged in return the login boxs
-                                }}
-                            </Query>
-                        }/>
-                    </Switch>
-                </Router>
-            </ApolloProvider>
-        );
-    }
-}
->>>>>>> d08b3889
 
 export default App;