--- conflicted
+++ resolved
@@ -6,33 +6,6 @@
 import { Spinner } from './components/reusable/spinner';
 import { MainMenuBar } from './components/scaffold/mainMenuBar';
 import { MainPanel } from './components/scaffold/mainPanel';
-<<<<<<< HEAD
-import { Spinner } from './components/reusable/spinner';
-
-class App extends React.Component {
-  public render() {
-    return (
-      <ApolloProvider client={client}>
-            <Query query={WHO_AM_I}>
-              {({loading, error, data }) => {
-                if (loading) return <div style={{ width: '100%', height: '100%', textAlign: 'center', paddingTop: '20%' }}><Spinner/></div>;
-                if (error) return <p>Error :( {error.message}</p>;
-                if (data.whoAmI !== null && data.whoAmI !== undefined && data.whoAmI.username !== null) // if logged in return the app
-                  return <div className={css.app}>
-                    <Router>
-                      <>
-                      <MainMenuBar projects={data.whoAmI.access.projects}/>
-                      <MainPanel/>
-                      </>
-                    </Router>
-                  </div>;
-                return <LoginBox/>; // if not logged in return the login boxs
-              }}
-            </Query>
-      </ApolloProvider>
-    );
-  }
-=======
 import * as css from './components/scaffold/scaffold.module.css';
 import { StatusBar } from './components/scaffold/statusBar';
 import { WHO_AM_I } from './graphql/user';
@@ -62,7 +35,6 @@
             </ApolloProvider>
         );
     }
->>>>>>> e02fc0cb
 }
 
 export default App;