--- conflicted
+++ resolved
@@ -12,12 +12,12 @@
 import { CreateNewUser } from './components/users/createNewUser';
 import { WHO_AM_I } from 'itmat-commons';
 
-<<<<<<< HEAD
 export const App: React.FunctionComponent = () => (
     <Providers>
         <Switch>
             <Route path='/resetPassword/:encryptedEmail/:token' component={ResetPasswordPage}/>
             <Route path='/requestResetPassword' component={RequestResetPassword}/>
+            <Route path='/userRegistration' component={CreateNewUser}/>
             <Route>
                 <Query<any, any> query={WHO_AM_I}>
                     {({ loading, error, data }) => {
@@ -25,30 +25,6 @@
                             return (
                                 <div style={{
                                     width: '100%', height: '100%', textAlign: 'center', paddingTop: '20%',
-=======
-class App extends React.Component {
-    public render() {
-        return (
-            <ApolloProvider client={client}>
-                <Router>
-                    <Switch>
-                        <Route path='/resetPassword/:encryptedEmail/:token' component={ResetPasswordPage}/>
-                        <Route path='/requestResetPassword' component={RequestResetPassword}/>
-                        <Route path='/userRegistration' component={CreateNewUser}/>
-                        <Route render={() =>
-                            <Query<any, any> query={WHO_AM_I}>
-                                {({ loading, error, data }) => {
-                                    if (loading) { return <div style={{ width: '100%', height: '100%', textAlign: 'center', paddingTop: '20%' }}><Spinner /></div>; }
-                                    if (error) { return <p>Error :( {error.message}</p>; }
-                                    if (data.whoAmI !== null && data.whoAmI !== undefined && data.whoAmI.username !== null) { // if logged in return the app
-                                        // return <div className={css.app}>
-                                        return <div className={css.app + ' dark_theme'}>
-                                            <MainMenuBar projects={data.whoAmI.access.projects} />
-                                            <MainPanel/>
-                                        </div>;
-                                    }
-                                    return <LoginBox />; // if not logged in return the login boxs
->>>>>>> dda25d8c
                                 }}
                                 >
                                     <Spinner />
