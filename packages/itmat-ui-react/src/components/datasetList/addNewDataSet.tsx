--- conflicted
+++ resolved
@@ -1,19 +1,11 @@
 import * as React from 'react';
-<<<<<<< HEAD
 import { useMutation } from '@apollo/client';
 import { Query } from '@apollo/react-components';
-=======
-import { Query, useMutation } from 'react-apollo';
->>>>>>> 5a74da14
 import { userTypes } from 'itmat-commons/dist/models/user';
 import { WHO_AM_I } from 'itmat-commons/dist/graphql/user';
 import { CREATE_STUDY } from 'itmat-commons/dist/graphql/study';
 
-<<<<<<< HEAD
-export const AddNewDataSet: React.FC = (props) => {
-=======
-export const AddNewDataSet: React.FunctionComponent = () => {
->>>>>>> 5a74da14
+export const AddNewDataSet: React.FC = () => {
     const [showMore, setShowMore] = React.useState(false);
     const [createStudy, { loading: createStudyLoading, error: createStudyError }] = useMutation(CREATE_STUDY, { onCompleted: () => { setNewName(''); setShowMore(false); }, refetchQueries: [{ query: WHO_AM_I }], onError: () => {} });
     const [newName, setNewName] = React.useState('');
@@ -25,56 +17,44 @@
         >
             {({ loading, error, data }) => {
                 if (loading) { return <p>Loading...</p>; }
-                if (error) {
-                    return (
-                        <p>
-                            Error :(
-                            {error}
-                        </p>
-                    );
-                }
+                if (error) { return <p>Error :( {error}</p>; }
                 if (data.whoAmI && data.whoAmI.type && data.whoAmI.type === userTypes.ADMIN) {
                     return (
-                        !showMore
-                            ? <button onClick={() => setShowMore(true)}>Add new dataset</button>
-                            : (
-                                <div>
-                                    <label>
-                                        Enter name:
-                                        <input value={newName} onChange={(e) => { setNewName(e.target.value); setInputError(''); }} type="text" />
-                                    </label>
-                                    <button className="button_grey" onClick={() => { setShowMore(false); setNewName(''); }}>Cancel</button>
-                                    {
-                                        createStudyLoading
-                                            ? <button>Loading...</button>
-                                            : (
-                                                <button onClick={() => {
-                                                    if (newName === '') {
-                                                        setInputError('Please provide a study name.');
-                                                        return;
-                                                    }
-                                                    createStudy({ variables: { name: newName } });
-                                                }}
-                                                >
-                                                    Submit
-                                                </button>
-                                            )
-                                    }
-                                    {
-                                        createStudyError
-                                            ? <div className="error_banner">Error creating study. Please contact admin.</div>
-                                            : null
-                                    }
-                                    {
-                                        inputError !== ''
-                                            ? <div className="error_banner">{inputError}</div>
-                                            : null
-                                    }
-                                </div>
-                            )
+                        !showMore ?
+                            <button onClick={() => setShowMore(true)}>Add new dataset</button>
+                            :
+                            <div>
+                                <label>Enter name: <input value={newName} onChange={e => { setNewName(e.target.value); setInputError(''); }} type='text' /> </label>
+                                <button className='button_grey' onClick={() => { setShowMore(false); setNewName(''); }}>Cancel</button>
+                                {
+                                    createStudyLoading ?
+                                        <button>Loading...</button>
+                                        :
+                                        <button onClick={() => {
+                                            if (newName === '') {
+                                                setInputError('Please provide a study name.');
+                                                return;
+                                            }
+                                            createStudy({ variables: { name: newName } });
+                                        }}>Submit</button>
+                                }
+                                {
+                                    createStudyError ?
+                                        <div className='error_banner'>Error creating study. Please contact admin.</div>
+                                        :
+                                        null
+                                }
+                                {
+                                    inputError !== '' ?
+                                        <div className='error_banner'>{inputError}</div>
+                                        :
+                                        null
+                                }
+                            </div>
                     );
+                } else {
+                    return null;
                 }
-                return null;
             }}
         </Query>
     );
