--- conflicted
+++ resolved
@@ -1,7 +1,6 @@
 import * as React from 'react';
 import { DatasetList } from './datasetList';
-<<<<<<< HEAD
-import css from './datasetPage.module.css';
+import * as css from './datasetPage.module.css';
 import { AddNewDataSet } from './addNewDataSet';
 
 export const DatasetListPage: React.FC = () => (
@@ -11,20 +10,6 @@
             <div className="page_content">
                 <AddNewDataSet />
                 <DatasetList />
-=======
-import * as css from './datasetPage.module.css';
-import { AddNewDataSet } from './addNewDataSet';
-
-export const DatasetListPage: React.FunctionComponent = () => {
-    return (
-        <div className={css.page_container}>
-            <div className={css.project_list + ' page_section'}>
-                <div className='page_ariane'>DATASETS</div>
-                <div className='page_content'>
-                    <AddNewDataSet/>
-                    <DatasetList />
-                </div>
->>>>>>> 5a74da14
             </div>
         </div>
     </div>
