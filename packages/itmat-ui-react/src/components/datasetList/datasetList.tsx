import { Models } from 'itmat-commons';
import * as React from 'react';
import { Query } from 'react-apollo';
import { NavLink, Redirect } from 'react-router-dom';
import { WHO_AM_I } from 'itmat-commons/dist/graphql/user';

export const DatasetList: React.FunctionComponent = (props) => {
    return (
        <Query<any, any>
            query={WHO_AM_I}
            pollInterval={5000}
        >
            {({ loading, error, data }) => {
                if (loading) { return <p>Loading...</p>; }
                if (error) { return <p>Error :( {error}</p>; }
                if (data.whoAmI && data.whoAmI.access && data.whoAmI.access.studies) {
                    const datasets = data.whoAmI.access.studies;
                    if (datasets.length > 0) {
                        return <PickDatasetSection datasets={datasets} />;
                    }
                }
<<<<<<< HEAD

=======
>>>>>>> d2eb66c4
                return <p>There is no dataset or you have not been added to any. Please contact admin.</p>;
            }
            }
        </Query>
    );
};

const PickDatasetSection: React.FunctionComponent<{ datasets: Models.Study.IStudy[] }> = ({ datasets }) => {
    return <>
        Please pick the study you would like to access: <br /><br /><br />
        {datasets.map((el) =>
            <NavLink key={el.id} to={`/datasets/${el.id}/dashboard`}>
                <button>{el.name}</button>
            </NavLink>
        )}
    </>;
};<|MERGE_RESOLUTION|>--- conflicted
+++ resolved
@@ -19,10 +19,6 @@
                         return <PickDatasetSection datasets={datasets} />;
                     }
                 }
-<<<<<<< HEAD
-
-=======
->>>>>>> d2eb66c4
                 return <p>There is no dataset or you have not been added to any. Please contact admin.</p>;
             }
             }
