import * as React from 'react';
<<<<<<< HEAD
import { Query } from 'react-apollo';
import { useHistory } from 'react-router-dom';
=======
import { Query } from '@apollo/client/react/components';
import { NavLink } from 'react-router-dom';
>>>>>>> a6ca7866
import { Models, WHO_AM_I } from 'itmat-commons';
import { Button } from 'antd';
import { ContainerOutlined } from '@ant-design/icons';
import LoadSpinner from '../reusable/loadSpinner';

export const DatasetList: React.FunctionComponent = () => {
    return (
        <Query<any, any>
            query={WHO_AM_I}>
            {({ loading, error, data }) => {
                if (loading) { return <LoadSpinner />; }
                if (error) { return <p>Error :( {error}</p>; }
                if (data.whoAmI && data.whoAmI.access && data.whoAmI.access.studies) {
                    const datasets = data.whoAmI.access.studies;
                    if (datasets.length > 0) {
                        return <PickDatasetSection datasets={datasets} />;
                    }
                }
                return <p>There is no dataset or you have not been granted access to any. Please contact your data custodian.</p>;
            }
            }
        </Query>
    );
};

const PickDatasetSection: React.FunctionComponent<{ datasets: Models.Study.IStudy[] }> = ({ datasets }) => {

    const history = useHistory();

    return <>
        Available datasets: <br /> <br />
        {datasets.map((el) =>
            <Button icon={<ContainerOutlined />} key={el.id} style={{
                width: '100%',
                marginBottom: '1rem'
            }} onClick={() => { history.push(`/datasets/${el.id}/files`); }}>
                {el.name}
            </Button>
        )}
        <br /><br />
    </>;
};<|MERGE_RESOLUTION|>--- conflicted
+++ resolved
@@ -1,11 +1,6 @@
 import * as React from 'react';
-<<<<<<< HEAD
-import { Query } from 'react-apollo';
+import { Query } from '@apollo/client/react/components';
 import { useHistory } from 'react-router-dom';
-=======
-import { Query } from '@apollo/client/react/components';
-import { NavLink } from 'react-router-dom';
->>>>>>> a6ca7866
 import { Models, WHO_AM_I } from 'itmat-commons';
 import { Button } from 'antd';
 import { ContainerOutlined } from '@ant-design/icons';
