--- conflicted
+++ resolved
@@ -6,14 +6,8 @@
     font-weight: var(--font-weight);
     display: grid;
     grid-template-columns: 10rem 1fr;
-<<<<<<< HEAD
-    grid-template-rows: 100%;
-    grid-template-areas:
-        "mainMenuBar mainPanel"
-=======
     grid-template-rows: calc(100% - 2rem) 2rem;
     grid-template-areas: "mainMenuBar mainPanel" "statusBar statusBar"
->>>>>>> 5a0f6b23
 }
 
 .main_panel {
