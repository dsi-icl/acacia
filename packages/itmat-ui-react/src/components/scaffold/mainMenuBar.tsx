--- conflicted
+++ resolved
@@ -1,17 +1,11 @@
-import { DatabaseOutlined, TeamOutlined, PoweroffOutlined, HistoryOutlined } from '@ant-design/icons';
 import * as React from 'react';
-<<<<<<< HEAD
-import { Mutation, Query } from 'react-apollo';
-=======
-import { Mutation } from '@apollo/client/react/components';
-import { useQuery } from '@apollo/client/react/hooks';
->>>>>>> a6ca7866
+import { Query, Mutation } from '@apollo/client/react/components';
 import { NavLink } from 'react-router-dom';
 import { LOGOUT, WHO_AM_I, IProject, userTypes } from 'itmat-commons';
 import css from './scaffold.module.css';
+import { DatabaseOutlined, TeamOutlined, PoweroffOutlined, HistoryOutlined } from '@ant-design/icons';
 import LoadSpinner from '../reusable/loadSpinner';
 
-<<<<<<< HEAD
 type MainMenuBarProps = {
     projects: IProject[];
 }
@@ -24,38 +18,6 @@
             </NavLink>
         </div>
         */}
-=======
-export const MainMenuBar: React.FunctionComponent<{ projects: IProject[] }> = ({ projects }) => {
-    const { loading: whoamiloading, error: whoamierror, data: whoamidata } = useQuery(WHO_AM_I);
-    if (whoamiloading) { return <p>Loading..</p>; }
-    if (whoamierror) { return <p>ERROR: please try again.</p>; }
-
-    return (
-        <div className={css.main_menubar}>
-            <div>
-                <NavLink to={projects.length === 1 ? `/projects/${projects[0].id}` : '/projects'} title='Projects' activeClassName={css.clickedButton}>
-                    <div className={css.button}><Icons type='query' /></div>
-                </NavLink>
-            </div>
-
-            <div>
-                <NavLink to='/datasets' title='Datasets' activeClassName={css.clickedButton}>
-                    <div className={css.button}><Icons type='studies' /></div>
-                </NavLink>
-            </div>
-
-            <div>
-                <NavLink to='/users' title='Users' activeClassName={css.clickedButton}>
-                    <div className={css.button}><Icons type='users' /></div>
-                </NavLink>
-            </div>
-
-            {whoamidata.whoAmI.type ? <div>
-                <NavLink to='/logs' title='Logs' activeClassName={css.clickedButton}>
-                    <div className={css.button}><Icons type='users' /></div>
-                </NavLink>
-            </div> : null}
->>>>>>> a6ca7866
 
         <div>
             <NavLink to='/datasets' title='Datasets' activeClassName={css.clickedButton}>
