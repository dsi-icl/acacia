--- conflicted
+++ resolved
@@ -7,29 +7,16 @@
 import { UserPage } from '../users';
 import * as css from './scaffold.module.css';
 
-<<<<<<< HEAD
-export const MainPanel: React.FunctionComponent = (props) => {
-    return (
-        <div className={css.main_panel}>
-            <Switch>
-                <Route path="/projects/:projectId" render={({ match }) => <ProjectDetailPage projectId={match.params.projectId}/>}/>
-                <Route path="/projects" render={({match}) => <ProjectListPage/>}/>
-                <Route path="/datasets/:studyId" render={({ match }) => <DatasetDetailPage studyId={match.params.studyId}/>}/>
-                <Route path="/datasets" render={() => <DatasetListPage/>}/>
-                <Route path="/users" render={() => <UserPage/>}/>
-                <Route path="/" render={() => <></>}/>
-=======
 export const MainPanel: React.FunctionComponent = () => {
     return (
         <div className={css.main_panel}>
             <Switch>
-                <Route path='/projects/:projectId' render={({ match }) => <ProjectDetailPage projectId={match.params.projectId} />} />
-                <Route path='/projects' render={() => <ProjectListPage />} />
-                <Route path='/datasets/:studyId' render={({ match }) => <DatasetDetailPage studyId={match.params.studyId} />} />
-                <Route path='/datasets' render={() => <DatasetListPage />} />
-                <Route path='/users' render={() => <UserPage />} />
-                <Route path='/' render={() => <></>} />
->>>>>>> ec79e7f6
+                <Route path="/projects/:projectId" render={({ match }) => <ProjectDetailPage projectId={match.params.projectId} />} />
+                <Route path="/projects" render={() => <ProjectListPage />} />
+                <Route path="/datasets/:studyId" render={({ match }) => <DatasetDetailPage studyId={match.params.studyId} />} />
+                <Route path="/datasets" render={() => <DatasetListPage />} />
+                <Route path="/users" render={() => <UserPage />} />
+                <Route path="/" render={() => <></>} />
             </Switch>
         </div>
     );
