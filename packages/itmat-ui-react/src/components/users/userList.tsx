--- conflicted
+++ resolved
@@ -1,20 +1,12 @@
 import { Models, GET_USERS } from 'itmat-commons';
-<<<<<<< HEAD
 import React, { useState } from 'react';
-import { Query } from 'react-apollo';
+import { Query } from '@apollo/client/react/components';
 import { useHistory } from 'react-router-dom';
 import LoadSpinner from '../reusable/loadSpinner';
 import { Table, Input, Button, Tooltip } from 'antd';
 import { EditOutlined, WarningOutlined, PauseCircleOutlined } from '@ant-design/icons';
 import Highlighter from 'react-highlight-words';
 import moment from 'moment';
-=======
-import * as React from 'react';
-import { Query } from '@apollo/client/react/components';
-import { NavLink } from 'react-router-dom';
-import { LoadingBalls } from '../reusable/icons/loadingBalls';
-import css from './userList.module.css';
->>>>>>> a6ca7866
 
 export const UserListSection: React.FunctionComponent = () => {
     return (
