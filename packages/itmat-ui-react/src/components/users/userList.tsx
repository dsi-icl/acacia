import { SearchOutlined } from '@ant-design/icons';
<<<<<<< HEAD
import { Models } from 'itmat-commons';
=======
import { Models, GET_USERS } from 'itmat-commons';
>>>>>>> fee28904
import * as React from 'react';
import { Query } from 'react-apollo';
import { NavLink } from 'react-router-dom';
import { LoadingBalls } from '../reusable/icons/loadingBalls';
import css from './userList.module.css';

export const UserListSection: React.FunctionComponent = () => {
    return (
        <Query<any, any>
            query={GET_USERS}
            variables={{ fetchDetailsAdminOnly: true, fetchAccessPrivileges: false }}
        >
            {({ loading, error, data }) => {
                if (loading) { return <LoadingBalls />; }
                if (error) {
                    return (
                        <p>
                            Error :(
                            {error.message}
                        </p>
                    );
                }
                const userList: Models.UserModels.IUserWithoutToken[] = data.getUsers;
                return (
                    <UserList list={userList} />
                );
            }}
        </Query>
    );
};

const User: React.FunctionComponent<{ data: Models.UserModels.IUserWithoutToken }> = ({ data }) => {
    return (
        <tr>
            <td>{data.username}</td>
            <td>{data.realName}</td>
            <td>{data.type}</td>
            <td>{data.email}</td>
            <td><NavLink to={`/users/${data.id}`} activeClassName={css.button_clicked}><button>More/Edit</button></NavLink></td>
        </tr>
    );
};

const UserList: React.FunctionComponent<{ list: Models.UserModels.IUserWithoutToken[] }> = ({ list }) => {
    const [searchString, setSearchString] = React.useState('');

    function highermappingfunction() {
        if (searchString === '') {
            return (el: Models.UserModels.IUserWithoutToken) => {
                return <User key={el.id} data={el} />;
            };
        }
        return (el: Models.UserModels.IUserWithoutToken) => {
            if (
                el.username.toLowerCase().indexOf(searchString.toLowerCase()) !== -1
                || el.email.toLowerCase().indexOf(searchString.toLowerCase()) !== -1
                || el.type.toLowerCase().indexOf(searchString.toLowerCase()) !== -1
                || el.realName.toLowerCase().indexOf(searchString.toLowerCase()) !== -1
            ) {
                return <User key={el.id} data={el} />;
            }
            return null;
        };
    }

    return (
        <div className={css.user_list}>
            <table>
                <thead>
                    <tr>
                        <th>
                            <SearchOutlined />
                            <input name='search' value={searchString} onChange={(e) => { setSearchString(e.target.value); }} />
                        </th>
                        <th />
                        <th />
                        <th />
                        <th><NavLink to='/users/createNewUser' activeClassName={css.button_clicked}><button>Create new user</button></NavLink></th>
                    </tr>
                </thead>
            </table>

            <table>
                <thead>
                    <tr>
                        <th>Username</th>
                        <th>Real Name</th>
                        <th>Type</th>
                        <th>Email</th>
                        <th></th>
                    </tr>
                </thead>
                <tbody>
                    {list.map(highermappingfunction())}
                </tbody>
            </table>
        </div>
    );
};<|MERGE_RESOLUTION|>--- conflicted
+++ resolved
@@ -1,9 +1,5 @@
 import { SearchOutlined } from '@ant-design/icons';
-<<<<<<< HEAD
-import { Models } from 'itmat-commons';
-=======
 import { Models, GET_USERS } from 'itmat-commons';
->>>>>>> fee28904
 import * as React from 'react';
 import { Query } from 'react-apollo';
 import { NavLink } from 'react-router-dom';
