import { Models } from 'itmat-utils';
import * as React from 'react';
import { Query } from 'react-apollo';
<<<<<<< HEAD
=======
import { GET_USERS } from '../../graphql/appUsers';
import { Models } from 'itmat-commons';
import * as css from './userList.module.css';
>>>>>>> ec79e7f6
import { NavLink } from 'react-router-dom';
import { GET_USERS } from '../../graphql/appUsers';
import { Icons } from '../icons';
import { LoadingBalls } from '../reusable/loadingBalls';
import * as css from './userList.module.css';

export const UserListSection: React.FunctionComponent = (props) => {
    return (
        <Query
            query={GET_USERS}
            variables={{ fetchDetailsAdminOnly: true, fetchAccessPrivileges: false }}
        >
            {({ loading, error, data }) => {
<<<<<<< HEAD
                if (loading) { return <LoadingBalls />; }
                if (error) { return <p>Error :( {error.message}</p>; }
=======
                if (loading) return <LoadingBalls />;
                if (error) return <p>Error :( {error.message}</p>;
>>>>>>> ec79e7f6
                const userList: Models.UserModels.IUserWithoutToken[] = data.getUsers;
                return (
                    <UserList list={userList} />
                );
            }}
        </Query>
    );
};

const User: React.FunctionComponent<{ data: Models.UserModels.IUserWithoutToken }> = ({ data }) => {
    return (
        <tr>
            <td>{data.username}</td>
            <td>{data.realName}</td>
            <td>{data.type}</td>
            <td>{data.email}</td>
            <td><NavLink to={`/users/${data.id}`} activeClassName={css.button_clicked}><button>More/Edit</button></NavLink></td>
        </tr>
    );
};

const UserList: React.FunctionComponent<{ list: Models.UserModels.IUserWithoutToken[] }> = ({ list }) => {
    const [searchString, setSearchString] = React.useState('');

    function highermappingfunction() {
        if (searchString === '') {
<<<<<<< HEAD
            return (el: Models.UserModels.IUserWithoutToken) => {
                return <User key={el.id} data={el} />;
            };
        }
        return (el: Models.UserModels.IUserWithoutToken) => {
=======
            return function (el: Models.UserModels.IUserWithoutToken) {
                return <User key={el.id} data={el} />;
            }
        }
        return function (el: Models.UserModels.IUserWithoutToken) {
>>>>>>> ec79e7f6
            if (
                el.username.toLowerCase().indexOf(searchString.toLowerCase()) !== -1 ||
                el.email.toLowerCase().indexOf(searchString.toLowerCase()) !== -1 ||
                el.type.toLowerCase().indexOf(searchString.toLowerCase()) !== -1 ||
                el.realName.toLowerCase().indexOf(searchString.toLowerCase()) !== -1
            ) {
                return <User key={el.id} data={el} />;
            }
            return null;
        };
    }

    return (
        <div className={css.user_list}>
            <table>
                <thead>
                    <tr>
<<<<<<< HEAD
                        <th><Icons type="search" /><input name="search" value={searchString} onChange={(e) => { setSearchString(e.target.value); }} /></th>
=======
                        <th><Icons type='search' /><input name='search' value={searchString} onChange={e => { setSearchString(e.target.value) }} /></th>
>>>>>>> ec79e7f6
                        <th></th>
                        <th></th>
                        <th></th>
                        <th><NavLink to={'/users/createNewUser'} activeClassName={css.button_clicked}><button>Create new user</button></NavLink></th>
                    </tr>
                </thead>
            </table>

            <table>
                <thead>
                    <tr>
                        <th>Username</th>
                        <th>Real Name</th>
                        <th>Type</th>
                        <th>Email</th>
                        <th></th>
                    </tr>
                </thead>
                <tbody>
                    {list.map(highermappingfunction())}
                </tbody>
            </table>
        </div>
    );
};<|MERGE_RESOLUTION|>--- conflicted
+++ resolved
@@ -1,12 +1,6 @@
-import { Models } from 'itmat-utils';
+import { Models } from 'itmat-commons';
 import * as React from 'react';
 import { Query } from 'react-apollo';
-<<<<<<< HEAD
-=======
-import { GET_USERS } from '../../graphql/appUsers';
-import { Models } from 'itmat-commons';
-import * as css from './userList.module.css';
->>>>>>> ec79e7f6
 import { NavLink } from 'react-router-dom';
 import { GET_USERS } from '../../graphql/appUsers';
 import { Icons } from '../icons';
@@ -20,13 +14,8 @@
             variables={{ fetchDetailsAdminOnly: true, fetchAccessPrivileges: false }}
         >
             {({ loading, error, data }) => {
-<<<<<<< HEAD
                 if (loading) { return <LoadingBalls />; }
                 if (error) { return <p>Error :( {error.message}</p>; }
-=======
-                if (loading) return <LoadingBalls />;
-                if (error) return <p>Error :( {error.message}</p>;
->>>>>>> ec79e7f6
                 const userList: Models.UserModels.IUserWithoutToken[] = data.getUsers;
                 return (
                     <UserList list={userList} />
@@ -53,19 +42,11 @@
 
     function highermappingfunction() {
         if (searchString === '') {
-<<<<<<< HEAD
             return (el: Models.UserModels.IUserWithoutToken) => {
                 return <User key={el.id} data={el} />;
             };
         }
         return (el: Models.UserModels.IUserWithoutToken) => {
-=======
-            return function (el: Models.UserModels.IUserWithoutToken) {
-                return <User key={el.id} data={el} />;
-            }
-        }
-        return function (el: Models.UserModels.IUserWithoutToken) {
->>>>>>> ec79e7f6
             if (
                 el.username.toLowerCase().indexOf(searchString.toLowerCase()) !== -1 ||
                 el.email.toLowerCase().indexOf(searchString.toLowerCase()) !== -1 ||
@@ -83,11 +64,7 @@
             <table>
                 <thead>
                     <tr>
-<<<<<<< HEAD
                         <th><Icons type="search" /><input name="search" value={searchString} onChange={(e) => { setSearchString(e.target.value); }} /></th>
-=======
-                        <th><Icons type='search' /><input name='search' value={searchString} onChange={e => { setSearchString(e.target.value) }} /></th>
->>>>>>> ec79e7f6
                         <th></th>
                         <th></th>
                         <th></th>
