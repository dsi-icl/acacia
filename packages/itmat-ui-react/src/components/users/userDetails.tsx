import { FunctionComponent, useState } from 'react';
import { Mutation } from '@apollo/client/react/components';
import { useQuery, useMutation } from '@apollo/client/react/hooks';
import { IOrganisation, IUserWithoutToken, userTypes } from '@itmat-broker/itmat-types';
import { WHO_AM_I, DELETE_USER, EDIT_USER, GET_USERS, REQUEST_USERNAME_OR_RESET_PASSWORD, GET_ORGANISATIONS, GET_STUDY } from '@itmat-broker/itmat-models';
import { Subsection } from '../reusable';
import LoadSpinner from '../reusable/loadSpinner';
import { ProjectSection } from './projectSection';
import { Form, Input, Select, DatePicker, Button, Alert, Popconfirm, Checkbox } from 'antd';
import dayjs from 'dayjs';
import { WarningOutlined, PauseCircleOutlined } from '@ant-design/icons';
import { useParams } from 'react-router-dom';

export const UserDetailsSection: FunctionComponent = () => {

    const { userId } = useParams();

    const { loading, error, data } = useQuery(GET_USERS, {
        variables: {
            fetchDetailsAdminOnly: true, fetchAccessPrivileges: true, userId
        }
    });

    if (!userId) {
        return <>
            <div className='page_ariane'></div>
            <div className='page_content'>Select a user on the left hand side to open the details panel.</div>
        </>;
    }

    if (loading) {
        return <>
            <div className='page_ariane'>Loading...</div>
            <div className='page_content'>
                <LoadSpinner />
            </div>
        </>;
    }

    if (error) {
        return <>
            <div className='page_ariane'>Loading...</div>
            <div className='page_content'>
                <Alert type='error' message={error.message} />
            </div>
        </>;
    }

    const user: IUserWithoutToken = data?.getUsers?.[0];
    if (!user) {
        return <>
            <div className='page_ariane'>{data.getUsers[0]?.username ?? userId}</div>
            <div className='page_content'>Sorry we could not find this user.</div>
        </>;
    }

    return (
        <>
            <div className='page_ariane'>{data.getUsers[0].username}</div>
            <div className='page_content'>
                {
                    dayjs().add(4, 'week').valueOf() - dayjs(data.getUsers[0].expiredAt).valueOf() > 0
                        ? dayjs().valueOf() - dayjs(data.getUsers[0].expiredAt).valueOf() > 0
                            ? <>
                                <PauseCircleOutlined style={{
                                    color: '#cccccc',
                                    fontSize: '1.5rem'
                                }} /> This account has expired.
                                <br />
                                <br />
                                <br /></>
                            : <>
                                <WarningOutlined style={{
                                    color: '#ffaa33',
                                    fontSize: '1.5rem'
                                }} /> This account is close to expiring !
                                <br />
                                <br />
                                <br /></>
                        : null
                }
                <Subsection title='Account Information'>
                    <EditUserForm user={user} key={user.id} />
                    <br />
                </Subsection>
                <Subsection title='Projects'>
                    <ProjectSection projects={data.getUsers[0].access.projects} />
                    <br />
                </Subsection>
                <Subsection title='Datasets'>
                    <ProjectSection study={true} projects={data.getUsers[0].access.studies} />
                    <br />
                </Subsection>
            </div>
        </>
    );
};

export const EditUserForm: FunctionComponent<{ user: (IUserWithoutToken & { access?: { id: string, projects: { id: string, name: string, studyId: string }[], studies: { id: string, name: string }[] } }) }> = ({ user }) => {

    const [userIsDeleted, setUserIsDeleted] = useState(false);
    const [savedSuccessfully, setSavedSuccessfully] = useState(false);
    const { loading: whoamiloading, error: whoamierror, data: whoamidata } = useQuery(WHO_AM_I);
    const [requestResetPassword] = useMutation(REQUEST_USERNAME_OR_RESET_PASSWORD, { onCompleted: () => { setRequestResetPasswordSent(true); } });
    const [requestResetPasswordSent, setRequestResetPasswordSent] = useState(false);
    const { loading: getorgsloading, error: getorgserror, data: getorgsdata } = useQuery(GET_ORGANISATIONS);

    function formatSubmitObj(variables) {
        const final = {
            ...user,
            organisation: variables.organisation,
            type: variables.type,
            metadata: {
                ...user.metadata ?? {},
                aePermission: variables.ae,
                logPermission: variables.log
            },
            expiredAt: variables.expiredAt.valueOf()
        };
        delete final.access;
        return final;
    }

    if (userIsDeleted) { return <p> User {user.username} is deleted. </p>; }
    if (whoamiloading) { return <p>Loading..</p>; }
    if (whoamierror) { return <p>ERROR: please try again.</p>; }

    const disabledDate = (current) => {
        return current && (current < dayjs().endOf('day') || current > dayjs().add(3, 'month'));
    };

    if (getorgsloading) { return <p>Loading..</p>; }
    if (getorgserror) { return <p>ERROR: please try again.</p>; }
    const orgList: IOrganisation[] = getorgsdata.getOrganisations;
    return (
        <Mutation<any, any>
            mutation={EDIT_USER}
            onCompleted={() => setSavedSuccessfully(true)}
        >
            {(submit, { loading, error }) =>
                <Form initialValues={{
                    ...user,
                    ae: user.metadata?.aePermission ?? false,
                    createdAt: dayjs(user.createdAt),
                    expiredAt: dayjs(user.expiredAt),
                    organisation: orgList.find(org => org.id === user.organisation)?.id
                }} layout='vertical' onFinish={(variables) => submit({ variables: formatSubmitObj(variables) })}>
                    <Form.Item name='username' label='Username'>
                        <Input disabled />
                    </Form.Item>
                    <Form.Item name='email' label='Email'>
                        <Input disabled />
                    </Form.Item>
                    <Form.Item name='firstname' label='Firstname'>
                        <Input disabled />
                    </Form.Item>
                    <Form.Item name='lastname' label='Lastname'>
                        <Input disabled />
                    </Form.Item>
                    <Form.Item name='organisation' label='Organisation'>
                        <Select placeholder='Organisation' showSearch filterOption={(input, option) =>
                            option?.children?.toLocaleString()?.toLocaleLowerCase()?.includes(input.toLocaleLowerCase()) ?? false
                        }>
                            {orgList.map((org) => <Select.Option key={org.id} value={org.id}>{org.name}</Select.Option>)}
                        </Select>
                    </Form.Item>
                    <Form.Item name='createdAt' label='Created On'>
                        <DatePicker disabled style={{ width: '100%' }} />
                    </Form.Item>
                    <Form.Item name='expiredAt' label='Expire On'>
                        <DatePicker disabledDate={disabledDate} style={{ width: '100%' }} />
                    </Form.Item>
                    <Form.Item name='type' label='User type'>
                        <Select>
                            <Select.Option value='STANDARD'>System user</Select.Option>
                            <Select.Option value='ADMIN'>System admin</Select.Option>
                        </Select>
                    </Form.Item>
<<<<<<< HEAD
                    <Form.Item name='ae' label='Analytical Environment Permission' valuePropName="checked">
                        <Checkbox></Checkbox>
                    </Form.Item>
                    <Form.Item name='log' label='Logs Permission' valuePropName="checked">
                        <Checkbox></Checkbox>
=======
                    <Form.Item name='emailNotificationsActivated' label='Email Notification' valuePropName='checked'>
                        <Checkbox disabled>Email Notification</Checkbox>
>>>>>>> 27849d99
                    </Form.Item>
                    {error ? (
                        <>
                            <Alert type='error' message={error.graphQLErrors.map(error => error.message).join()} />
                            <br />
                        </>
                    ) : null}
                    {savedSuccessfully ? (
                        <>
                            <Alert type='success' message={'All Saved!'} />
                            <br />
                        </>
                    ) : null}
                    {requestResetPasswordSent ? (
                        <>
                            <Alert type='success' message={'Password reset email sent!'} />
                            <br />
                        </>
                    ) : null}
                    <Form.Item>
                        <Button type='primary' disabled={loading} loading={loading} htmlType='submit'>
                            Save
                        </Button>
                        {whoamidata.whoAmI.id !== user.id && whoamidata.whoAmI.type === userTypes.ADMIN
                            ? <>
                                &nbsp;&nbsp;&nbsp;
                                <Button disabled={loading} onClick={() => {
                                    requestResetPassword({
                                        variables: {
                                            forgotUsername: false,
                                            forgotPassword: true,
                                            username: user.username
                                        }
                                    });
                                }}>
                                    Send a password reset email
                                </Button>
                            </>
                            : null
                        }
                        &nbsp;&nbsp;&nbsp;
                        {whoamidata.whoAmI.id !== user.id && whoamidata.whoAmI.type === userTypes.ADMIN
                            ? <Mutation<any, any>
                                mutation={DELETE_USER}
                                refetchQueries={[
                                    { query: GET_USERS, variables: { fetchDetailsAdminOnly: false, fetchAccessPrivileges: false } },
                                    /* quick fix: TO_DO, change to cache modification later */
                                    ...(user.access!.studies.map(el => ({ query: GET_STUDY, variables: { studyId: el.id } })))
                                ]}
                            >

                                {(deleteUser, { loading, error, data: UserDeletedData }) => {
                                    if (UserDeletedData && UserDeletedData.deleteUser && UserDeletedData.deleteUser.successful) {
                                        setUserIsDeleted(true);
                                    }
                                    if (error) return <p>{error.message}</p>;
                                    return (
                                        <Popconfirm title={<>Are you sure about deleting user <i>{user.username}</i>?</>} onConfirm={() => { deleteUser({ variables: { userId: user.id } }); }} okText='Yes' cancelText='No'>
                                            <Button type='primary' danger disabled={loading}>
                                                Delete this user
                                            </Button>
                                        </Popconfirm>
                                    );
                                }}
                            </Mutation>
                            : null
                        }
                    </Form.Item>
                </Form>
            }

        </Mutation>
    );
};

/* show date and time separately */
export const showTimeFunc = {
    showDate: function (timestamps: number) {
        return new Date(timestamps).toISOString().substring(0, 10);
    },
    showTime: function (timestamps: number) {
        return new Date(timestamps).toISOString().substring(11, 19);
    }
};

/* More time control due to different behaviors in chrome and firefox, also correct errors of summer/winter time offset */
export const changeTimeFunc = {
    changeDate: function (inputs: any, value: any) {
        /* When in summer time, there is non-zero timezoneoffset which should be considered */
        const offsetTime = new Date(inputs.expiredAt - new Date(inputs.expiredAt).getTimezoneOffset() * 60 * 1000);
        let newDate;
        const recordTime = offsetTime.toISOString().substring(11, 19);
        /* If the input date is invalid, the shown date will keep the original one */
        if (isNaN(new Date(value + 'T' + recordTime).valueOf()) || (new Date(value + 'T' + recordTime).valueOf() < 0)) {
            newDate = new Date(inputs.expiredAt);
        } else {
            newDate = new Date(value + 'T' + recordTime);
        }
        return { ...inputs, expiredAt: newDate.valueOf() };
    },
    changeTime: function (inputs: any, value: any) {
        const recordedDate = new Date(inputs.expiredAt).toISOString().substring(0, 10);
        /* When in summer time, there is non-zero timezoneoffset which should be considered */
        return { ...inputs, expiredAt: new Date(recordedDate + 'T' + value).valueOf() - new Date(inputs.expiredAt).getTimezoneOffset() * 60 * 1000 };
    }
};
<|MERGE_RESOLUTION|>--- conflicted
+++ resolved
@@ -176,16 +176,14 @@
                             <Select.Option value='ADMIN'>System admin</Select.Option>
                         </Select>
                     </Form.Item>
-<<<<<<< HEAD
                     <Form.Item name='ae' label='Analytical Environment Permission' valuePropName="checked">
                         <Checkbox></Checkbox>
                     </Form.Item>
                     <Form.Item name='log' label='Logs Permission' valuePropName="checked">
                         <Checkbox></Checkbox>
-=======
+                    </Form.Item>
                     <Form.Item name='emailNotificationsActivated' label='Email Notification' valuePropName='checked'>
                         <Checkbox disabled>Email Notification</Checkbox>
->>>>>>> 27849d99
                     </Form.Item>
                     {error ? (
                         <>
