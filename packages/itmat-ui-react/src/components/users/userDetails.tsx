import * as React from 'react';
import { Mutation, useQuery, useMutation } from 'react-apollo';
import { NavLink } from 'react-router-dom';
import { IUserWithoutToken, userTypes } from 'itmat-commons/dist/models/user';
import { Subsection } from '../reusable';
import { LoadingBalls } from '../reusable/icons/loadingBalls';
import { ProjectSection } from './projectSection';
import css from './userList.module.css';
import QRCode from 'qrcode';
import { GQLRequests } from 'itmat-commons';
const {
    WHO_AM_I,
    DELETE_USER,
    EDIT_USER,
    GET_USERS,
    REQUEST_USERNAME_OR_RESET_PASSWORD
} = GQLRequests;

export const UserDetailsSection: React.FunctionComponent<{ userId: string }> = ({ userId }) => {
    const { loading, error, data } = useQuery(GET_USERS, { variables: {
        fetchDetailsAdminOnly: true, fetchAccessPrivileges: true, userId
    } });
    if (loading) { return <LoadingBalls />; }
    if (error) { return <p>Error :( {error.message}</p>; }
    const user: IUserWithoutToken = data.getUsers[0];
    if (user === null || user === undefined) { return <p>Oops! Cannot find user.</p>; }
    return (
        <>
            <div className="page_ariane">{data.getUsers[0].username}</div>
            <div className="page_content">
                <Subsection title="Account Information">
                    <EditUserForm user={user} />
                </Subsection>
                <Subsection title="Projects">
                    <ProjectSection projects={data.getUsers[0].access.projects} />
                </Subsection>
                <Subsection title="Datasets">
                    <ProjectSection study={true} projects={data.getUsers[0].access.studies} />
                </Subsection>
            </div>
        </>
    );
};

export const EditUserForm: React.FunctionComponent<{ user: (IUserWithoutToken & { access?: object }) }> = ({ user }) => {
    const [inputs, setInputs] = React.useState({ ...user, password: '' });
    const [deleteButtonShown, setDeleteButtonShown] = React.useState(false);
    const [userIsDeleted, setUserIsDeleted] = React.useState(false);
    const [savedSuccessfully, setSavedSuccessfully] = React.useState(false);
    const { loading: whoamiloading, error: whoamierror, data: whoamidata } = useQuery(WHO_AM_I);
    const [requestResetPassword] = useMutation(REQUEST_USERNAME_OR_RESET_PASSWORD, { onCompleted: () => { setRequestResetPasswordSent(true); } });
    const [requestResetPasswordSent, setRequestResetPasswordSent] = React.useState(false);

    if (inputs.id !== user.id) {
        setUserIsDeleted(false);
        setDeleteButtonShown(false);
        setInputs({ ...user, password: '' });
        setRequestResetPasswordSent(false);
    }

    function formatSubmitObj() {
        const editUserObj = { ...inputs };
        if (inputs.password === '') {
            delete editUserObj.password;
        }
        if (inputs.access !== undefined) {
            delete editUserObj.access;
        }
        return editUserObj;
    }

    if (userIsDeleted) { return <p> User {user.username} is deleted. </p>; }
    if (whoamiloading) { return <p>Loading..</p>; }
    if (whoamierror) { return <p>ERROR: please try again.</p>; }

    // get QR Code for the otpSecret.  Google Authenticator requires oauth_uri format for the QR code
    let qrcode_url = "";
    const oauth_uri = "otpauth://totp/IDEAFAST:" + inputs.username + "?secret=" + inputs.otpSecret + "&issuer=IDEAFAST";
    QRCode.toDataURL(oauth_uri, function(err, data_url) {
        qrcode_url = data_url;
    });

    return (
        <Mutation<any, any>
            mutation={EDIT_USER}
            onCompleted={() => setSavedSuccessfully(true)}
        >
            {(submit, { loading, error, data }) =>
                <>
                    <label>Username: <input type='text' value={inputs.username} onChange={e => { setInputs({ ...inputs, username: e.target.value }) }} /> </label><br /><br />
                    <label>Type:
                    <select value={inputs.type} onChange={e => { setInputs({ ...inputs, type: e.target.value } as any); }}>
                            <option value="STANDARD">System user</option>
                            <option value="ADMIN">System admin</option>
                        </select></label><br /><br />
                    <label>Real name: <input type='text' value={inputs.realName} onChange={e => { setInputs({ ...inputs, realName: e.target.value }) }} /> </label><br /><br />
                    <label>Authenticator Key (readonly): <input type='text' readOnly value={inputs.otpSecret.toLowerCase()} /> </label><br /><br />
<<<<<<< HEAD
                    <label>Authenticator QR Code: </label> <img src={qrcode_url} alt="QR code for Google authenticator" width="150" height="150" /> <br /><br />
=======
                    <label>Authenticator QR Code: </label> <img src={qrcode_url} width="150" height="150" /> <br /><br />
                    {
                        whoamidata.whoAmI.id === user.id
                            ?
                            <><label>Password:  <input type='password' value={inputs.password} onChange={e => { setInputs({ ...inputs, password: e.target.value }) }} /></label><br/><br/></>
                            :
                            null
                    }
>>>>>>> 6f8dd6f6
                    <label>Email: <input type='text' value={inputs.email} onChange={e => { setInputs({ ...inputs, email: e.target.value }) }} /></label><br /><br />
                    <label>Email Notification:  <input type='checkbox' checked={inputs.emailNotificationsActivated} onChange={e => { setInputs({ ...inputs, emailNotificationsActivated: e.target.checked }) }} /></label><br /><br />
                    <label>Description:  <input type='text' value={inputs.description} onChange={e => { setInputs({ ...inputs, description: e.target.value }) }} /></label> <br /><br />
                    <label>Organisation: <input type='text' value={inputs.organisation} onChange={e => setInputs({ ...inputs, organisation: e.target.value })} /> </label><br /><br />
                    <label>Created by (readonly): <input type='text' readOnly value={inputs.createdBy} /> </label><br /><br />
                    <div className={css.submit_cancel_button_wrapper}>
                        <NavLink to={'/users'}><button className='button_grey'>Cancel</button></NavLink>
                        {loading ? <button>Loading</button> : <button onClick={() => { submit({ variables: { ...formatSubmitObj() } }); }}>Save</button>}
                    </div>
                    {
                        error ? <div className='error_banner'>{JSON.stringify(error)}</div> : null
                    }
                    {
                        savedSuccessfully ? <div className="saved_banner">Saved!</div> : null
                    }
                    <br /><br />
                    {
                        whoamidata.whoAmI.id !== user.id && whoamidata.whoAmI.type === userTypes.ADMIN
                            ?
                            (
                                requestResetPasswordSent
                                    ?
                                    <button className={css.request_sent_button}>Request sent</button>
                                    :
                                    <button
                                        onClick={() => {
                                            requestResetPassword({ variables: {
                                                forgotUsername: false,
                                                forgotPassword: true,
                                                username: user.username
                                            } })}}
                                    >Request reset password for user</button>
                            )
                            :
                            null
                    }
                    <br />
                    <Mutation<any, any>
                        mutation={DELETE_USER}
                        refetchQueries={[{ query: GET_USERS, variables: { fetchDetailsAdminOnly: false, fetchAccessPrivileges: false } }]}
                    >

                        {(deleteUser, { loading, error, data: UserDeletedData }) => {
                            if (UserDeletedData && UserDeletedData.deleteUser && UserDeletedData.deleteUser.successful) { setUserIsDeleted(true); }
                            if (error) return <p>{error.message}</p>
                            return (
                                <>
                                    <label>Delete this user:</label> {loading ? <p style={{ cursor: 'pointer', textDecoration: 'underline' }}> click here </p> : <p onClick={() => { setDeleteButtonShown(true) }} style={{ cursor: 'pointer', textDecoration: 'underline' }}> click here </p>}<br />
                                    {deleteButtonShown ? <><label>Are you sure about deleting user <i>{user.username}</i>?</label><br /> <span onClick={() => { deleteUser({ variables: { userId: user.id } }) }} className={css.really_delete_button}>Delete user {user.username}</span> <span onClick={() => { setDeleteButtonShown(false) }} style={{ cursor: 'pointer' }}> Cancel </span></> : null}
                                </>
                            );
                        }}
                    </Mutation>
                </>
            }

        </Mutation>
    );
};
<|MERGE_RESOLUTION|>--- conflicted
+++ resolved
@@ -95,10 +95,7 @@
                         </select></label><br /><br />
                     <label>Real name: <input type='text' value={inputs.realName} onChange={e => { setInputs({ ...inputs, realName: e.target.value }) }} /> </label><br /><br />
                     <label>Authenticator Key (readonly): <input type='text' readOnly value={inputs.otpSecret.toLowerCase()} /> </label><br /><br />
-<<<<<<< HEAD
-                    <label>Authenticator QR Code: </label> <img src={qrcode_url} alt="QR code for Google authenticator" width="150" height="150" /> <br /><br />
-=======
-                    <label>Authenticator QR Code: </label> <img src={qrcode_url} width="150" height="150" /> <br /><br />
+                    <label>Authenticator QR Code: </label> <img src={qrcode_url} alt="QR code for Google Authenticator" width="150" height="150" /> <br /><br />
                     {
                         whoamidata.whoAmI.id === user.id
                             ?
@@ -106,7 +103,6 @@
                             :
                             null
                     }
->>>>>>> 6f8dd6f6
                     <label>Email: <input type='text' value={inputs.email} onChange={e => { setInputs({ ...inputs, email: e.target.value }) }} /></label><br /><br />
                     <label>Email Notification:  <input type='checkbox' checked={inputs.emailNotificationsActivated} onChange={e => { setInputs({ ...inputs, emailNotificationsActivated: e.target.checked }) }} /></label><br /><br />
                     <label>Description:  <input type='text' value={inputs.description} onChange={e => { setInputs({ ...inputs, description: e.target.value }) }} /></label> <br /><br />
