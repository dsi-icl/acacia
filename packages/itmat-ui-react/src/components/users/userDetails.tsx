--- conflicted
+++ resolved
@@ -164,7 +164,6 @@
                     <br />
                     <Mutation<any, any>
                         mutation={DELETE_USER}
-<<<<<<< HEAD
                         refetchQueries={[{ query: GET_USERS, variables: { fetchDetailsAdminOnly: false, fetchAccessPrivileges: false } }]}
                         onCompleted={() => {
                             logFun(writeLog, whoamidata, LOG_ACTION.DELETE_USER, {userId: user.id, userName: user.username}, LOG_STATUS.SUCCESS );
@@ -172,13 +171,6 @@
                         onError={(error) => {
                             logFun(writeLog, whoamidata, LOG_ACTION.DELETE_USER, {ERROR: error.message}, LOG_STATUS.FAIL );
                         }}
-=======
-                        refetchQueries={[
-                            { query: GET_USERS, variables: { fetchDetailsAdminOnly: false, fetchAccessPrivileges: false } },
-                            /* quick fix: TO_DO, change to cache modification later */
-                            ...(user.access!.studies.map(el => ({ query: GET_STUDY, variables: { studyId: el.id } })))
-                        ]}
->>>>>>> de1c0f66
                     >
 
                         {(deleteUser, { loading, error, data: UserDeletedData }) => {
