--- conflicted
+++ resolved
@@ -29,7 +29,7 @@
     });
 
     function clickedSubmit(mutationFunc: (data: { variables: any }) => {}) {
-        return (e: any) => {
+        return function(e: any) {
             e.preventDefault();
             const allFields = Object.keys(inputs);
             for (const each of allFields) {
@@ -42,20 +42,15 @@
         };
     }
 
-<<<<<<< HEAD
     if (completedCreationId) { return <Redirect to={`/users/${completedCreationId}`} />; }
-=======
-    if (completedCreationId) return <Redirect to={`/users/${completedCreationId}`} />;
->>>>>>> ec79e7f6
 
     return (
         <Mutation
             mutation={CREATE_USER}
             refetchQueries={[{ query: GET_USERS, variables: { fetchDetailsAdminOnly: false, fetchAccessPrivileges: false } }]}
-<<<<<<< HEAD
             onCompleted={(data) => setCompletedCreationId(data.createUser.id)}
         >
-            {(createUser, { loading }) =>
+            {(createUser, { loading, error }) =>
                 <form>
                     <label>Username: </label><input type="text" {...inputControl('username')} /> <br /><br />
                     <label>Password: </label><input type="password" {...inputControl('password')} /> <br /><br />
@@ -63,35 +58,16 @@
                     <label>Organisation: </label><input type="text" {...inputControl('organisation')} /> <br /><br />
                     <label>Description: </label><input type="text" {...inputControl('description')} /> <br /><br />
                     <label>Email: </label><input type="text" {...inputControl('email')} /> <br /><br />
-=======
-            onCompleted={data => setCompletedCreationId(data.createUser.id)}
-        >
-            {(createUser, { loading, error }) =>
-                <form>
-                    <label>Username: </label><input type='text' {...inputControl('username')} /> <br /><br />
-                    <label>Password: </label><input type='password' {...inputControl('password')} /> <br /><br />
-                    <label>Real name: </label><input type='text' {...inputControl('realName')} /> <br /><br />
-                    <label>Organisation: </label><input type='text' {...inputControl('organisation')} /> <br /><br />
-                    <label>Description: </label><input type='text' {...inputControl('description')} /> <br /><br />
-                    <label>Email: </label><input type='text' {...inputControl('email')} /> <br /><br />
->>>>>>> ec79e7f6
                     <label>Type: </label><select {...inputControl('type')}>
                         <option value="STANDARD">System user</option>
                         <option value="ADMIN">System admin</option>
                     </select>
                     <br /><br /><br /><br />
                     <div className={css.submit_cancel_button_wrapper}>
-<<<<<<< HEAD
                         <NavLink to="/users"><button className="button_grey">Cancel</button></NavLink>
                         {loading ? <button>Loading...</button> : <button onClick={clickedSubmit(createUser)}>Submit</button>}
                     </div>
                     {inputError !== '' ? <div className="error_banner">{inputError}</div> : null}
-=======
-                        <NavLink to='/users'><button className='button_grey'>Cancel</button></NavLink>
-                        {loading ? <button>Loading...</button> : <button onClick={clickedSubmit(createUser)}>Submit</button>}
-                    </div>
-                    {inputError !== '' ? <div className='error_banner'>{inputError}</div> : null}
->>>>>>> ec79e7f6
                 </form>
             }
         </Mutation>
