import * as React from 'react';
import { Mutation, useMutation } from 'react-apollo';
import { NavLink, Redirect } from 'react-router-dom';
import { CREATE_USER, GET_USERS } from 'itmat-commons/dist/graphql/appUsers';
import * as css from './userList.module.css';

<<<<<<< HEAD
// import { IUserWithoutToken } from 'itmat-commons/dist/models/user';

export const CreateNewUser: React.FunctionComponent = () => {
=======
export const CreateNewUser: React.FunctionComponent = (props) => {
>>>>>>> d2eb66c4
    const [completedCreationId, setCompletedCreationId] = React.useState(undefined);
    const [inputError, setError] = React.useState('');
    const [createUser, { loading, error }] = useMutation(CREATE_USER, {
        refetchQueries: [{ query: GET_USERS, variables: { fetchDetailsAdminOnly: false, fetchAccessPrivileges: false } }],
        onCompleted: (data) => setCompletedCreationId(data.createUser.id)
    });
    const [inputs, setInputs]: [{ [key: string]: any }, any] = React.useState({
        username: '',
        password: '',
        realName: '',
        organisation: '',
        description: '',
        emailNotificationsActivated: false,
        email: '',
        type: 'STANDARD'
    });

    const inputControl = (property: string) => ({
        value: inputs[property],
        onChange: (e: any) => {
            setInputs({ ...inputs, [property]: e.target.value });
            setError('');
        }
    });

    function clickedSubmit(mutationFunc: (data: { variables: any }) => {}) {
        return (e: any) => {
            e.preventDefault();
            const allFields = Object.keys(inputs);
            for (const each of allFields) {
                if (inputs[each] === undefined || inputs[each] === '') {
                    setError('None of the fields can be empty!');
                    return;
                }
            }
            mutationFunc({ variables: inputs });
        };
    }

    if (completedCreationId) { return <Redirect to={`/users/${completedCreationId}`} />; }

    return (
        <form>
            <label>Username: <input type='text' {...inputControl('username')}/> </label><br/><br/>
            <label>Password: <input type='password' {...inputControl('password')} /> </label><br/><br/>
            <label>Real name: <input type='text' {...inputControl('realName')}/> </label><br/><br/>
            <label>Organisation: <input type='text' {...inputControl('organisation')}/> </label><br/><br/>
            <label>Description: <input type='text' {...inputControl('description')}/> </label><br/><br/>
            <label>Email: <input type='text' {...inputControl('email')}/> </label><br/><br/>
            <label>Type: <select {...inputControl('type')}>
                <option value='STANDARD'>System user</option>
                <option value='ADMIN'>System admin</option>
            </select></label>
            <br/><br/><br/><br/>
            <div className={css.submit_cancel_button_wrapper}>
                <NavLink to='/users'><button className='button_grey'>Cancel</button></NavLink>
                { loading ? <button>Loading...</button> : <button onClick={clickedSubmit(createUser)}>Submit</button> }
            </div>
        { inputError !== '' ? <div className='error_banner'>{inputError}</div> : null }
        </form>
    );
};<|MERGE_RESOLUTION|>--- conflicted
+++ resolved
@@ -4,13 +4,7 @@
 import { CREATE_USER, GET_USERS } from 'itmat-commons/dist/graphql/appUsers';
 import * as css from './userList.module.css';
 
-<<<<<<< HEAD
-// import { IUserWithoutToken } from 'itmat-commons/dist/models/user';
-
-export const CreateNewUser: React.FunctionComponent = () => {
-=======
 export const CreateNewUser: React.FunctionComponent = (props) => {
->>>>>>> d2eb66c4
     const [completedCreationId, setCompletedCreationId] = React.useState(undefined);
     const [inputError, setError] = React.useState('');
     const [createUser, { loading, error }] = useMutation(CREATE_USER, {
