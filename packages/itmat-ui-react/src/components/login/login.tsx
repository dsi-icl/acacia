import * as React from 'react';
import { Mutation } from 'react-apollo';
import { LOGIN, WHO_AM_I } from 'itmat-commons/dist/graphql/user';
import * as css from './login.module.css';

export const LoginBox: React.FunctionComponent = () => {
    const [usernameInput, setUsernameInput] = React.useState('');
    const [passwordInput, setPasswordInput] = React.useState('');
    const [stateError] = React.useState('');

    function handleUsernameChange(e: any) {
        setUsernameInput(e.target.value);
    }

    function handlePasswordChange(e: any) {
        setPasswordInput(e.target.value);
    }

    return (
        <Mutation
            mutation={LOGIN}
            update={(cache, { data: { login } }) => {
                cache.writeQuery({
                    query: WHO_AM_I,
                    data: { whoAmI: login }
                });
            }}
        >
<<<<<<< HEAD
        {(login, { loading, error }) =>
            <div className={css.login_and_error_wrapper}>
            <div className={css.login_box}>
                <h1>ITMAT - BROKER</h1>
                <br/><br/>
                <div>
                    <input id='username_input' placeholder='username' value={usernameInput} onChange={handleUsernameChange} onKeyDown={e => e.keyCode === 13 && document.getElementById('loginButton')!.click() }/> <br/>
=======
            {(login, { loading, error }) =>
                <div className={css.login_and_error_wrapper}>
                    <div className={css.login_box}>
                        <h1>ITMAT - BROKER</h1>
                        <br /><br />
                        <div>
                            <input placeholder="username" value={usernameInput} onChange={handleUsernameChange} onKeyDown={(e) => e.keyCode === 13 && document.getElementById('loginButton')!.click()} /> <br />
                        </div>
                        <div>
                            <input placeholder="password" type="password" value={passwordInput} onChange={handlePasswordChange} onKeyDown={(e) => e.keyCode === 13 && document.getElementById('loginButton')!.click()} /> <br />
                        </div>
                        <br />
                        {loading ? <button>logging in..</button> :
                            (
                                <button id="loginButton" onClick={() => { login({ variables: { password: passwordInput, username: usernameInput } }); }}> login</button>
                            )
                        }
                    </div>
                    <div className={css.error_message}>
                        {error ? error.message : (stateError ? stateError : null)}
                    </div>
>>>>>>> 53084eb3
                </div>
                <div>
                    <input id='password_input' placeholder='password' type='password' value={passwordInput} onChange={handlePasswordChange} onKeyDown={e => e.keyCode === 13 && document.getElementById('loginButton')!.click() }/> <br/>
                </div>
                <br/>
                { loading ? <button>logging in..</button> :
                    (
                        <button id='loginButton' onClick={() => {login({ variables: { password: passwordInput, username: usernameInput }});}}> login</button>
                    )
                }
            </div>
            <div id='error_dialog' className={css.error_message}>
                {error ? error.message : (stateError ? stateError : null )}
            </div>
            </div>

            }
        </Mutation>
    );
};<|MERGE_RESOLUTION|>--- conflicted
+++ resolved
@@ -26,7 +26,6 @@
                 });
             }}
         >
-<<<<<<< HEAD
         {(login, { loading, error }) =>
             <div className={css.login_and_error_wrapper}>
             <div className={css.login_box}>
@@ -34,29 +33,6 @@
                 <br/><br/>
                 <div>
                     <input id='username_input' placeholder='username' value={usernameInput} onChange={handleUsernameChange} onKeyDown={e => e.keyCode === 13 && document.getElementById('loginButton')!.click() }/> <br/>
-=======
-            {(login, { loading, error }) =>
-                <div className={css.login_and_error_wrapper}>
-                    <div className={css.login_box}>
-                        <h1>ITMAT - BROKER</h1>
-                        <br /><br />
-                        <div>
-                            <input placeholder="username" value={usernameInput} onChange={handleUsernameChange} onKeyDown={(e) => e.keyCode === 13 && document.getElementById('loginButton')!.click()} /> <br />
-                        </div>
-                        <div>
-                            <input placeholder="password" type="password" value={passwordInput} onChange={handlePasswordChange} onKeyDown={(e) => e.keyCode === 13 && document.getElementById('loginButton')!.click()} /> <br />
-                        </div>
-                        <br />
-                        {loading ? <button>logging in..</button> :
-                            (
-                                <button id="loginButton" onClick={() => { login({ variables: { password: passwordInput, username: usernameInput } }); }}> login</button>
-                            )
-                        }
-                    </div>
-                    <div className={css.error_message}>
-                        {error ? error.message : (stateError ? stateError : null)}
-                    </div>
->>>>>>> 53084eb3
                 </div>
                 <div>
                     <input id='password_input' placeholder='password' type='password' value={passwordInput} onChange={handlePasswordChange} onKeyDown={e => e.keyCode === 13 && document.getElementById('loginButton')!.click() }/> <br/>
