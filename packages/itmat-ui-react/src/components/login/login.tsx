--- conflicted
+++ resolved
@@ -26,7 +26,6 @@
                 })
             }}
         >
-<<<<<<< HEAD
         {(login, { loading, error }) =>
             <div className={css.login_and_error_wrapper}>
             <div className={css.login_box}>
@@ -46,33 +45,9 @@
                 }
             </div>
             <div id='error_dialog' className={css.error_message}>
-                {error ? error.message : (stateerror ? stateerror : null )}
+                {error ? error.message : (stateError ? stateError : null )}
             </div>
             </div>
-=======
-            {(login, { loading, error }) =>
-                <div className={css.login_and_error_wrapper}>
-                    <div className={css.login_box}>
-                        <h1>ITMAT - BROKER</h1>
-                        <br /><br />
-                        <div>
-                            <input placeholder='username' value={usernameInput} onChange={handleUsernameChange} onKeyDown={e => e.keyCode === 13 && document.getElementById('loginButton')!.click()} /> <br />
-                        </div>
-                        <div>
-                            <input placeholder='password' type='password' value={passwordInput} onChange={handlePasswordChange} onKeyDown={e => e.keyCode === 13 && document.getElementById('loginButton')!.click()} /> <br />
-                        </div>
-                        <br />
-                        {loading ? <button>logging in..</button> :
-                            (
-                                <button id='loginButton' onClick={() => { login({ variables: { password: passwordInput, username: usernameInput } }); }}> login</button>
-                            )
-                        }
-                    </div>
-                    <div className={css.error_message}>
-                        {error ? error.message : (stateError ? stateError : null)}
-                    </div>
-                </div>
->>>>>>> 043bfeaf
 
             }
         </Mutation>
