import React from 'react';
<<<<<<< HEAD
=======
import GitInfo from 'react-git-info/macro';
>>>>>>> 5a0f6b23
import { Mutation } from 'react-apollo';
import { LOGIN, WHO_AM_I } from 'itmat-commons';
import { NavLink } from 'react-router-dom';
import css from './login.module.css';
import { Input, Form, Button, Alert } from 'antd';

<<<<<<< HEAD
=======
const gitInfo = GitInfo();

>>>>>>> 5a0f6b23
export const LoginBox: React.FunctionComponent = () => {

    return (

        <Mutation<any, any>
            mutation={LOGIN}
            update={(cache, { data: { login } }) => {
                cache.writeQuery({
                    query: WHO_AM_I,
                    data: { whoAmI: login }
                });
            }}
            onError={() => { return; }}
        >
            {(login, { loading, error }) => {
                return (
                    <div className={css.login_wrapper}>
                        <div className={css.login_box}>
                            <img alt='IDEA-FAST Logo' src='https://avatars3.githubusercontent.com/u/60649739?s=150' />
                            <h1>Welcome</h1>
                            <br />
                            <div>
                                <Form onFinish={(variables) => login({ variables })}>
                                    <Form.Item name='username' hasFeedback rules={[{ required: true, message: ' ' }]}>
                                        <Input placeholder='Username' />
                                    </Form.Item>
                                    <Form.Item name='password' hasFeedback rules={[{ required: true, message: ' ' }]}>
                                        <Input.Password placeholder='Password' />
                                    </Form.Item>
                                    <Form.Item name='totp' hasFeedback rules={[{ required: true, len: 6, message: ' ' }]}>
                                        <Input.Password placeholder='One-Time Passcode' />
                                    </Form.Item>
                                    {error ? (
                                        <>
                                            <Alert type='error' message={error.graphQLErrors.map(error => error.message).join()} />
                                            <br />
                                        </>
                                    ) : null}
                                    <Form.Item>
                                        <Button type='primary' disabled={loading} loading={loading} htmlType='submit'>
                                            Login
                                        </Button>
                                    </Form.Item>
                                </Form>
                            </div>
                            <br />
                            <br />
                            <br />
                            <NavLink to='/reset'>Forgot username or password</NavLink><br />
<<<<<<< HEAD
                            Do not have an account? <NavLink to='/register'>Please register</NavLink>
=======
                            Do not have an account? <NavLink to='/register'>Please register</NavLink><br />
                            <i style={{ color: '#ccc' }}>v{process.env.REACT_APP_VERSION} - {gitInfo.commit.shortHash} ({gitInfo.branch})</i>
>>>>>>> 5a0f6b23
                        </div>
                    </div>
                );
            }}
        </Mutation>
    );
};<|MERGE_RESOLUTION|>--- conflicted
+++ resolved
@@ -1,19 +1,13 @@
 import React from 'react';
-<<<<<<< HEAD
-=======
 import GitInfo from 'react-git-info/macro';
->>>>>>> 5a0f6b23
 import { Mutation } from 'react-apollo';
 import { LOGIN, WHO_AM_I } from 'itmat-commons';
 import { NavLink } from 'react-router-dom';
 import css from './login.module.css';
 import { Input, Form, Button, Alert } from 'antd';
 
-<<<<<<< HEAD
-=======
 const gitInfo = GitInfo();
 
->>>>>>> 5a0f6b23
 export const LoginBox: React.FunctionComponent = () => {
 
     return (
@@ -63,12 +57,8 @@
                             <br />
                             <br />
                             <NavLink to='/reset'>Forgot username or password</NavLink><br />
-<<<<<<< HEAD
-                            Do not have an account? <NavLink to='/register'>Please register</NavLink>
-=======
                             Do not have an account? <NavLink to='/register'>Please register</NavLink><br />
                             <i style={{ color: '#ccc' }}>v{process.env.REACT_APP_VERSION} - {gitInfo.commit.shortHash} ({gitInfo.branch})</i>
->>>>>>> 5a0f6b23
                         </div>
                     </div>
                 );
