import React from 'react';
import { useApolloClient, useMutation } from 'react-apollo';
<<<<<<< HEAD
import { Models, GQLRequests } from 'itmat-commons';
const {
    UPLOAD_FILE,
    GET_STUDY
} = GQLRequests;
const { STUDY_REPO_OBJ_STORE_FILE, STUDY_REPO_DIR } = Models.File.fileTypes;
=======
import { UPLOAD_FILE, GET_STUDY} from 'itmat-commons';
>>>>>>> 4c5d241a

export const UploadFileSection: React.FunctionComponent<{ studyId: string }> = ({ studyId }) => {
    const [description, setDescription] = React.useState('');
    const [error, setError] = React.useState('');
    const [success, setSuccess] = React.useState(false);
    const fileRef = React.createRef();
    const store = useApolloClient();
    const [uploadFile, { loading }] = useMutation(UPLOAD_FILE, {
        onCompleted: ({ uploadFile }) => {
            setDescription('');
            setError('');
            setSuccess(true);
            const cachedata = store.readQuery({ query: GET_STUDY, variables: { studyId } }) as any;
            if (!cachedata) { return; }
            const newcachedata = { ...cachedata.getStudy, files: [...cachedata.getStudy.files, uploadFile] };
            store.writeQuery({ query: GET_STUDY, variables: { studyId }, data: { getStudy: newcachedata } });
        }
    });

    return <div>
        <label>Select file: <input type='file' ref={fileRef as any} /></label><br /><br />
        <label>Description: <input type='text' value={description} onChange={(e) => { setDescription(e.target.value); setError(''); setSuccess(false); }} /></label>
        <br /><br /><br />
        {
            loading ? <button>Loading...</button> :
                <button onClick={() => {
                    if ((fileRef.current! as any).files.length === 0) {
                        setError('You must select a file.');
                        setSuccess(false);
                        return;
                    }

                    if (description === '') {
                        setError('You must provide description.');
                        setSuccess(false);
                        return;
                    }

                    const file: File = (fileRef.current! as any).files[0];
                    const isZipped = file.name.substring(file.name.lastIndexOf('.') + 1) === 'zip';
                    uploadFile({ variables: {
                        file,
                        studyId,
                        description,
                        fileLength: file.size,
                        fileType: isZipped ? STUDY_REPO_DIR : STUDY_REPO_OBJ_STORE_FILE,
                        isZipped
                    } });
                }}>Upload</button>
        }
        {error ? <div className='error_banner'>{error}</div> : null}
        {success ? <div className='saved_banner'>Uploaded.</div> : null}
    </div>;
};<|MERGE_RESOLUTION|>--- conflicted
+++ resolved
@@ -1,16 +1,11 @@
 import React from 'react';
 import { useApolloClient, useMutation } from 'react-apollo';
-<<<<<<< HEAD
 import { Models, GQLRequests } from 'itmat-commons';
 const {
     UPLOAD_FILE,
     GET_STUDY
 } = GQLRequests;
 const { STUDY_REPO_OBJ_STORE_FILE, STUDY_REPO_DIR } = Models.File.fileTypes;
-=======
-import { UPLOAD_FILE, GET_STUDY} from 'itmat-commons';
->>>>>>> 4c5d241a
-
 export const UploadFileSection: React.FunctionComponent<{ studyId: string }> = ({ studyId }) => {
     const [description, setDescription] = React.useState('');
     const [error, setError] = React.useState('');
