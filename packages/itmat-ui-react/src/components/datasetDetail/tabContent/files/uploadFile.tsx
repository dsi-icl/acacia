import React from 'react';
import { useApolloClient, useMutation } from 'react-apollo';
import { UPLOAD_FILE } from '../../../../graphql/files';
<<<<<<< HEAD
=======
import { useMutation, useApolloClient } from 'react-apollo';
>>>>>>> ec79e7f6
import { GET_STUDY } from '../../../../graphql/study';

export const UploadFileSection: React.FunctionComponent<{ studyId: string }> = ({ studyId }) => {
    const [description, setDescription] = React.useState('');
    const [error, setError] = React.useState('');
    const [success, setSuccess] = React.useState(false);
    const fileRef = React.createRef();
    const store = useApolloClient();
    const [uploadFile, { loading }] = useMutation(UPLOAD_FILE, {
        onCompleted: ({ uploadFile }) => {
            setDescription('');
            setError('');
            setSuccess(true);
            const cachedata = store.readQuery({ query: GET_STUDY, variables: { studyId } }) as any;
            if (!cachedata) { return; }
            const newcachedata = { ...cachedata.getStudy, files: [...cachedata.getStudy.files, uploadFile] };
            store.writeQuery({ query: GET_STUDY, variables: { studyId }, data: { getStudy: newcachedata } });
        }
    });

    return <div>
<<<<<<< HEAD
        <label>Select file: </label><input type="file" ref={fileRef as any}/><br/><br/>
        <label>Description: </label><input type="text" value={description} onChange={(e) => { setDescription(e.target.value); setError(''); setSuccess(false); }}/>
        <br/><br/><br/>
        {
            loading ? <button>Loading...</button> :
            <button onClick={() => {
                                if ((fileRef.current! as any).files.length === 0) {
                                    setError('You must select a file.');
                                    setSuccess(false);
                                    return;
                                }
=======
        <label>Select file: </label><input type='file' ref={fileRef as any} /><br /><br />
        <label>Description: </label><input type='text' value={description} onChange={e => { setDescription(e.target.value); setError(''); setSuccess(false); }} />
        <br /><br /><br />
        {
            loading ? <button>Loading...</button> :
                <button onClick={() => {
                    if ((fileRef.current! as any).files.length === 0) {
                        setError('You must select a file.');
                        setSuccess(false);
                        return;
                    }
>>>>>>> ec79e7f6

                    if (description === '') {
                        setError('You must provide description.');
                        setSuccess(false);
                        return;
                    }

                    const file = (fileRef.current! as any).files[0];
                    uploadFile({ variables: { file, studyId, description, fileLength: file.size } });
                }}>Upload</button>
        }
<<<<<<< HEAD
        { error ? <div className="error_banner">{error}</div> : null }
        { success ? <div className="saved_banner">Uploaded.</div> : null }
=======
        {error ? <div className='error_banner'>{error}</div> : null}
        {success ? <div className='saved_banner'>Uploaded.</div> : null}
>>>>>>> ec79e7f6
    </div>;
};<|MERGE_RESOLUTION|>--- conflicted
+++ resolved
@@ -1,10 +1,6 @@
 import React from 'react';
 import { useApolloClient, useMutation } from 'react-apollo';
 import { UPLOAD_FILE } from '../../../../graphql/files';
-<<<<<<< HEAD
-=======
-import { useMutation, useApolloClient } from 'react-apollo';
->>>>>>> ec79e7f6
 import { GET_STUDY } from '../../../../graphql/study';
 
 export const UploadFileSection: React.FunctionComponent<{ studyId: string }> = ({ studyId }) => {
@@ -26,21 +22,8 @@
     });
 
     return <div>
-<<<<<<< HEAD
-        <label>Select file: </label><input type="file" ref={fileRef as any}/><br/><br/>
-        <label>Description: </label><input type="text" value={description} onChange={(e) => { setDescription(e.target.value); setError(''); setSuccess(false); }}/>
-        <br/><br/><br/>
-        {
-            loading ? <button>Loading...</button> :
-            <button onClick={() => {
-                                if ((fileRef.current! as any).files.length === 0) {
-                                    setError('You must select a file.');
-                                    setSuccess(false);
-                                    return;
-                                }
-=======
-        <label>Select file: </label><input type='file' ref={fileRef as any} /><br /><br />
-        <label>Description: </label><input type='text' value={description} onChange={e => { setDescription(e.target.value); setError(''); setSuccess(false); }} />
+        <label>Select file: </label><input type="file" ref={fileRef as any} /><br /><br />
+        <label>Description: </label><input type="text" value={description} onChange={(e) => { setDescription(e.target.value); setError(''); setSuccess(false); }} />
         <br /><br /><br />
         {
             loading ? <button>Loading...</button> :
@@ -50,7 +33,6 @@
                         setSuccess(false);
                         return;
                     }
->>>>>>> ec79e7f6
 
                     if (description === '') {
                         setError('You must provide description.');
@@ -62,12 +44,7 @@
                     uploadFile({ variables: { file, studyId, description, fileLength: file.size } });
                 }}>Upload</button>
         }
-<<<<<<< HEAD
-        { error ? <div className="error_banner">{error}</div> : null }
-        { success ? <div className="saved_banner">Uploaded.</div> : null }
-=======
-        {error ? <div className='error_banner'>{error}</div> : null}
-        {success ? <div className='saved_banner'>Uploaded.</div> : null}
->>>>>>> ec79e7f6
+        {error ? <div className="error_banner">{error}</div> : null}
+        {success ? <div className="saved_banner">Uploaded.</div> : null}
     </div>;
 };