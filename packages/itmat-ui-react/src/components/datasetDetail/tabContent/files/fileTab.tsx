--- conflicted
+++ resolved
@@ -4,12 +4,7 @@
 import { UploadOutlined } from '@ant-design/icons';
 import { Query, useApolloClient, useMutation } from 'react-apollo';
 import { useDropzone } from 'react-dropzone';
-<<<<<<< HEAD
-import { GET_STUDY } from 'itmat-commons/dist/graphql/study';
-import { UPLOAD_FILE } from 'itmat-commons/dist/graphql/files';
-=======
 import { GET_STUDY, UPLOAD_FILE } from 'itmat-commons';
->>>>>>> fee28904
 import { FileList } from '../../../reusable/fileList/fileList';
 import { LoadingBalls } from '../../../reusable/icons/loadingBalls';
 import { Subsection } from '../../../reusable/subsection/subsection';
