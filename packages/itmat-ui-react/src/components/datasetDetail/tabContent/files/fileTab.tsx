import * as React from 'react';
import { Query } from 'react-apollo';
<<<<<<< HEAD
=======
import * as css from './tabContent.module.css';
import { Subsection } from '../../../reusable/subsection';
import { LoadingBalls } from '../../../reusable/loadingBalls';
>>>>>>> ec79e7f6
import { GET_STUDY } from '../../../../graphql/study';
import { FileList } from '../../../reusable/fileList';
import { LoadingBalls } from '../../../reusable/loadingBalls';
import { Subsection } from '../../../reusable/subsection';
import * as css from './tabContent.module.css';
import { UploadFileSection } from './uploadFile';

export const FileRepositoryTabContent: React.FunctionComponent<{ studyId: string }> = ({ studyId }) => {
    return <div className={css.scaffold_wrapper}>
        <div className={css.tab_page_wrapper + ' ' + css.left_panel}>
            <Subsection title="Existing files">
                <Query query={GET_STUDY} variables={{ studyId }}>
<<<<<<< HEAD
                {({ loading, data, error }) => {
                    if (loading) { return <LoadingBalls/>; }
                    if (error) { return <p>{error.toString()}</p>; }
                    if (!data.getStudy || !data.getStudy.files || data.getStudy.files.length === 0) {
                        return <p>There seems to be no files for this study. You can start uploading files.</p>;
                    }
                    return <FileList files={data.getStudy.files}/>;
                }}
=======
                    {({ loading, data, error }) => {
                        if (loading) return <LoadingBalls />;
                        if (error) return <p>{error.toString()}</p>
                        if (!data.getStudy || !data.getStudy.files || data.getStudy.files.length === 0) {
                            return <p>There seems to be no files for this study. You can start uploading files.</p>;
                        }
                        return <FileList files={data.getStudy.files} />;
                    }}
>>>>>>> ec79e7f6
                </Query>
            </Subsection>
        </div>
        <div className={css.tab_page_wrapper + ' ' + css.right_panel}>
<<<<<<< HEAD
            <Subsection title="Upload new file">
                <UploadFileSection studyId={studyId}/>
=======
            <Subsection title='Upload new file'>
                <UploadFileSection studyId={studyId} />
>>>>>>> ec79e7f6
            </Subsection>
        </div>
    </div>;
};<|MERGE_RESOLUTION|>--- conflicted
+++ resolved
@@ -1,11 +1,5 @@
 import * as React from 'react';
 import { Query } from 'react-apollo';
-<<<<<<< HEAD
-=======
-import * as css from './tabContent.module.css';
-import { Subsection } from '../../../reusable/subsection';
-import { LoadingBalls } from '../../../reusable/loadingBalls';
->>>>>>> ec79e7f6
 import { GET_STUDY } from '../../../../graphql/study';
 import { FileList } from '../../../reusable/fileList';
 import { LoadingBalls } from '../../../reusable/loadingBalls';
@@ -18,36 +12,20 @@
         <div className={css.tab_page_wrapper + ' ' + css.left_panel}>
             <Subsection title="Existing files">
                 <Query query={GET_STUDY} variables={{ studyId }}>
-<<<<<<< HEAD
-                {({ loading, data, error }) => {
-                    if (loading) { return <LoadingBalls/>; }
-                    if (error) { return <p>{error.toString()}</p>; }
-                    if (!data.getStudy || !data.getStudy.files || data.getStudy.files.length === 0) {
-                        return <p>There seems to be no files for this study. You can start uploading files.</p>;
-                    }
-                    return <FileList files={data.getStudy.files}/>;
-                }}
-=======
                     {({ loading, data, error }) => {
-                        if (loading) return <LoadingBalls />;
-                        if (error) return <p>{error.toString()}</p>
+                        if (loading) { return <LoadingBalls />; }
+                        if (error) { return <p>{error.toString()}</p>; }
                         if (!data.getStudy || !data.getStudy.files || data.getStudy.files.length === 0) {
                             return <p>There seems to be no files for this study. You can start uploading files.</p>;
                         }
                         return <FileList files={data.getStudy.files} />;
                     }}
->>>>>>> ec79e7f6
                 </Query>
             </Subsection>
         </div>
         <div className={css.tab_page_wrapper + ' ' + css.right_panel}>
-<<<<<<< HEAD
             <Subsection title="Upload new file">
-                <UploadFileSection studyId={studyId}/>
-=======
-            <Subsection title='Upload new file'>
                 <UploadFileSection studyId={studyId} />
->>>>>>> ec79e7f6
             </Subsection>
         </div>
     </div>;
