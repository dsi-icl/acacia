--- conflicted
+++ resolved
@@ -334,7 +334,6 @@
             };
         });
 
-<<<<<<< HEAD
     const clinicalColumns = [
         {
             title: 'File name',
@@ -384,10 +383,7 @@
         }
     ];
 
-    if (getOrgsLoading || getStudyLoading || getUsersLoading  || whoAmILoading)
-=======
     if (getOrgsLoading || getStudyLoading || getUsersLoading || whoAmILoading)
->>>>>>> d4354b1a
         return <LoadSpinner />;
 
     if (getOrgsError || getStudyError || getUsersError || whoAmIError)
