--- conflicted
+++ resolved
@@ -1,24 +1,13 @@
-<<<<<<< HEAD
-import { IJobEntry } from 'itmat-utils/dist/models/job';
+import { IJobEntry } from 'itmat-commons/dist/models/job';
 import * as React from 'react';
-=======
-import * as React from 'react';
-import * as css from './tabContent.module.css';
-import { IJobEntry } from 'itmat-commons/dist/models/job';
->>>>>>> ec79e7f6
 import { Subsection } from '../../../reusable/subsection';
 import { JobSection } from './jobs';
 import * as css from './tabContent.module.css';
 
 export const DashboardTabContent: React.FunctionComponent<{ jobs: Array<IJobEntry<any>> }> = ({ jobs }) => {
     return <div className={css.tab_page_wrapper}>
-<<<<<<< HEAD
         <Subsection title="Past Jobs">
-            <JobSection jobs={jobs}/>
-=======
-        <Subsection title='Past Jobs'>
             <JobSection jobs={jobs} />
->>>>>>> ec79e7f6
         </Subsection>
     </div>;
 };