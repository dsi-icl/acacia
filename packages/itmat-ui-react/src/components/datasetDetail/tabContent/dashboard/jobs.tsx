--- conflicted
+++ resolved
@@ -10,11 +10,7 @@
     // error: (errors: string[]) => <><span className={css.errorStatus_span}>Errored</span><InfoCircle/></>,
     error: (errors: string[]) => <td className={css.errorStatus_td}>
         <span>Errored</span>
-<<<<<<< HEAD
         <InfoCircleOutlined />
-=======
-        <InfoCircle />
->>>>>>> a6ca7866
         <div className={css.error_wrapper}>
             <div>
                 <ul>
