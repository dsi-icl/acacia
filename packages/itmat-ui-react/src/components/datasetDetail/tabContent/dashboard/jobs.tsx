--- conflicted
+++ resolved
@@ -8,7 +8,6 @@
 
 const STATUSES: { [status: string]: any } = {
     finished: () => <span className={css.finishedStatus_span}>Finished</span>,
-    // error: (errors: string[]) => <><span className={css.errorStatus_span}>Errored</span><InfoCircle/></>,
     error: (errors: string[]) => <>
         <span className={css.errorStatus_span}>Errored</span>
         <InfoCircle/>
@@ -30,9 +29,6 @@
     FIELD_INFO_UPLOAD: <span>Field annotation upload</span>
 };
 
-<<<<<<< HEAD
-export const JobSection: React.FunctionComponent<{ jobs: IJobEntry<any>[] }> = ({ jobs }) => {
-=======
 export const JobSection: React.FunctionComponent<{ studyId: string, jobs: Array<IJobEntry<any>> }> = ({ studyId, jobs }) => {
     useSubscription(
         GQLRequests.SUBSCRIBE_TO_JOB_STATUS,
@@ -52,7 +48,6 @@
             store.writeQuery({ query: GET_STUDY, variables: { studyId }, data: olddata });
         }}
     );
->>>>>>> d2eb66c4
     return <div>
         {jobs === null || jobs.length === 0 ? <p>There has been no past jobs associated with this project.</p> :
             <table className={css.job_table}>
