import { IJobEntry } from 'itmat-commons/dist/models/job';
import * as React from 'react';
import { InfoCircle } from '../../../reusable/infoCircle';
import * as css from './tabContent.module.css';

const STATUSES: { [status: string]: any } = {
    finished: <span className={css.finishedStatus_span}>Finished</span>,
<<<<<<< HEAD
    error: <><span className={css.errorStatus_span}>Errored</span><InfoCircle/></>,
    QUEUED: <span className={css.queuedStatus_span}>Queued</span>,
    CLAIMED: <span className={css.processingStatus_span}>Processing<InfoCircle/></span>,
    CANCELLED: <span className={css.cancelledStatus_span}>Cancelled<InfoCircle/></span>
=======
    error: <><span className={css.errorStatus_span}>Errored</span><InfoCircle /></>,
    QUEUED: <span className={css.errorStatus_span}>Queued</span>,
    CLAIMED: <span className={css.processingStatus_span}>Processing<InfoCircle /></span>,
    CANCELLED: <span className={css.cancelledStatus_span}>Cancelled<InfoCircle /></span>
>>>>>>> e02fc0cb
};

const JOBTYPES: { [type: string]: any } = {
    DATA_UPLOAD: <span>Data upload</span>,
    FIELD_ANNOTATION_UPLOAD: <span>Field annotation upload</span>
};

export const JobSection: React.FunctionComponent<{ jobs: Array<IJobEntry<any>> }> = ({ jobs }) => {
    return <div>
        {jobs === null || jobs.length === 0 ? <p>There has been no past jobs associated with this project.</p> :
            <table className={css.job_table}>
                <thead>
                    <tr>
                        <th>Date</th>
                        <th>Type</th>
                        <th>Status</th>
                        <th>Metadata</th>
                        <th>Cancel</th>
                    </tr>
                </thead>
                <tbody>
                    {jobs.map((el) => <OneJob key={el.id} job={el} />)}
                </tbody>
            </table>
        }
    </div>;
};

const OneJob: React.FunctionComponent<{ job: IJobEntry<any> }> = ({ job }) => {
    return (
        <tr>
            <td>{new Date(job.requestTime).toLocaleString()}</td>
            <td>{JOBTYPES[job.jobType]}</td>
            <td className={css.status_td}>{job.cancelled ? STATUSES.CANCELLED : STATUSES[job.status]}</td>
            <td>{JSON.stringify(job.data, null, 4)}</td>
            <td className={css.cancelButton}>x</td>
        </tr>
    );
};<|MERGE_RESOLUTION|>--- conflicted
+++ resolved
@@ -5,17 +5,10 @@
 
 const STATUSES: { [status: string]: any } = {
     finished: <span className={css.finishedStatus_span}>Finished</span>,
-<<<<<<< HEAD
-    error: <><span className={css.errorStatus_span}>Errored</span><InfoCircle/></>,
+    error: <><span className={css.errorStatus_span}>Errored</span><InfoCircle /></>,
     QUEUED: <span className={css.queuedStatus_span}>Queued</span>,
-    CLAIMED: <span className={css.processingStatus_span}>Processing<InfoCircle/></span>,
-    CANCELLED: <span className={css.cancelledStatus_span}>Cancelled<InfoCircle/></span>
-=======
-    error: <><span className={css.errorStatus_span}>Errored</span><InfoCircle /></>,
-    QUEUED: <span className={css.errorStatus_span}>Queued</span>,
     CLAIMED: <span className={css.processingStatus_span}>Processing<InfoCircle /></span>,
     CANCELLED: <span className={css.cancelledStatus_span}>Cancelled<InfoCircle /></span>
->>>>>>> e02fc0cb
 };
 
 const JOBTYPES: { [type: string]: any } = {
