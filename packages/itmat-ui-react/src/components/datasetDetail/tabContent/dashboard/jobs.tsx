<<<<<<< HEAD
import { IJobEntry } from 'itmat-utils/dist/models/job';
import * as React from 'react';
=======
import * as React from 'react';
import { IJobEntry } from 'itmat-commons/dist/models/job';
>>>>>>> ec79e7f6
import { InfoCircle } from '../../../reusable/infoCircle';
import * as css from './tabContent.module.css';

const STATUSES: { [status: string]: any } = {
    finished: <span className={css.finishedStatus_span}>Finished</span>,
    error: <><span className={css.errorStatus_span}>Errored</span><InfoCircle /></>,
    QUEUED: <span className={css.errorStatus_span}>Queued</span>,
    CLAIMED: <span className={css.processingStatus_span}>Processing<InfoCircle /></span>,
    CANCELLED: <span className={css.cancelledStatus_span}>Cancelled<InfoCircle /></span>
};

const JOBTYPES: { [type: string]: any } = {
    DATA_UPLOAD: <span>Data upload</span>,
    FIELD_ANNOTATION_UPLOAD: <span>Field annotation upload</span>
};

export const JobSection: React.FunctionComponent<{ jobs: Array<IJobEntry<any>> }> = ({ jobs }) => {
    return <div>
        {jobs === null || jobs.length === 0 ? <p>There has been no past jobs associated with this project.</p> :
            <table className={css.job_table}>
                <thead>
                    <tr>
                        <th>Date</th>
                        <th>Type</th>
                        <th>Status</th>
                        <th>Metadata</th>
                        <th>Cancel</th>
                    </tr>
                </thead>
                <tbody>
<<<<<<< HEAD
                    {jobs.map((el) => <OneJob key={el.id} job={el}/>)}
=======
                    {jobs.map(el => <OneJob key={el.id} job={el} />)}
>>>>>>> ec79e7f6
                </tbody>
            </table>
        }
    </div>;
};

const OneJob: React.FunctionComponent<{ job: IJobEntry<any> }> = ({ job }) => {
    return (
        <tr>
            <td>{new Date(job.requestTime).toLocaleString()}</td>
            <td>{JOBTYPES[job.jobType]}</td>
            <td className={css.status_td}>{job.cancelled ? STATUSES.CANCELLED : STATUSES[job.status]}</td>
            <td>{JSON.stringify(job.data, null, 4)}</td>
            <td className={css.cancelButton}>x</td>
        </tr>
    );
};<|MERGE_RESOLUTION|>--- conflicted
+++ resolved
@@ -1,10 +1,5 @@
-<<<<<<< HEAD
-import { IJobEntry } from 'itmat-utils/dist/models/job';
+import { IJobEntry } from 'itmat-commons/dist/models/job';
 import * as React from 'react';
-=======
-import * as React from 'react';
-import { IJobEntry } from 'itmat-commons/dist/models/job';
->>>>>>> ec79e7f6
 import { InfoCircle } from '../../../reusable/infoCircle';
 import * as css from './tabContent.module.css';
 
@@ -35,11 +30,7 @@
                     </tr>
                 </thead>
                 <tbody>
-<<<<<<< HEAD
-                    {jobs.map((el) => <OneJob key={el.id} job={el}/>)}
-=======
-                    {jobs.map(el => <OneJob key={el.id} job={el} />)}
->>>>>>> ec79e7f6
+                    {jobs.map((el) => <OneJob key={el.id} job={el} />)}
                 </tbody>
             </table>
         }
