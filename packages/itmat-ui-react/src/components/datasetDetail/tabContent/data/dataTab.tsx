import { Switch } from 'antd';
import 'antd/lib/switch/style/css';
import { IStudy, IStudyDataVersion } from 'itmat-commons/dist/models/study';
import * as React from 'react';
import { Query, useMutation } from 'react-apollo';
import { GET_STUDY, SET_DATAVERSION_AS_CURRENT } from 'itmat-commons/dist/graphql/study';
import { InfoCircle } from '../../../reusable/icons/infoCircle';
import { LoadingBalls } from '../../../reusable/icons/loadingBalls';
import { Subsection } from '../../../reusable/subsection/subsection';
import { DataSummaryVisual } from './dataSummary';
import { FieldListSelectionSection } from './fieldListSelection';
import * as css from './tabContent.module.css';
import { UploadNewData } from './uploadNewData';
import { UploadNewFields } from './uploadNewFields';


<<<<<<< HEAD
function removeDuplicateVersion(versions: IStudyDataVersion[]) {
    const alreadySeenContent: string[] = [];
    const uniqueContent: any[] = [];
    const tmp = [...versions].reverse();

    tmp.forEach((el, ind) => {
        if (alreadySeenContent.includes(el.contentId)) {

            return;
        } else {
            alreadySeenContent.push(el.contentId);
            uniqueContent.push({ ...el, originalPosition: tmp.length - ind - 1 });
        }
    });

    return uniqueContent.reverse();
}
=======
>>>>>>> d2eb66c4

export const DataManagementTabContentFetch: React.FunctionComponent<{ studyId: string }> = ({ studyId }) => {
    return <div className={css.scaffold_wrapper}>
        <Query<any, any> query={GET_STUDY} variables={{ studyId }}>
            {({ loading, data, error }) => {
                if (loading) { return <LoadingBalls />; }
                if (error) { return <p>Error :( {JSON.stringify(error)}</p>; }
                if (data.getStudy && data.getStudy.currentDataVersion !== null && data.getStudy.currentDataVersion !== undefined && data.getStudy.dataVersions && data.getStudy.dataVersions[data.getStudy.currentDataVersion]) {
                    return <div className={css.data_management_section}><DataManagement data={data.getStudy} showSaveVersionButton /></div>;
                }
                return <div>
                    <p>There is no data uploaded for this study yet.</p>
                    <UploadNewData studyId={studyId} cancelButton={() => { }} />
                </div>;
            }}
        </Query>
    </div>;
};


export const DataManagement: React.FunctionComponent<{ data: IStudy, showSaveVersionButton: boolean }> = ({ data, showSaveVersionButton }) => {
    const [selectedVersion, setSelectedVersion] = React.useState(data.currentDataVersion);
    const [addNewDataSectionShown, setAddNewDataSectionShown] = React.useState(false);
    const [setDataVersion, { loading }] = useMutation(SET_DATAVERSION_AS_CURRENT);
    const [useLinearHistory, setUseLinearHistory] = React.useState(false);

    const currentVersionContent = data.dataVersions[data.currentDataVersion].contentId;

    return <>
        <div className={css.top_panel}>


            {data.dataVersions.length >= 2 ? <>
                <div><h5>Data versions</h5>  <h5>Linear history<InfoCircle className={css.infocircle} />:  <Switch onChange={(checked) => setUseLinearHistory(checked)} checked={useLinearHistory} className={css.switchButton} /></h5></div>

                {
                    useLinearHistory ?
                        (
                            data.dataVersions.map((el, ind) =>
                                <React.Fragment key={el.id}>
                                    <div
                                        key={el.id}
                                        onClick={() => { setSelectedVersion(ind); setAddNewDataSectionShown(false); }}
                                        className={css.data_version_cube + (ind === selectedVersion ? (ind === data.currentDataVersion ? ` ${css.data_version_cube_current}` : ` ${css.data_version_cube_selected_not_current}`) : '')}>{`${el.version}${el.tag ? ` (${el.tag})` : ''}`}
                                    </div>
                                    {ind === data.dataVersions.length - 1 ? null : <span className={css.arrow}>⟶</span>}
                                </React.Fragment>
                            )
                        )
                        :
                        (
                            removeDuplicateVersion(data.dataVersions).map((el, ind) => <React.Fragment key={el.id}>
                                <div
                                    key={el.id}
                                    onClick={() => { setSelectedVersion(el.originalPosition); setAddNewDataSectionShown(false); }}
                                    className={css.data_version_cube + (el.originalPosition === selectedVersion
                                        ? (el.contentId === currentVersionContent ? ` ${css.data_version_cube_current}`
                                            : ` ${css.data_version_cube_selected_not_current}`) : '')}>
                                    {`${el.version}${el.tag ? ` (${el.tag})` : ''}`}
                                </div>
                                {ind === removeDuplicateVersion(data.dataVersions).length - 1 ? null : <span className={css.arrow}>⟶</span>}
                            </React.Fragment>)
                        )
                }

                <button key='new data' className={css.versioning_section_button} onClick={() => setAddNewDataSectionShown(true)}>Upload new data</button>
                {showSaveVersionButton && (selectedVersion !== data.currentDataVersion) ?
<<<<<<< HEAD
                    <div key="save version" onClick={() => {
                        if (loading) { return; }
                        setDataVersion({ variables: { studyId: data.id, dataVersionId: data.dataVersions[selectedVersion].id } });
                    }} className={css.data_version_cube + ' ' + css.versioning_section_button}>
                        {loading ? 'Loading...' : 'Set as current version'}</div>
=======
                    <button key='save version' onClick={() => { if (loading) { return; } setDataVersion({ variables: { studyId: data.id, dataVersionId: data.dataVersions[selectedVersion].id } }); }} className={css.versioning_section_button}>{loading ? 'Loading...' : 'Set as current version'}</button>
>>>>>>> d2eb66c4
                    : null
                }<br />
            </> : null}

            {
                addNewDataSectionShown ?
                    <div className={css.add_new_fields_section}>
                        <UploadNewData studyId={data.id} cancelButton={setAddNewDataSectionShown} />
                    </div> :
                    null
            }
        </div>

        <div className={css.tab_page_wrapper + ' ' + css.left_panel}>
            <Subsection title="Fields & Variables">
                <FieldListSelectionSection
                    studyId={data.id}
                    selectedVersion={selectedVersion}
                    currentVersion={data.currentDataVersion}
                    versions={data.dataVersions}
                    key={data.id}
                />
                <UploadNewFields key={selectedVersion} dataVersionId={data.dataVersions[selectedVersion].id} studyId={data.id} />
            </Subsection>
        </div>

        <div className={css.tab_page_wrapper + ' ' + css.right_panel}>
            <Subsection title="Data">
                <DataSummaryVisual
                    studyId={data.id}
                    selectedVersion={selectedVersion}
                    currentVersion={data.currentDataVersion}
                    versions={data.dataVersions}
                    key={data.id}
                />
            </Subsection>
        </div>

    </>;
};

function removeDuplicateVersion(versions: IStudyDataVersion[]) {
    const alreadySeenContent: string[] = [];
    const uniqueContent: any[] = [];
    const tmp = [...versions].reverse();
    tmp.forEach((el, ind) => {
        if (alreadySeenContent.includes(el.contentId)) {
            return;
        } else {
            alreadySeenContent.push(el.contentId);
            uniqueContent.push({ ...el, originalPosition: tmp.length - ind - 1 });
        }
    });
    return uniqueContent.reverse();
}<|MERGE_RESOLUTION|>--- conflicted
+++ resolved
@@ -14,26 +14,6 @@
 import { UploadNewFields } from './uploadNewFields';
 
 
-<<<<<<< HEAD
-function removeDuplicateVersion(versions: IStudyDataVersion[]) {
-    const alreadySeenContent: string[] = [];
-    const uniqueContent: any[] = [];
-    const tmp = [...versions].reverse();
-
-    tmp.forEach((el, ind) => {
-        if (alreadySeenContent.includes(el.contentId)) {
-
-            return;
-        } else {
-            alreadySeenContent.push(el.contentId);
-            uniqueContent.push({ ...el, originalPosition: tmp.length - ind - 1 });
-        }
-    });
-
-    return uniqueContent.reverse();
-}
-=======
->>>>>>> d2eb66c4
 
 export const DataManagementTabContentFetch: React.FunctionComponent<{ studyId: string }> = ({ studyId }) => {
     return <div className={css.scaffold_wrapper}>
@@ -101,15 +81,7 @@
 
                 <button key='new data' className={css.versioning_section_button} onClick={() => setAddNewDataSectionShown(true)}>Upload new data</button>
                 {showSaveVersionButton && (selectedVersion !== data.currentDataVersion) ?
-<<<<<<< HEAD
-                    <div key="save version" onClick={() => {
-                        if (loading) { return; }
-                        setDataVersion({ variables: { studyId: data.id, dataVersionId: data.dataVersions[selectedVersion].id } });
-                    }} className={css.data_version_cube + ' ' + css.versioning_section_button}>
-                        {loading ? 'Loading...' : 'Set as current version'}</div>
-=======
                     <button key='save version' onClick={() => { if (loading) { return; } setDataVersion({ variables: { studyId: data.id, dataVersionId: data.dataVersions[selectedVersion].id } }); }} className={css.versioning_section_button}>{loading ? 'Loading...' : 'Set as current version'}</button>
->>>>>>> d2eb66c4
                     : null
                 }<br />
             </> : null}
