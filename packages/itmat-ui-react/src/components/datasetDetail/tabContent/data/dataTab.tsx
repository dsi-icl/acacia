--- conflicted
+++ resolved
@@ -99,18 +99,6 @@
                 }<br/>
             </> : null }
 
-<<<<<<< HEAD
-=======
-                <div key="new data" className={css.data_version_cube + ' ' + css.versioning_section_button} onClick={() => setAddNewDataSectionShown(true)}>Upload new data</div>
-                {showSaveVersionButton && (selectedVersion !== data.currentDataVersion) ?
-                    <div key="save version" onClick={() => { if (loading) { return; } setDataVersion({ variables: { studyId: data.id, dataVersionId: data.dataVersions[selectedVersion].id } }); }} className={css.data_version_cube + ' ' + css.versioning_section_button}>{loading ? 'Loading...' : 'Set as current version'}</div>
-                    : null
-                }<br />
-            </> : null}
->>>>>>> 53084eb3
-
-
-
             {
                 addNewDataSectionShown ?
                     <div className={css.add_new_fields_section}>
