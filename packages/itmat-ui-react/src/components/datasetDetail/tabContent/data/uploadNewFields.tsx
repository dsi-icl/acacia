import { IFile } from 'itmat-utils/dist/models/file';
import React from 'react';
import { Mutation, Query } from 'react-apollo';
import { NavLink } from 'react-router-dom';
import { CREATE_FIELD_CURATION_JOB } from '../../../../graphql/curation';
import { GET_STUDY } from '../../../../graphql/study';
import { LoadingBalls } from '../../../reusable/loadingBalls';
<<<<<<< HEAD
import * as css from './tabContent.module.css';
=======
import { NavLink } from 'react-router-dom';
import { IFile } from 'itmat-commons/dist/models/file';
>>>>>>> ec79e7f6

export const UploadNewFields: React.FunctionComponent<{ studyId: string, dataVersionId: string }> = ({ studyId, dataVersionId }) => {
    const [expanded, setExpanded] = React.useState(false);
    const [error, setError] = React.useState('');
    const [uploadFileTabSelected, setUploadFileTabSelected] = React.useState(true);
    const fileRef = React.createRef();
    console.log(dataVersionId);
    if (!expanded) {
        return <button onClick={() => setExpanded(true)}>Upload new annotations</button>;
    }

    return <>
        <div className={css.add_new_fields_section}>
            <p>Please note that you will need to upload an entire set of annotations and not just the delta.</p>
            <p>You can either upload a new annotation files or select one previously uploaded file:</p>
            <h5 onClick={() => setUploadFileTabSelected(true)} className={uploadFileTabSelected ? css.selected_tab : ''}>Upload a new file</h5><h5 onClick={() => setUploadFileTabSelected(false)} className={!uploadFileTabSelected ? css.selected_tab : ''}>Select from existing file</h5>
            {
                uploadFileTabSelected ?
<<<<<<< HEAD
                <>
                    <br/>
                    <input type="file" ref={fileRef as any}/>
                    <Mutation mutation={CREATE_FIELD_CURATION_JOB}>
                        {(createCurationJob, { loading }) => {
                            if (loading) { return <button>Loading...</button>; }
                            return (
                                <button onClick={() => {
                                    if ((fileRef.current as any).files.length === 1) {
                                        console.log((fileRef.current as any).files[0], typeof (fileRef.current as any).files[0]);
                                        setError('');
                                        createCurationJob({ variables: {
                                        }});
                                    } else {
                                        setError('Please select file.');
                                    }
                                }}>Upload</button>
                            );
                        }}
                    </Mutation>
                    <button onClick={() => setExpanded(false)} className="button_grey">Cancel</button>
                    { error ? <div className="error_banner">{error}</div> : null }
                </>
                :
                <UploadFieldBySelectingFileFormFetch {...{studyId, dataVersionId, cancel: setExpanded }}/>
=======
                    <>
                        <br />
                        <input type='file' ref={fileRef as any} />
                        <Mutation mutation={CREATE_FIELD_CURATION_JOB}>
                            {(createCurationJob, { loading }) => {
                                if (loading) return <button>Loading...</button>;
                                return (
                                    <button onClick={() => {
                                        if ((fileRef.current as any).files.length === 1) {
                                            console.log((fileRef.current as any).files[0], typeof (fileRef.current as any).files[0]);
                                            setError('');
                                            createCurationJob({
                                                variables: {
                                                }
                                            });
                                        } else {
                                            setError('Please select file.');
                                        }
                                    }}>Upload</button>
                                );
                            }}
                        </Mutation>
                        <button onClick={() => setExpanded(false)} className='button_grey'>Cancel</button>
                        {error ? <div className='error_banner'>{error}</div> : null}
                    </>
                    :
                    <UploadFieldBySelectingFileFormFetch {...{ studyId, dataVersionId, cancel: setExpanded }} />
>>>>>>> ec79e7f6
            }
        </div>
    </>;
};


const UploadFieldBySelectingFileFormFetch: React.FunctionComponent<{ studyId: string, dataVersionId: string, cancel: (expanded: boolean) => void }> = ({ dataVersionId, studyId, cancel }) => {
    return <Query query={GET_STUDY} variables={{ studyId }}>
<<<<<<< HEAD
            {({ loading, data, error }) => {
                if (loading) { return <LoadingBalls/>; }
                if (error) { return <p>{error.toString()}</p>; }
                if (!data.getStudy || data.getStudy.files === undefined || data.getStudy.files.length === 0) {
                    return <p>No file has been uploaded to this dataset yet. You can do this in the <NavLink to={`/datasets/${studyId}/files`}><span style={{ color: 'var(--color-that-orange)', textDecoration: 'underline'}}>file repository</span></NavLink></p>;
                }
                return <UploadFieldBySelectingFileForm dataVersionId={dataVersionId} files={data.getStudy.files} studyId={studyId} cancel={cancel}/>;
            }}
=======
        {({ loading, data, error }) => {
            if (loading) return <LoadingBalls />;
            if (error) return <p>{error.toString()}</p>
            if (!data.getStudy || data.getStudy.files === undefined || data.getStudy.files.length === 0) {
                return <p>No file has been uploaded to this dataset yet. You can do this in the <NavLink to={`/datasets/${studyId}/files`}><span style={{ color: 'var(--color-that-orange)', textDecoration: 'underline' }}>file repository</span></NavLink></p>;
            }
            return <UploadFieldBySelectingFileForm dataVersionId={dataVersionId} files={data.getStudy.files} studyId={studyId} cancel={cancel} />;
        }}
>>>>>>> ec79e7f6
    </Query>;
};

const UploadFieldBySelectingFileForm: React.FunctionComponent<{ studyId: string, files: IFile[], dataVersionId: string, cancel: (expanded: boolean) => void }> = ({ cancel, dataVersionId, studyId, files }) => {
    const [error, setError] = React.useState('');
    const [successfullySaved, setSuccessfullySaved] = React.useState(false);
    const [selectedFile, setSelectedFile] = React.useState(files[files.length - 1].id); // files.length > 0 because of checks above
    const [tag, setTag] = React.useState('');

    return <div>
        <label>Data file:</label>
<<<<<<< HEAD
        <select value={selectedFile} onChange={(e) => { setSuccessfullySaved(false); setSelectedFile(e.target.value); setError(''); }}>{files.map((el: IFile) => <option key={el.id} value={el.id}>{el.fileName}</option>)}</select><br/><br/>
        <label>Tag:</label>
        <input value={tag} onChange={(e) => { setTag(e.target.value); setError(''); setSuccessfullySaved(false); }} placeholder="e.g main tree" type="text"/><br/><br/>
        <Mutation mutation={CREATE_FIELD_CURATION_JOB} onCompleted={() => setSuccessfullySaved(true)}>
        {(createCurationJob, { loading }) => {
            if (loading) { return <button style={{ width: '45%', display: 'inline-block'}}>Loading..</button>; }
            return <button style={{ width: '45%', display: 'inline-block'}} onClick={() => {
                if (!selectedFile) {
                    setError('Please select a file.');
                    setSuccessfullySaved(false);
                    return;
                }
                if (!tag) {
                    setError('Tag cannot be empty.');
                    setSuccessfullySaved(false);
                    return;
                }
=======
        <select value={selectedFile} onChange={e => { setSuccessfullySaved(false); setSelectedFile(e.target.value); setError(''); }}>{files.map((el: IFile) => <option key={el.id} value={el.id}>{el.fileName}</option>)}</select><br /><br />
        <label>Tag:</label>
        <input value={tag} onChange={e => { setTag(e.target.value); setError(''); setSuccessfullySaved(false); }} placeholder='e.g main tree' type='text' /><br /><br />
        <Mutation mutation={CREATE_FIELD_CURATION_JOB} onCompleted={() => setSuccessfullySaved(true)}>
            {(createCurationJob, { loading }) => {
                if (loading) return <button style={{ width: '45%', display: 'inline-block' }}>Loading..</button>
                return <button style={{ width: '45%', display: 'inline-block' }} onClick={() => {
                    if (!selectedFile) {
                        setError('Please select a file.');
                        setSuccessfullySaved(false);
                        return;
                    }
                    if (!tag) {
                        setError('Tag cannot be empty.');
                        setSuccessfullySaved(false);
                        return;
                    }
>>>>>>> ec79e7f6

                    createCurationJob({
                        variables: {
                            file: selectedFile,
                            studyId,
                            tag,
                            dataVersionId
                        }
                    });

                }}>Submit</button>;
            }}
        </Mutation>
        <button style={{ width: '45%', display: 'inline-block' }} className="button_grey" onClick={() => cancel(false)}>Cancel</button>

<<<<<<< HEAD
        { error ? <div className="error_banner">{error}</div> : null }
        { successfullySaved ? <div className="saved_banner">Job created and queued.</div> : null }
=======
        {error ? <div className='error_banner'>{error}</div> : null}
        {successfullySaved ? <div className='saved_banner'>Job created and queued.</div> : null}
>>>>>>> ec79e7f6
    </div>;
};<|MERGE_RESOLUTION|>--- conflicted
+++ resolved
@@ -1,16 +1,11 @@
-import { IFile } from 'itmat-utils/dist/models/file';
+import { IFile } from 'itmat-commons/dist/models/file';
 import React from 'react';
 import { Mutation, Query } from 'react-apollo';
 import { NavLink } from 'react-router-dom';
 import { CREATE_FIELD_CURATION_JOB } from '../../../../graphql/curation';
 import { GET_STUDY } from '../../../../graphql/study';
 import { LoadingBalls } from '../../../reusable/loadingBalls';
-<<<<<<< HEAD
 import * as css from './tabContent.module.css';
-=======
-import { NavLink } from 'react-router-dom';
-import { IFile } from 'itmat-commons/dist/models/file';
->>>>>>> ec79e7f6
 
 export const UploadNewFields: React.FunctionComponent<{ studyId: string, dataVersionId: string }> = ({ studyId, dataVersionId }) => {
     const [expanded, setExpanded] = React.useState(false);
@@ -29,39 +24,12 @@
             <h5 onClick={() => setUploadFileTabSelected(true)} className={uploadFileTabSelected ? css.selected_tab : ''}>Upload a new file</h5><h5 onClick={() => setUploadFileTabSelected(false)} className={!uploadFileTabSelected ? css.selected_tab : ''}>Select from existing file</h5>
             {
                 uploadFileTabSelected ?
-<<<<<<< HEAD
-                <>
-                    <br/>
-                    <input type="file" ref={fileRef as any}/>
-                    <Mutation mutation={CREATE_FIELD_CURATION_JOB}>
-                        {(createCurationJob, { loading }) => {
-                            if (loading) { return <button>Loading...</button>; }
-                            return (
-                                <button onClick={() => {
-                                    if ((fileRef.current as any).files.length === 1) {
-                                        console.log((fileRef.current as any).files[0], typeof (fileRef.current as any).files[0]);
-                                        setError('');
-                                        createCurationJob({ variables: {
-                                        }});
-                                    } else {
-                                        setError('Please select file.');
-                                    }
-                                }}>Upload</button>
-                            );
-                        }}
-                    </Mutation>
-                    <button onClick={() => setExpanded(false)} className="button_grey">Cancel</button>
-                    { error ? <div className="error_banner">{error}</div> : null }
-                </>
-                :
-                <UploadFieldBySelectingFileFormFetch {...{studyId, dataVersionId, cancel: setExpanded }}/>
-=======
                     <>
                         <br />
-                        <input type='file' ref={fileRef as any} />
+                        <input type="file" ref={fileRef as any} />
                         <Mutation mutation={CREATE_FIELD_CURATION_JOB}>
                             {(createCurationJob, { loading }) => {
-                                if (loading) return <button>Loading...</button>;
+                                if (loading) { return <button>Loading...</button>; }
                                 return (
                                     <button onClick={() => {
                                         if ((fileRef.current as any).files.length === 1) {
@@ -78,12 +46,11 @@
                                 );
                             }}
                         </Mutation>
-                        <button onClick={() => setExpanded(false)} className='button_grey'>Cancel</button>
-                        {error ? <div className='error_banner'>{error}</div> : null}
+                        <button onClick={() => setExpanded(false)} className="button_grey">Cancel</button>
+                        {error ? <div className="error_banner">{error}</div> : null}
                     </>
                     :
                     <UploadFieldBySelectingFileFormFetch {...{ studyId, dataVersionId, cancel: setExpanded }} />
->>>>>>> ec79e7f6
             }
         </div>
     </>;
@@ -92,25 +59,14 @@
 
 const UploadFieldBySelectingFileFormFetch: React.FunctionComponent<{ studyId: string, dataVersionId: string, cancel: (expanded: boolean) => void }> = ({ dataVersionId, studyId, cancel }) => {
     return <Query query={GET_STUDY} variables={{ studyId }}>
-<<<<<<< HEAD
-            {({ loading, data, error }) => {
-                if (loading) { return <LoadingBalls/>; }
-                if (error) { return <p>{error.toString()}</p>; }
-                if (!data.getStudy || data.getStudy.files === undefined || data.getStudy.files.length === 0) {
-                    return <p>No file has been uploaded to this dataset yet. You can do this in the <NavLink to={`/datasets/${studyId}/files`}><span style={{ color: 'var(--color-that-orange)', textDecoration: 'underline'}}>file repository</span></NavLink></p>;
-                }
-                return <UploadFieldBySelectingFileForm dataVersionId={dataVersionId} files={data.getStudy.files} studyId={studyId} cancel={cancel}/>;
-            }}
-=======
         {({ loading, data, error }) => {
-            if (loading) return <LoadingBalls />;
-            if (error) return <p>{error.toString()}</p>
+            if (loading) { return <LoadingBalls />; }
+            if (error) { return <p>{error.toString()}</p>; }
             if (!data.getStudy || data.getStudy.files === undefined || data.getStudy.files.length === 0) {
                 return <p>No file has been uploaded to this dataset yet. You can do this in the <NavLink to={`/datasets/${studyId}/files`}><span style={{ color: 'var(--color-that-orange)', textDecoration: 'underline' }}>file repository</span></NavLink></p>;
             }
             return <UploadFieldBySelectingFileForm dataVersionId={dataVersionId} files={data.getStudy.files} studyId={studyId} cancel={cancel} />;
         }}
->>>>>>> ec79e7f6
     </Query>;
 };
 
@@ -122,31 +78,12 @@
 
     return <div>
         <label>Data file:</label>
-<<<<<<< HEAD
-        <select value={selectedFile} onChange={(e) => { setSuccessfullySaved(false); setSelectedFile(e.target.value); setError(''); }}>{files.map((el: IFile) => <option key={el.id} value={el.id}>{el.fileName}</option>)}</select><br/><br/>
+        <select value={selectedFile} onChange={(e) => { setSuccessfullySaved(false); setSelectedFile(e.target.value); setError(''); }}>{files.map((el: IFile) => <option key={el.id} value={el.id}>{el.fileName}</option>)}</select><br /><br />
         <label>Tag:</label>
-        <input value={tag} onChange={(e) => { setTag(e.target.value); setError(''); setSuccessfullySaved(false); }} placeholder="e.g main tree" type="text"/><br/><br/>
-        <Mutation mutation={CREATE_FIELD_CURATION_JOB} onCompleted={() => setSuccessfullySaved(true)}>
-        {(createCurationJob, { loading }) => {
-            if (loading) { return <button style={{ width: '45%', display: 'inline-block'}}>Loading..</button>; }
-            return <button style={{ width: '45%', display: 'inline-block'}} onClick={() => {
-                if (!selectedFile) {
-                    setError('Please select a file.');
-                    setSuccessfullySaved(false);
-                    return;
-                }
-                if (!tag) {
-                    setError('Tag cannot be empty.');
-                    setSuccessfullySaved(false);
-                    return;
-                }
-=======
-        <select value={selectedFile} onChange={e => { setSuccessfullySaved(false); setSelectedFile(e.target.value); setError(''); }}>{files.map((el: IFile) => <option key={el.id} value={el.id}>{el.fileName}</option>)}</select><br /><br />
-        <label>Tag:</label>
-        <input value={tag} onChange={e => { setTag(e.target.value); setError(''); setSuccessfullySaved(false); }} placeholder='e.g main tree' type='text' /><br /><br />
+        <input value={tag} onChange={(e) => { setTag(e.target.value); setError(''); setSuccessfullySaved(false); }} placeholder="e.g main tree" type="text" /><br /><br />
         <Mutation mutation={CREATE_FIELD_CURATION_JOB} onCompleted={() => setSuccessfullySaved(true)}>
             {(createCurationJob, { loading }) => {
-                if (loading) return <button style={{ width: '45%', display: 'inline-block' }}>Loading..</button>
+                if (loading) { return <button style={{ width: '45%', display: 'inline-block' }}>Loading..</button>; }
                 return <button style={{ width: '45%', display: 'inline-block' }} onClick={() => {
                     if (!selectedFile) {
                         setError('Please select a file.');
@@ -158,7 +95,6 @@
                         setSuccessfullySaved(false);
                         return;
                     }
->>>>>>> ec79e7f6
 
                     createCurationJob({
                         variables: {
@@ -174,12 +110,7 @@
         </Mutation>
         <button style={{ width: '45%', display: 'inline-block' }} className="button_grey" onClick={() => cancel(false)}>Cancel</button>
 
-<<<<<<< HEAD
-        { error ? <div className="error_banner">{error}</div> : null }
-        { successfullySaved ? <div className="saved_banner">Job created and queued.</div> : null }
-=======
-        {error ? <div className='error_banner'>{error}</div> : null}
-        {successfullySaved ? <div className='saved_banner'>Job created and queued.</div> : null}
->>>>>>> ec79e7f6
+        {error ? <div className="error_banner">{error}</div> : null}
+        {successfullySaved ? <div className="saved_banner">Job created and queued.</div> : null}
     </div>;
 };