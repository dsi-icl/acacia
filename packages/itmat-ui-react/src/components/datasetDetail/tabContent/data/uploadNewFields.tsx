<<<<<<< HEAD
import { IFileMongoEntry } from 'itmat-commons/dist/models/file';
=======
>>>>>>> 4c5d241a
import React from 'react';
import { Mutation, Query } from 'react-apollo';
import { NavLink } from 'react-router-dom';
import { CREATE_FIELD_CURATION_JOB, GET_STUDY, IFile } from 'itmat-commons';
import { LoadingBalls } from '../../../reusable/icons/loadingBalls';
import css from './tabContent.module.css';

export const UploadNewFields: React.FunctionComponent<{ studyId: string; dataVersionId: string }> = ({ studyId, dataVersionId }) => {
    const [expanded, setExpanded] = React.useState(false);
    const [error, setError] = React.useState('');
    const [uploadFileTabSelected, setUploadFileTabSelected] = React.useState(true);
    const fileRef = React.createRef();
    console.log(dataVersionId);
    if (!expanded) {
        return <button onClick={() => setExpanded(true)}>Upload new annotations</button>;
    }

    return <>
        <div className={css.add_new_fields_section}>
            <p>Please note that you will need to upload an entire set of annotations and not just the delta.</p>
            <p>You can either upload a new annotation files or select one previously uploaded file:</p>
            <h5 onClick={() => setUploadFileTabSelected(true)} className={uploadFileTabSelected ? css.selected_tab : ''}>Upload a new file</h5><h5 onClick={() => setUploadFileTabSelected(false)} className={!uploadFileTabSelected ? css.selected_tab : ''}>Select from existing file</h5>
            {
                uploadFileTabSelected ?
                    <>
                        <br />
                        <input type='file' ref={fileRef as any} />
                        <Mutation<any, any> mutation={CREATE_FIELD_CURATION_JOB}>
                            {(createCurationJob, { loading }) => {
                                if (loading) { return <button>Loading...</button>; }
                                return (
                                    <button onClick={() => {
                                        if ((fileRef.current as any).files.length === 1) {
                                            console.log((fileRef.current as any).files[0], typeof (fileRef.current as any).files[0]);
                                            setError('');
                                            createCurationJob({
                                                variables: {
                                                }
                                            });
                                        } else {
                                            setError('Please select file.');
                                        }
                                    }}>NOT IMPLEMENTED</button>
                                );
                            }}
                        </Mutation>
                        <button onClick={() => setExpanded(false)} className='button_grey'>Cancel</button>
                        {error ? <div className='error_banner'>{error}</div> : null}
                    </>
                    :
                    <UploadFieldBySelectingFileFormFetch {...{ studyId, dataVersionId, cancel: setExpanded }} />
            }
        </div>
    </>;
};


const UploadFieldBySelectingFileFormFetch: React.FunctionComponent<{ studyId: string; dataVersionId: string; cancel: (expanded: boolean) => void }> = ({ dataVersionId, studyId, cancel }) => {
    return <Query<any, any> query={GET_STUDY} variables={{ studyId }}>
        {({ loading, data, error }) => {
            if (loading) return <LoadingBalls />;
            if (error) return <p>{error.toString()}</p>;
            if (!data.getStudy || data.getStudy.files === undefined || data.getStudy.files.length === 0) {
                return <p>No file has been uploaded to this dataset yet. You can do this in the <NavLink to={`/datasets/${studyId}/files`}><span style={{ color: 'var(--color-primary-color)', textDecoration: 'underline' }}>file repository</span></NavLink></p>;
            }
            return <UploadFieldBySelectingFileForm dataVersionId={dataVersionId} files={data.getStudy.files} studyId={studyId} cancel={cancel} />;
        }}
    </Query>;
};

<<<<<<< HEAD
const UploadFieldBySelectingFileForm: React.FunctionComponent<{ studyId: string, files: IFileMongoEntry[], dataVersionId: string, cancel: (expanded: boolean) => void }> = ({ cancel, dataVersionId, studyId, files }) => {
=======
const UploadFieldBySelectingFileForm: React.FunctionComponent<{ studyId: string; files: IFile[]; dataVersionId: string; cancel: (expanded: boolean) => void }> = ({ cancel, dataVersionId, studyId, files }) => {
>>>>>>> 4c5d241a
    const [error, setError] = React.useState('');
    const [successfullySaved, setSuccessfullySaved] = React.useState(false);
    const [selectedFile, setSelectedFile] = React.useState(files[files.length - 1].id); // files.length > 0 because of checks above
    const [tag, setTag] = React.useState('');

    return <div>
        <label>Data file:</label>
        <select value={selectedFile} onChange={(e) => { setSuccessfullySaved(false); setSelectedFile(e.target.value); setError(''); }}>{files.map((el: IFileMongoEntry) => <option key={el.id} value={el.id}>{el.fileName}</option>)}</select><br /><br />
        <label>Tag:</label>
        <input value={tag} onChange={(e) => { setTag(e.target.value); setError(''); setSuccessfullySaved(false); }} placeholder='e.g main tree' type='text' /><br /><br />
        <Mutation<any, any> mutation={CREATE_FIELD_CURATION_JOB} onCompleted={() => setSuccessfullySaved(true)}>
            {(createCurationJob, { loading }) => {
                if (loading) { return <button style={{ width: '45%', display: 'inline-block' }}>Loading..</button>; }
                return <button style={{ width: '45%', display: 'inline-block' }} onClick={() => {
                    if (!selectedFile) {
                        setError('Please select a file.');
                        setSuccessfullySaved(false);
                        return;
                    }
                    if (!tag) {
                        setError('Tag cannot be empty.');
                        setSuccessfullySaved(false);
                        return;
                    }

                    createCurationJob({
                        variables: {
                            file: selectedFile,
                            studyId,
                            tag,
                            dataVersionId
                        }
                    });

                }}>Submit</button>;
            }}
        </Mutation>
        <button style={{ width: '45%', display: 'inline-block' }} className='button_grey' onClick={() => cancel(false)}>Cancel</button>

        {error ? <div className='error_banner'>{error}</div> : null}
        {successfullySaved ? <div className='saved_banner'>Job created and queued.</div> : null}
    </div>;
};<|MERGE_RESOLUTION|>--- conflicted
+++ resolved
@@ -1,7 +1,4 @@
-<<<<<<< HEAD
 import { IFileMongoEntry } from 'itmat-commons/dist/models/file';
-=======
->>>>>>> 4c5d241a
 import React from 'react';
 import { Mutation, Query } from 'react-apollo';
 import { NavLink } from 'react-router-dom';
@@ -72,11 +69,7 @@
     </Query>;
 };
 
-<<<<<<< HEAD
 const UploadFieldBySelectingFileForm: React.FunctionComponent<{ studyId: string, files: IFileMongoEntry[], dataVersionId: string, cancel: (expanded: boolean) => void }> = ({ cancel, dataVersionId, studyId, files }) => {
-=======
-const UploadFieldBySelectingFileForm: React.FunctionComponent<{ studyId: string; files: IFile[]; dataVersionId: string; cancel: (expanded: boolean) => void }> = ({ cancel, dataVersionId, studyId, files }) => {
->>>>>>> 4c5d241a
     const [error, setError] = React.useState('');
     const [successfullySaved, setSuccessfullySaved] = React.useState(false);
     const [selectedFile, setSelectedFile] = React.useState(files[files.length - 1].id); // files.length > 0 because of checks above
