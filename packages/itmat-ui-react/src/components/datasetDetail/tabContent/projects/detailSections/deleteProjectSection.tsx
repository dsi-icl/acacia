--- conflicted
+++ resolved
@@ -1,10 +1,6 @@
-import { IProject } from 'itmat-utils/dist/models/study';
+import { IProject } from 'itmat-commons/dist/models/study';
 import React from 'react';
 import { Mutation } from 'react-apollo';
-<<<<<<< HEAD
-=======
-import { IProject } from 'itmat-commons/dist/models/study';
->>>>>>> ec79e7f6
 import { Redirect } from 'react-router';
 import { DELETE_PROJECT, GET_STUDY } from '../../../../../graphql/study';
 import { WHO_AM_I } from '../../../../../graphql/user';
@@ -25,11 +21,7 @@
 
     return <>
         <p style={{ color: 'red' }}>Warning! This is irreversible! If you really want to delete this project, please type the name of the project ({projectName}) below to confirm.</p>
-<<<<<<< HEAD
-        <input type="text" placeholder={projectName} value={inputText} onChange={(e) => { setInput(e.target.value); setError(''); }}/> <br/><br/>
-=======
-        <input type='text' placeholder={projectName} value={inputText} onChange={e => { setInput(e.target.value); setError(''); }} /> <br /><br />
->>>>>>> ec79e7f6
+        <input type="text" placeholder={projectName} value={inputText} onChange={(e) => { setInput(e.target.value); setError(''); }} /> <br /><br />
         <Mutation
             mutation={DELETE_PROJECT}
             update={(store) => {
@@ -51,24 +43,6 @@
             }}
             onCompleted={() => setDeleted(true)}
         >
-<<<<<<< HEAD
-        {(deleteProject, { data, loading }) =>
-            loading ?
-            <button style={{ display: 'inline-block', width: '30%' }}>Loading...</button> :
-            <button onClick={() => {
-                    if (inputText !== projectName) {
-                        setError('Project name not matched.');
-                    } else {
-                        deleteProject({ variables: { projectId } });
-                    }
-                } }
-                style={{ display: 'inline-block', width: '30%' }}>Really delete!
-            </button>
-        }
-        </Mutation><button style={{ display: 'inline-block', width: '30%' }} className="button_grey" onClick={() => setIsExpanded(false)}>Cancel</button>
-        <br/>
-        { error ? <div className="error_banner">{error}</div> : null }
-=======
             {(deleteProject, { data, loading }) =>
                 loading ?
                     <button style={{ display: 'inline-block', width: '30%' }}>Loading...</button> :
@@ -82,9 +56,8 @@
                         style={{ display: 'inline-block', width: '30%' }}>Really delete!
             </button>
             }
-        </Mutation><button style={{ display: 'inline-block', width: '30%' }} className='button_grey' onClick={() => setIsExpanded(false)}>Cancel</button>
+        </Mutation><button style={{ display: 'inline-block', width: '30%' }} className="button_grey" onClick={() => setIsExpanded(false)}>Cancel</button>
         <br />
-        {error ? <div className='error_banner'>{error}</div> : null}
->>>>>>> ec79e7f6
+        {error ? <div className="error_banner">{error}</div> : null}
     </>;
 };