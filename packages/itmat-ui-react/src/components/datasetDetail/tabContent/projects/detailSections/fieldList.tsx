import React from 'react';
import { Mutation, Query, useQuery } from 'react-apollo';
import { EDIT_PROJECT_APPROVED_FIELDS } from 'itmat-commons/dist/graphql/projects';
import { GET_STUDY } from 'itmat-commons/dist/graphql/study';
import { FieldListSection } from '../../../../reusable/fieldList/fieldList';
import { LoadingBalls } from '../../../../reusable/icons/loadingBalls';
import { GET_STUDY_FIELDS } from 'itmat-commons/dist/graphql/fields';
import { IFieldEntry } from 'itmat-commons/dist/models/field';


export const GrantedFieldListSection: React.FunctionComponent<{ originalCheckedList: { [fieldTreeId: string]: string[] }, studyId: string, projectId: string }> = ({ projectId, originalCheckedList, studyId }) => {
    const { loading, data, error } = useQuery(GET_STUDY, { variables: { studyId } });
    if (loading) { return <LoadingBalls />; }
    if (error) { return <p>{error.toString()}</p>; }
    const { getStudy } = data;

    if (!getStudy || !getStudy.dataVersions || getStudy.dataVersions.length === 0) {
        return <p>No data has been uploaded.</p>;
    }
    if (getStudy.dataVersions[getStudy.currentDataVersion] === undefined || getStudy.dataVersions[getStudy.currentDataVersion].fieldTrees === undefined) {
        return <p>No field tree uploaded.</p>;
    }

    return <FieldListSelectionState originalCheckedList={originalCheckedList} projectId={projectId} studyId={studyId} fieldTreeIds={getStudy.dataVersions[getStudy.currentDataVersion].fieldTrees} />
};

const FieldListSelectionState: React.FunctionComponent<{ originalCheckedList: { [fieldTreeId: string]: string[] }, projectId: string, studyId: string, fieldTreeIds: string[] }> = ({ originalCheckedList, projectId, studyId, fieldTreeIds }) => {
    const [selectedTree, setSelectedTree] = React.useState(fieldTreeIds[0]);

    return <>
        <label>Select field tree: </label><select onChange={(e) => setSelectedTree(e.target.value)} value={selectedTree}>{fieldTreeIds.map((el) => <option key={el} value={el}>{el}</option>)}</select><br /><br />
        <Query<any, any> query={GET_STUDY_FIELDS} variables={{ studyId, fieldTreeId: selectedTree }}>
            {({ data, loading, error }) => {
                if (loading) { return <LoadingBalls />; }
                if (error) { return <p>{JSON.stringify(error)}</p>; }
                if (!data || !data.getStudyFields || data.getStudyFields.length === 0) { return <p>There is no field annotations uploaded for this tag.</p>; }
                // return <FieldListSection projectId={projectId} checkable={false} fieldList={data.getStudyFields} />;
                return <GrantedFieldListSectionSelectedFieldTree selectedTree={selectedTree} originalCheckedList={originalCheckedList} projectId={projectId} fieldList={data.getStudyFields} studyId={studyId} />;
            }}
        </Query>
    </>;
};

const GrantedFieldListSectionSelectedFieldTree: React.FunctionComponent<{ selectedTree: string, originalCheckedList: { [fieldTreeId: string]: string[] }, fieldList: IFieldEntry[], studyId: string, projectId: string }> = ({ selectedTree, fieldList, originalCheckedList, projectId, studyId }) => {
    const [checkedList, setCheckedList] = React.useState(originalCheckedList[selectedTree] || []);
    const [savedSuccessfully, setSavedSuccessfully] = React.useState(false);
    const [currentProjectId, setCurrentProjectId] = React.useState(projectId);
    const [currentSelectedTree, setCurrentSelectedTree] = React.useState(selectedTree);

    if (currentProjectId !== projectId || selectedTree !== currentSelectedTree) {
        setCheckedList(originalCheckedList[selectedTree] || []);
        setSavedSuccessfully(false);
        setCurrentProjectId(projectId);
        setCurrentSelectedTree(selectedTree);
    }

    const onCheck = (list: string[]) => {
        setCheckedList(list);
    };

<<<<<<< HEAD
    return <Query query={GET_STUDY} variables={{ studyId }}>
        {({ loading, data: fieldData, error }) => {
            if (loading) { return <LoadingBalls />; }
            if (error) { return <p>Error :( {JSON.stringify(error)}</p>; }

            return <>
                <FieldListSection onCheck={onCheck} checkedList={checkedList} checkable={true} fieldList={fieldData.getStudy.fields} />
                <Mutation
                    mutation={EDIT_PROJECT_APPROVED_FIELDS}
                    onCompleted={() => setSavedSuccessfully(true)}
                >
                    {(editApprovedFields, { loading: loadingField, error: errorField }) =>
                        <>
                            {
                                loadingField ? <button style={{ margin: '1rem 0 0 0' }}>Loading</button> :
                                    <button style={{ margin: '1rem 0 0 0' }} onClick={() => {
                                        editApprovedFields({ variables: { projectId, approvedFields: checkedList.filter((el) => el.indexOf('CAT') === -1) } });
                                        setSavedSuccessfully(false);
                                    }}>Save</button>
                            }
                            {
                                errorField ? <div className="error_banner">{JSON.stringify(errorField)}</div> : null
                            }

                            {
                                savedSuccessfully ? <div className="saved_banner">Saved!</div> : null
                            }
                        </>
=======
    return <>
        <FieldListSection onCheck={onCheck} checkedList={checkedList} checkable={true} fieldList={fieldList} />
        <Mutation<any, any>
            mutation={EDIT_PROJECT_APPROVED_FIELDS}
            onCompleted={() => setSavedSuccessfully(true)}
        >
            {(editApprovedFields, { loading, error }) =>
                <>
                    {
                        loading ? <button style={{ margin: '1rem 0 0 0' }}>Loading</button> :
                            <button style={{ margin: '1rem 0 0 0' }} onClick={() => {
                                editApprovedFields({ variables: { projectId, fieldTreeId: selectedTree, approvedFields: checkedList.filter((el) => el.indexOf('CAT') === -1) } });
                                setSavedSuccessfully(false);
                            }}>Save</button>
                    }
                    {
                        error ? <div className='error_banner'>{JSON.stringify(error)}</div> : null
                    }

                    {
                        savedSuccessfully ? <div className='saved_banner'>Saved!</div> : null
>>>>>>> d2eb66c4
                    }
                </>
            }
        </Mutation>

    </>;
};
<|MERGE_RESOLUTION|>--- conflicted
+++ resolved
@@ -58,36 +58,6 @@
         setCheckedList(list);
     };
 
-<<<<<<< HEAD
-    return <Query query={GET_STUDY} variables={{ studyId }}>
-        {({ loading, data: fieldData, error }) => {
-            if (loading) { return <LoadingBalls />; }
-            if (error) { return <p>Error :( {JSON.stringify(error)}</p>; }
-
-            return <>
-                <FieldListSection onCheck={onCheck} checkedList={checkedList} checkable={true} fieldList={fieldData.getStudy.fields} />
-                <Mutation
-                    mutation={EDIT_PROJECT_APPROVED_FIELDS}
-                    onCompleted={() => setSavedSuccessfully(true)}
-                >
-                    {(editApprovedFields, { loading: loadingField, error: errorField }) =>
-                        <>
-                            {
-                                loadingField ? <button style={{ margin: '1rem 0 0 0' }}>Loading</button> :
-                                    <button style={{ margin: '1rem 0 0 0' }} onClick={() => {
-                                        editApprovedFields({ variables: { projectId, approvedFields: checkedList.filter((el) => el.indexOf('CAT') === -1) } });
-                                        setSavedSuccessfully(false);
-                                    }}>Save</button>
-                            }
-                            {
-                                errorField ? <div className="error_banner">{JSON.stringify(errorField)}</div> : null
-                            }
-
-                            {
-                                savedSuccessfully ? <div className="saved_banner">Saved!</div> : null
-                            }
-                        </>
-=======
     return <>
         <FieldListSection onCheck={onCheck} checkedList={checkedList} checkable={true} fieldList={fieldList} />
         <Mutation<any, any>
@@ -109,7 +79,6 @@
 
                     {
                         savedSuccessfully ? <div className='saved_banner'>Saved!</div> : null
->>>>>>> d2eb66c4
                     }
                 </>
             }
