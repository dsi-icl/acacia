--- conflicted
+++ resolved
@@ -1,11 +1,5 @@
 import React from 'react';
-<<<<<<< HEAD
 import { Mutation, Query } from 'react-apollo';
-=======
-import { Query, Mutation } from 'react-apollo';
-import { LoadingBalls } from '../../../../reusable/loadingBalls';
-import { FieldListSection } from '../../../../reusable/fieldList';
->>>>>>> ec79e7f6
 import { EDIT_PROJECT_APPROVED_FIELDS } from '../../../../../graphql/projects';
 import { GET_STUDY } from '../../../../../graphql/study';
 import { FieldListSection } from '../../../../reusable/fieldList';
@@ -28,35 +22,8 @@
 
     return <Query query={GET_STUDY} variables={{ studyId }}>
         {({ loading, data: fieldData, error }) => {
-<<<<<<< HEAD
-            if (loading) { return <LoadingBalls/>; }
+            if (loading) { return <LoadingBalls />; }
             if (error) { return <p>Error :( {JSON.stringify(error)}</p>; }
-
-            return <>
-                    <FieldListSection onCheck={onCheck} checkedList={checkedList} checkable={true} fieldList={fieldData.getStudy.fields}/>
-                    <Mutation
-                        mutation={EDIT_PROJECT_APPROVED_FIELDS}
-                        onCompleted={() => setSavedSuccessfully(true)}
-                    >
-                    {(editApprovedFields, { loading, error }) =>
-                        <>
-                        {
-                            loading ? <button style={{ margin: '1rem 0 0 0' }}>Loading</button> :
-                            <button style={{ margin: '1rem 0 0 0' }} onClick={() => {
-                                   editApprovedFields({ variables: { projectId, approvedFields: checkedList.filter((el) => el.indexOf('CAT') === -1) }});
-                                   setSavedSuccessfully(false);
-                            }}>Save</button>
-                        }
-                        {
-                            error ? <div className="error_banner">{JSON.stringify(error)}</div> : null
-                        }
-
-                        {
-                            savedSuccessfully ? <div className="saved_banner">Saved!</div> : null
-                        }
-=======
-            if (loading) return <LoadingBalls />;
-            if (error) return <p>Error :( {JSON.stringify(error)}</p>;
 
             return <>
                 <FieldListSection onCheck={onCheck} checkedList={checkedList} checkable={true} fieldList={fieldData.getStudy.fields} />
@@ -69,18 +36,17 @@
                             {
                                 loading ? <button style={{ margin: '1rem 0 0 0' }}>Loading</button> :
                                     <button style={{ margin: '1rem 0 0 0' }} onClick={() => {
-                                        editApprovedFields({ variables: { projectId, approvedFields: checkedList.filter(el => el.indexOf('CAT') === -1) } });
+                                        editApprovedFields({ variables: { projectId, approvedFields: checkedList.filter((el) => el.indexOf('CAT') === -1) } });
                                         setSavedSuccessfully(false);
                                     }}>Save</button>
                             }
                             {
-                                error ? <div className='error_banner'>{JSON.stringify(error)}</div> : null
+                                error ? <div className="error_banner">{JSON.stringify(error)}</div> : null
                             }
 
                             {
-                                savedSuccessfully ? <div className='saved_banner'>Saved!</div> : null
+                                savedSuccessfully ? <div className="saved_banner">Saved!</div> : null
                             }
->>>>>>> ec79e7f6
                         </>
                     }
                 </Mutation>
