import { Tree } from 'antd';
<<<<<<< HEAD
import { IFileMongoEntry } from 'itmat-commons/dist/models/file';
=======
>>>>>>> 4c5d241a
import React from 'react';
import { Mutation, Query } from 'react-apollo';
import { EDIT_PROJECT_APPROVED_FILES, IFile, GET_STUDY } from 'itmat-commons';
import { LoadingBalls } from '../../../../reusable/icons/loadingBalls';

export const GrantedFileListSelection: React.FunctionComponent<{ originalCheckedList: string[]; studyId: string; projectId: string }> = ({ projectId, originalCheckedList, studyId }) => {
    const [checkedList, setCheckedList] = React.useState(originalCheckedList || []);
    const [savedSuccessfully, setSavedSuccessfully] = React.useState(false);
    const [currentProjectId, setCurrentProjectId] = React.useState(projectId);

    if (currentProjectId !== projectId) {
        setCheckedList(originalCheckedList);
        setSavedSuccessfully(false);
        setCurrentProjectId(projectId);
    }

    const onCheck = (checkedList: string[]) => {
        setCheckedList(checkedList);
    };

    return <Query<any, any> query={GET_STUDY} variables={{ studyId }}>
        {({ loading, data: fileData, error }) => {
            if (loading) { return <LoadingBalls />; }
            if (error) { return <p>Error :( {JSON.stringify(error)}</p>; }

            return <>
                <Tree
                    checkable
                    onCheck={onCheck as any}
                    checkedKeys={checkedList}
                >
                    {fileData.getStudy.files.map((el: IFileMongoEntry) => <Tree.TreeNode title={el.fileName} key={el.id} isLeaf={true} />)}
                </Tree>
                <Mutation<any, any>
                    mutation={EDIT_PROJECT_APPROVED_FILES}
                    onCompleted={() => setSavedSuccessfully(true)}
                >
                    {(editApprovedFiles, { loading, error }) =>
                        <>
                            {
                                loading ? <button style={{ margin: '1rem 0 0 0' }}>Loading</button> :
                                    <button style={{ margin: '1rem 0 0 0' }} onClick={() => {
                                        editApprovedFiles({ variables: { projectId, approvedFiles: checkedList } });
                                        setSavedSuccessfully(false);
                                    }}>Save</button>
                            }
                            {
                                error ? <div className='error_banner'>{JSON.stringify(error)}</div> : null
                            }

                            {
                                savedSuccessfully ? <div className='saved_banner'>Saved!</div> : null
                            }
                        </>
                    }
                </Mutation>

            </>;
        }}
    </Query>;
};<|MERGE_RESOLUTION|>--- conflicted
+++ resolved
@@ -1,8 +1,5 @@
 import { Tree } from 'antd';
-<<<<<<< HEAD
 import { IFileMongoEntry } from 'itmat-commons/dist/models/file';
-=======
->>>>>>> 4c5d241a
 import React from 'react';
 import { Mutation, Query } from 'react-apollo';
 import { EDIT_PROJECT_APPROVED_FILES, IFile, GET_STUDY } from 'itmat-commons';
