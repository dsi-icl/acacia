--- conflicted
+++ resolved
@@ -7,15 +7,9 @@
 
 export const ProjectListSection: React.FunctionComponent<{ studyId: string, projectList: Array<{ id: string, name: string }> }> = ({ studyId, projectList }) => {
     return <div>
-<<<<<<< HEAD
-            {projectList.map((el) => <OneProject studyId={studyId} key={el.id} id={el.id} name={el.name}/>)}
-            <AddNewProject studyId={studyId}/>
-        </div>;
-=======
-        {projectList.map(el => <OneProject studyId={studyId} key={el.id} id={el.id} name={el.name} />)}
+        {projectList.map((el) => <OneProject studyId={studyId} key={el.id} id={el.id} name={el.name} />)}
         <AddNewProject studyId={studyId} />
     </div>;
->>>>>>> ec79e7f6
 };
 
 const OneProject: React.FunctionComponent<{ studyId: string, id: string, name: string }> = ({ id, name, studyId }) =>
@@ -28,17 +22,10 @@
     const [error, setError] = React.useState('');
 
     return <div>
-<<<<<<< HEAD
-        <input value={input} onChange={(e) => { setError(''); setInput(e.target.value); }} type="text" placeholder="Enter name"/>
-        <Mutation
-            mutation={CREATE_PROJECT}
-            update={(store, { data: { createProject }}) => {
-=======
-        <input value={input} onChange={e => { setError(''); setInput(e.target.value); }} type='text' placeholder='Enter name' />
+        <input value={input} onChange={(e) => { setError(''); setInput(e.target.value); }} type="text" placeholder="Enter name" />
         <Mutation
             mutation={CREATE_PROJECT}
             update={(store, { data: { createProject } }) => {
->>>>>>> ec79e7f6
                 // Read the data from our cache for this query.
                 const data: any = store.readQuery({ query: GET_STUDY, variables: { studyId, admin: true } });
                 // Add our comment from the mutation to the end.
@@ -59,11 +46,7 @@
         >
             {(addNewProject, { loading, data }) =>
                 <>
-<<<<<<< HEAD
-                    { data ? <Redirect to={`/datasets/${studyId}/projects/${data.createProject.id}`}/> : null }
-=======
                     {data ? <Redirect to={`/datasets/${studyId}/projects/${data.createProject.id}`} /> : null}
->>>>>>> ec79e7f6
                     {
                         loading ?
                             <button>Loading...</button> :
