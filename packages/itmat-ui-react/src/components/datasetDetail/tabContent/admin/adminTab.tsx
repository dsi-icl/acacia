--- conflicted
+++ resolved
@@ -29,93 +29,4 @@
             </Subsection>
         </div>
     </div>;
-<<<<<<< HEAD
-};
-
-
-export const OneRole: React.FunctionComponent<{ role: Models.Study.IRole }> = ({ role }) => {
-    return <div className={css.one_role}>
-        <div className={css.role_header}>
-            <label className={css.role_name}>{role.name}</label>
-            <Mutation
-                mutation={REMOVE_ROLE}
-                update={(store) => {
-                    const cachedata = store.readQuery({ query: GET_PROJECT, variables: { projectId: role.projectId, admin: true } }) as any;
-                    if (!cachedata) { return; }
-                    cachedata.getProject.roles = cachedata.getProject.roles.filter((el: IRole) => el.id !== role.id);
-                    store.writeQuery({ query: GET_PROJECT, variables: { projectId: role.projectId, admin: true }, data: cachedata });
-                }}
-            >
-                {(removeRole, { loading }) => {
-                    if (loading) { return <span className={css.right_aligned}><LoadingBalls /></span>; }
-                    return <span className={css.delete_role_button + ' ' + css.right_aligned} onClick={() => removeRole({ variables: { roleId: role.id } })}>X</span>;
-                }}
-            </Mutation>
-        </div>
-        <label>Permissions: </label>
-        {role.permissions.map((el) => <React.Fragment key={el}>{el}<br /><br /></React.Fragment>)}
-        <label>Users of this role: </label>
-        <br /> <br />
-        <Query query={GET_USERS} variables={{ fetchDetailsAdminOnly: false, fetchAccessPrivileges: false }}>
-            {({ data, error, loading }) => {
-                if (error) { return null; }
-                if (loading) { return null; }
-                return <Mutation
-                    mutation={EDIT_ROLE}
-                >
-                    {(addUserToRole, { loading: loadingAddUser }) =>
-                        <Mutation mutation={EDIT_ROLE}>
-                            {(removeUserFromRole, { loading: loadingRemoveUser }) =>
-                                <UserListPicker.UserList
-                                    studyId={role.studyId}
-                                    projectId={role.projectId}
-                                    submitButtonString="Add user"
-                                    availableUserList={data.getUsers}
-                                    onClickAddButton={loadingAddUser ? () => { return } : (studyId, projectId, user) => { addUserToRole({ variables: { roleId: role.id, userChanges: { add: [user.id], remove: [] } } }); }}
-                                >
-                                    {role.users.map((el) =>
-                                        <UserListPicker.User key={(el as any).id} user={el as any} onClickCross={loadingRemoveUser
-                                            ? () => { return }
-                                            : (user) => removeUserFromRole({ variables: { roleId: role.id, userChanges: { add: [], remove: [user.id] } } })
-                                        } />)}
-                                    {/* {role.users.map(el => <UserListPicker.User user={el as any} onClickCross={loadingRemoveUser ? () => {} : (user) => removeUserFromRole() }/>)} */}
-                                </UserListPicker.UserList>
-                            }
-                        </Mutation>
-                    }
-                </Mutation>;
-            }}
-        </Query>
-        <br /><br />
-    </div>;
-};
-
-
-export const AddRole: React.FunctionComponent<{ studyId: string, projectId: string }> = ({ studyId, projectId }) => {
-    const [isExpanded, setIsExpanded] = React.useState(false);
-    const [inputNameString, setInputNameString] = React.useState('');
-
-    if (!isExpanded) { return <span className={css.add_new_role_button} onClick={() => setIsExpanded(true)}>Add new role</span>; }
-    return <div className={css.add_new_role_section}>
-        <span>Create new role</span><br /><br />
-        <label>Name: </label><input placeholder="Role name" value={inputNameString} onChange={(e) => setInputNameString(e.target.value)} /> <br />
-        <div className={css.add_new_role_buttons_wrapper}>
-            <button className="button_grey" onClick={() => setIsExpanded(false)}>Cancel</button>
-            <Mutation
-                mutation={ADD_NEW_ROLE}
-                update={(store, { data: { addRoleToStudyOrProject } }) => {
-                    const cachedata = store.readQuery({ query: GET_PROJECT, variables: { projectId, admin: true } }) as any;
-                    if (!cachedata) { return; }
-                    cachedata.getProject.roles.push(addRoleToStudyOrProject);
-                    store.writeQuery({ query: GET_PROJECT, variables: { projectId, admin: true }, data: cachedata });
-                }}
-            >
-                {(addNewRole) =>
-                    <button onClick={() => { setInputNameString(''); setIsExpanded(false); addNewRole({ variables: { studyId, projectId, roleName: inputNameString } }); }}>Submit</button>
-                }
-            </Mutation>
-        </div>
-    </div>;
-=======
->>>>>>> d2eb66c4
 };