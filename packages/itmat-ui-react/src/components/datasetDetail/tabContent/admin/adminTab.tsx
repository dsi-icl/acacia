import * as React from 'react';
import { useQuery } from '@apollo/client/react/hooks';
import { Subsection } from '../../../reusable';
import LoadSpinner from '../../../reusable/loadSpinner';
import css from './tabContent.module.css';
import { RoleControlSection } from '../../../reusable/roleControlSection/roleControlSection';
import { GET_STUDY } from 'itmat-commons';
import { RouteComponentProps } from 'react-router';

type AdminTabContentProps = RouteComponentProps<{
    studyId: string;
}>;

export const AdminTabContent: React.FunctionComponent<AdminTabContentProps> = ({ match: { params: { studyId } } }) => {
    const { data, loading } = useQuery(GET_STUDY, { variables: { studyId } });
<<<<<<< HEAD
    if (loading) { return <LoadSpinner />; }

    return (
        <div className={`${css.tab_page_wrapper_grid} fade_in`}>
            <div className={`${css.tab_page_wrapper} ${css.cover_page}`}>
                <Subsection title='Roles'>
                    <RoleControlSection studyId={studyId} roles={data.getStudy.roles} />
                </Subsection>
            </div>
=======
    if (loading) { return <LoadingBalls />; }

    return <div className={css.tab_page_wrapper_grid + ' fade_in'}>
        <div className={css.tab_page_wrapper + ' ' + css.main_page}>
            <Subsection title='Roles'>
                <RoleControlSection studyId={studyId} roles={data.getStudy.roles} />
            </Subsection>

            <Subsection title='Wipe patient data'>
            </Subsection>

            <Subsection title='Delete study'>
                <p> wipe data or not?</p>
            </Subsection>
        </div>
        <div className={css.tab_page_wrapper + ' ' + css.sub_page + ' additional_panel'}>
            <Subsection title='User Access Log'>
                <div>

                </div>
            </Subsection>
>>>>>>> a6ca7866
        </div>
    );
};<|MERGE_RESOLUTION|>--- conflicted
+++ resolved
@@ -13,7 +13,6 @@
 
 export const AdminTabContent: React.FunctionComponent<AdminTabContentProps> = ({ match: { params: { studyId } } }) => {
     const { data, loading } = useQuery(GET_STUDY, { variables: { studyId } });
-<<<<<<< HEAD
     if (loading) { return <LoadSpinner />; }
 
     return (
@@ -23,29 +22,6 @@
                     <RoleControlSection studyId={studyId} roles={data.getStudy.roles} />
                 </Subsection>
             </div>
-=======
-    if (loading) { return <LoadingBalls />; }
-
-    return <div className={css.tab_page_wrapper_grid + ' fade_in'}>
-        <div className={css.tab_page_wrapper + ' ' + css.main_page}>
-            <Subsection title='Roles'>
-                <RoleControlSection studyId={studyId} roles={data.getStudy.roles} />
-            </Subsection>
-
-            <Subsection title='Wipe patient data'>
-            </Subsection>
-
-            <Subsection title='Delete study'>
-                <p> wipe data or not?</p>
-            </Subsection>
-        </div>
-        <div className={css.tab_page_wrapper + ' ' + css.sub_page + ' additional_panel'}>
-            <Subsection title='User Access Log'>
-                <div>
-
-                </div>
-            </Subsection>
->>>>>>> a6ca7866
         </div>
     );
 };