--- conflicted
+++ resolved
@@ -1,41 +1,22 @@
 import * as React from 'react';
 import { useQuery } from 'react-apollo';
-import { GET_STUDY } from 'itmat-commons/dist/graphql/study';
 import { Subsection } from '../../../reusable';
 import { LoadingBalls } from '../../../reusable/icons/loadingBalls';
 import css from './tabContent.module.css';
 import { RoleControlSection } from '../../../reusable/roleControlSection/roleControlSection';
+import { GET_STUDY } from 'itmat-commons/dist/graphql/study';
 import { RouteComponentProps } from 'react-router';
 
 type AdminTabContentProps = RouteComponentProps<{
     studyId: string
 }>;
 
-<<<<<<< HEAD
 export const AdminTabContent: React.FunctionComponent<AdminTabContentProps> = ({ match: { params: { studyId } } }) => {
     const { data, loading } = useQuery(GET_STUDY, { variables: { studyId } });
     if (loading) { return <LoadingBalls />; }
-=======
-    return <div className={css.tab_page_wrapper_grid + ' fade_in'}>
-        <div className={css.tab_page_wrapper + ' ' + css.main_page}>
-            <Subsection title='Roles'>
-                <RoleControlSection studyId={studyId} roles={data.getStudy.roles}/>
-            </Subsection>
-
-            <Subsection title='Wipe patient data'>
-            </Subsection>
-
-            <Subsection title='Delete study'>
-                <p> wipe data or not?</p>
-            </Subsection>
-        </div>
-        <div className={css.tab_page_wrapper + ' ' + css.sub_page + ' additional_panel'}>
-            <Subsection title='User Access Log'>
-                <div>
->>>>>>> 2fdd329f
 
     return (
-        <div className={css.tab_page_wrapper_grid}>
+        <div className={`${css.tab_page_wrapper_grid} ${fade_in}`}>
             <div className={`${css.tab_page_wrapper} ${css.cover_page}`}>
                 <Subsection title="Roles">
                     <RoleControlSection studyId={studyId} roles={data.getStudy.roles} />
