<<<<<<< HEAD
import { Models } from 'itmat-utils';
import { IRole } from 'itmat-utils/dist/models/study';
=======
import { Models } from 'itmat-commons';
>>>>>>> ec79e7f6
import * as React from 'react';
import { Mutation, Query } from 'react-apollo';
import { GET_USERS } from '../../../../graphql/appUsers';
import { ADD_NEW_ROLE, EDIT_ROLE, REMOVE_ROLE } from '../../../../graphql/permission';
import { GET_PROJECT } from '../../../../graphql/projects';
<<<<<<< HEAD
import { Subsection, UserListPicker } from '../../../reusable';
=======
import { GET_USERS } from '../../../../graphql/appUsers';
import * as css from './tabContent.module.css';
import { Subsection, UserListPicker } from '../../../reusable';
import { EDIT_ROLE, ADD_NEW_ROLE, REMOVE_ROLE } from '../../../../graphql/permission';
import { IRole } from 'itmat-commons/dist/models/study';
>>>>>>> ec79e7f6
import { LoadingBalls } from '../../../reusable/loadingBalls';
import * as css from './tabContent.module.css';

export const AdminTabContent: React.FunctionComponent<{ studyId: string, projectId: string, roles: Models.Study.IRole[] }> = ({ roles, studyId, projectId }) => {
    return <div className={css.tab_page_wrapper_grid}>
        <div className={css.tab_page_wrapper + ' ' + css.main_page}>
            <Subsection title="Roles">
                <div>
                    {
                        roles.map((el) => <OneRole key={el.id} role={el} />)
                    }
                    <AddRole studyId={studyId} projectId={projectId} />
                </div>
            </Subsection>
            <Subsection title="Patient ID Mapping">
                <div>
                    <button>Fetch mapping</button>
                </div>
            </Subsection>
        </div>
        <div className={css.tab_page_wrapper + ' ' + css.sub_page}>
            <Subsection title="User Access Log">
                <div>

                </div>
            </Subsection>
        </div>
    </div>;
};


export const OneRole: React.FunctionComponent<{ role: Models.Study.IRole }> = ({ role }) => {
    return <div className={css.one_role}>
        <div className={css.role_header}>
            <label className={css.role_name}>{role.name}</label>
            <Mutation
                mutation={REMOVE_ROLE}
                update={(store) => {
                    const cachedata = store.readQuery({ query: GET_PROJECT, variables: { projectId: role.projectId, admin: true } }) as any;
<<<<<<< HEAD
                    if (!cachedata) { return; }
                    cachedata.getProject.roles = cachedata.getProject.roles.filter((el: IRole) => el.id !== role.id );
                    store.writeQuery({ query: GET_PROJECT, variables: { projectId: role.projectId, admin: true }, data: cachedata });
                }}
            >
            {(removeRole, { loading }) => {
                if (loading) { return <span className={css.right_aligned}><LoadingBalls/></span>; }
                return <span className={css.delete_role_button + ' ' + css.right_aligned} onClick={() => removeRole({ variables: { roleId: role.id }})}>X</span>;
            }}
            </Mutation>
        </div>
        <label>Permissions: </label>
        {role.permissions.map((el) => <React.Fragment key={el}>{el}<br/><br/></React.Fragment>)}
=======
                    if (!cachedata) return;
                    cachedata.getProject.roles = cachedata.getProject.roles.filter((el: IRole) => el.id !== role.id);
                    store.writeQuery({ query: GET_PROJECT, variables: { projectId: role.projectId, admin: true }, data: cachedata });
                }}
            >
                {(removeRole, { loading }) => {
                    if (loading) return <span className={css.right_aligned}><LoadingBalls /></span>;
                    return <span className={css.delete_role_button + ' ' + css.right_aligned} onClick={() => removeRole({ variables: { roleId: role.id } })}>X</span>;
                }}
            </Mutation>
        </div>
        <label>Permissions: </label>
        {role.permissions.map(el => <React.Fragment key={el}>{el}<br /><br /></React.Fragment>)}
>>>>>>> ec79e7f6
        <label>Users of this role: </label>
        <br /> <br />
        <Query query={GET_USERS} variables={{ fetchDetailsAdminOnly: false, fetchAccessPrivileges: false }}>
<<<<<<< HEAD
        {({ data, error, loading }) => {
            if (error) { return null; }
            if (loading) { return null; }
            return <Mutation
                mutation={EDIT_ROLE}
            >
            {(addUserToRole, { loading: loadingAddUser }) =>
                <Mutation mutation={EDIT_ROLE}>
                {(removeUserFromRole, { loading: loadingRemoveUser } ) =>
                    <UserListPicker.UserList
                        studyId={role.studyId}
                        projectId={role.projectId}
                        submitButtonString="Add user"
                        availableUserList={data.getUsers}
                        onClickAddButton={loadingAddUser ? () => {} : (studyId, projectId, user) => { addUserToRole({ variables: { roleId: role.id, userChanges: { add: [user.id], remove: [] } }}); }}
                    >
                    {role.users.map((el) => <UserListPicker.User key={(el as any).id} user={el as any} onClickCross={loadingRemoveUser ? () => {} : (user) => removeUserFromRole({ variables: { roleId: role.id, userChanges: { add: [], remove: [user.id] } }}) }/>)}
                    {/* {role.users.map(el => <UserListPicker.User user={el as any} onClickCross={loadingRemoveUser ? () => {} : (user) => removeUserFromRole() }/>)} */}
                    </UserListPicker.UserList>
                }
                </Mutation>
            }
            </Mutation>;
        }}
        </Query>
        <br/><br/>
    </div>;
=======
            {({ data, error, loading }) => {
                if (error) return null;
                if (loading) return null;
                return <Mutation
                    mutation={EDIT_ROLE}
                >
                    {(addUserToRole, { loading: loadingAddUser }) =>
                        <Mutation mutation={EDIT_ROLE}>
                            {(removeUserFromRole, { loading: loadingRemoveUser }) =>
                                <UserListPicker.UserList
                                    studyId={role.studyId}
                                    projectId={role.projectId}
                                    submitButtonString='Add user'
                                    availableUserList={data.getUsers}
                                    onClickAddButton={loadingAddUser ? () => { } : (studyId, projectId, user) => { addUserToRole({ variables: { roleId: role.id, userChanges: { add: [user.id], remove: [] } } }); }}
                                >
                                    {role.users.map(el => <UserListPicker.User key={(el as any).id} user={el as any} onClickCross={loadingRemoveUser ? () => { } : (user) => removeUserFromRole({ variables: { roleId: role.id, userChanges: { add: [], remove: [user.id] } } })} />)}
                                    {/* {role.users.map(el => <UserListPicker.User user={el as any} onClickCross={loadingRemoveUser ? () => {} : (user) => removeUserFromRole() }/>)} */}
                                </UserListPicker.UserList>
                            }
                        </Mutation>
                    }
                </Mutation>;
            }}
        </Query>
        <br /><br />
    </div>
>>>>>>> ec79e7f6
};


export const AddRole: React.FunctionComponent<{ studyId: string, projectId: string }> = ({ studyId, projectId }) => {
    const [isExpanded, setIsExpanded] = React.useState(false);
    const [inputNameString, setInputNameString] = React.useState('');

    if (!isExpanded) { return <span className={css.add_new_role_button} onClick={() => setIsExpanded(true)}>Add new role</span>; }
    return <div className={css.add_new_role_section}>
<<<<<<< HEAD
        <span>Create new role</span><br/><br/>
        <label>Name: </label><input placeholder="Role name" value={inputNameString} onChange={(e) => setInputNameString(e.target.value)}/> <br/>
=======
        <span>Create new role</span><br /><br />
        <label>Name: </label><input placeholder='Role name' value={inputNameString} onChange={e => setInputNameString(e.target.value)} /> <br />
>>>>>>> ec79e7f6
        <div className={css.add_new_role_buttons_wrapper}>
            <button className="button_grey" onClick={() => setIsExpanded(false)}>Cancel</button>
            <Mutation
                mutation={ADD_NEW_ROLE}
                update={(store, { data: { addRoleToStudyOrProject } }) => {
                    const cachedata = store.readQuery({ query: GET_PROJECT, variables: { projectId, admin: true } }) as any;
                    if (!cachedata) { return; }
                    cachedata.getProject.roles.push(addRoleToStudyOrProject);
                    store.writeQuery({ query: GET_PROJECT, variables: { projectId, admin: true }, data: cachedata });
                }}
            >
<<<<<<< HEAD
            {(addNewRole, { loading, error }) =>
                <button onClick={() => { setInputNameString(''); setIsExpanded(false); addNewRole({ variables: { studyId, projectId, roleName: inputNameString } }); }}>Submit</button>
            }
=======
                {(addNewRole) =>
                    <button onClick={() => { setInputNameString(''); setIsExpanded(false); addNewRole({ variables: { studyId, projectId, roleName: inputNameString } }); }}>Submit</button>
                }
>>>>>>> ec79e7f6
            </Mutation>
        </div>
    </div>;
};<|MERGE_RESOLUTION|>--- conflicted
+++ resolved
@@ -1,23 +1,11 @@
-<<<<<<< HEAD
-import { Models } from 'itmat-utils';
-import { IRole } from 'itmat-utils/dist/models/study';
-=======
 import { Models } from 'itmat-commons';
->>>>>>> ec79e7f6
+import { IRole } from 'itmat-commons/dist/models/study';
 import * as React from 'react';
 import { Mutation, Query } from 'react-apollo';
 import { GET_USERS } from '../../../../graphql/appUsers';
 import { ADD_NEW_ROLE, EDIT_ROLE, REMOVE_ROLE } from '../../../../graphql/permission';
 import { GET_PROJECT } from '../../../../graphql/projects';
-<<<<<<< HEAD
 import { Subsection, UserListPicker } from '../../../reusable';
-=======
-import { GET_USERS } from '../../../../graphql/appUsers';
-import * as css from './tabContent.module.css';
-import { Subsection, UserListPicker } from '../../../reusable';
-import { EDIT_ROLE, ADD_NEW_ROLE, REMOVE_ROLE } from '../../../../graphql/permission';
-import { IRole } from 'itmat-commons/dist/models/study';
->>>>>>> ec79e7f6
 import { LoadingBalls } from '../../../reusable/loadingBalls';
 import * as css from './tabContent.module.css';
 
@@ -57,70 +45,25 @@
                 mutation={REMOVE_ROLE}
                 update={(store) => {
                     const cachedata = store.readQuery({ query: GET_PROJECT, variables: { projectId: role.projectId, admin: true } }) as any;
-<<<<<<< HEAD
                     if (!cachedata) { return; }
-                    cachedata.getProject.roles = cachedata.getProject.roles.filter((el: IRole) => el.id !== role.id );
-                    store.writeQuery({ query: GET_PROJECT, variables: { projectId: role.projectId, admin: true }, data: cachedata });
-                }}
-            >
-            {(removeRole, { loading }) => {
-                if (loading) { return <span className={css.right_aligned}><LoadingBalls/></span>; }
-                return <span className={css.delete_role_button + ' ' + css.right_aligned} onClick={() => removeRole({ variables: { roleId: role.id }})}>X</span>;
-            }}
-            </Mutation>
-        </div>
-        <label>Permissions: </label>
-        {role.permissions.map((el) => <React.Fragment key={el}>{el}<br/><br/></React.Fragment>)}
-=======
-                    if (!cachedata) return;
                     cachedata.getProject.roles = cachedata.getProject.roles.filter((el: IRole) => el.id !== role.id);
                     store.writeQuery({ query: GET_PROJECT, variables: { projectId: role.projectId, admin: true }, data: cachedata });
                 }}
             >
                 {(removeRole, { loading }) => {
-                    if (loading) return <span className={css.right_aligned}><LoadingBalls /></span>;
+                    if (loading) { return <span className={css.right_aligned}><LoadingBalls /></span>; }
                     return <span className={css.delete_role_button + ' ' + css.right_aligned} onClick={() => removeRole({ variables: { roleId: role.id } })}>X</span>;
                 }}
             </Mutation>
         </div>
         <label>Permissions: </label>
-        {role.permissions.map(el => <React.Fragment key={el}>{el}<br /><br /></React.Fragment>)}
->>>>>>> ec79e7f6
+        {role.permissions.map((el) => <React.Fragment key={el}>{el}<br /><br /></React.Fragment>)}
         <label>Users of this role: </label>
         <br /> <br />
         <Query query={GET_USERS} variables={{ fetchDetailsAdminOnly: false, fetchAccessPrivileges: false }}>
-<<<<<<< HEAD
-        {({ data, error, loading }) => {
-            if (error) { return null; }
-            if (loading) { return null; }
-            return <Mutation
-                mutation={EDIT_ROLE}
-            >
-            {(addUserToRole, { loading: loadingAddUser }) =>
-                <Mutation mutation={EDIT_ROLE}>
-                {(removeUserFromRole, { loading: loadingRemoveUser } ) =>
-                    <UserListPicker.UserList
-                        studyId={role.studyId}
-                        projectId={role.projectId}
-                        submitButtonString="Add user"
-                        availableUserList={data.getUsers}
-                        onClickAddButton={loadingAddUser ? () => {} : (studyId, projectId, user) => { addUserToRole({ variables: { roleId: role.id, userChanges: { add: [user.id], remove: [] } }}); }}
-                    >
-                    {role.users.map((el) => <UserListPicker.User key={(el as any).id} user={el as any} onClickCross={loadingRemoveUser ? () => {} : (user) => removeUserFromRole({ variables: { roleId: role.id, userChanges: { add: [], remove: [user.id] } }}) }/>)}
-                    {/* {role.users.map(el => <UserListPicker.User user={el as any} onClickCross={loadingRemoveUser ? () => {} : (user) => removeUserFromRole() }/>)} */}
-                    </UserListPicker.UserList>
-                }
-                </Mutation>
-            }
-            </Mutation>;
-        }}
-        </Query>
-        <br/><br/>
-    </div>;
-=======
             {({ data, error, loading }) => {
-                if (error) return null;
-                if (loading) return null;
+                if (error) { return null; }
+                if (loading) { return null; }
                 return <Mutation
                     mutation={EDIT_ROLE}
                 >
@@ -130,11 +73,11 @@
                                 <UserListPicker.UserList
                                     studyId={role.studyId}
                                     projectId={role.projectId}
-                                    submitButtonString='Add user'
+                                    submitButtonString="Add user"
                                     availableUserList={data.getUsers}
                                     onClickAddButton={loadingAddUser ? () => { } : (studyId, projectId, user) => { addUserToRole({ variables: { roleId: role.id, userChanges: { add: [user.id], remove: [] } } }); }}
                                 >
-                                    {role.users.map(el => <UserListPicker.User key={(el as any).id} user={el as any} onClickCross={loadingRemoveUser ? () => { } : (user) => removeUserFromRole({ variables: { roleId: role.id, userChanges: { add: [], remove: [user.id] } } })} />)}
+                                    {role.users.map((el) => <UserListPicker.User key={(el as any).id} user={el as any} onClickCross={loadingRemoveUser ? () => { } : (user) => removeUserFromRole({ variables: { roleId: role.id, userChanges: { add: [], remove: [user.id] } } })} />)}
                                     {/* {role.users.map(el => <UserListPicker.User user={el as any} onClickCross={loadingRemoveUser ? () => {} : (user) => removeUserFromRole() }/>)} */}
                                 </UserListPicker.UserList>
                             }
@@ -144,8 +87,7 @@
             }}
         </Query>
         <br /><br />
-    </div>
->>>>>>> ec79e7f6
+    </div>;
 };
 
 
@@ -155,13 +97,8 @@
 
     if (!isExpanded) { return <span className={css.add_new_role_button} onClick={() => setIsExpanded(true)}>Add new role</span>; }
     return <div className={css.add_new_role_section}>
-<<<<<<< HEAD
-        <span>Create new role</span><br/><br/>
-        <label>Name: </label><input placeholder="Role name" value={inputNameString} onChange={(e) => setInputNameString(e.target.value)}/> <br/>
-=======
         <span>Create new role</span><br /><br />
-        <label>Name: </label><input placeholder='Role name' value={inputNameString} onChange={e => setInputNameString(e.target.value)} /> <br />
->>>>>>> ec79e7f6
+        <label>Name: </label><input placeholder="Role name" value={inputNameString} onChange={(e) => setInputNameString(e.target.value)} /> <br />
         <div className={css.add_new_role_buttons_wrapper}>
             <button className="button_grey" onClick={() => setIsExpanded(false)}>Cancel</button>
             <Mutation
@@ -173,15 +110,9 @@
                     store.writeQuery({ query: GET_PROJECT, variables: { projectId, admin: true }, data: cachedata });
                 }}
             >
-<<<<<<< HEAD
-            {(addNewRole, { loading, error }) =>
-                <button onClick={() => { setInputNameString(''); setIsExpanded(false); addNewRole({ variables: { studyId, projectId, roleName: inputNameString } }); }}>Submit</button>
-            }
-=======
                 {(addNewRole) =>
                     <button onClick={() => { setInputNameString(''); setIsExpanded(false); addNewRole({ variables: { studyId, projectId, roleName: inputNameString } }); }}>Submit</button>
                 }
->>>>>>> ec79e7f6
             </Mutation>
         </div>
     </div>;
