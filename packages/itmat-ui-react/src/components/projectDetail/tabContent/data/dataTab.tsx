import { FunctionComponent, useState } from 'react';
import { filterFields, generateCascader, findDmField } from '../../../../utils/tools';
import { dataTypeMapping } from '../utils/defaultParameters';
import { useQuery, useLazyQuery } from '@apollo/client/react/hooks';
import { GET_STUDY_FIELDS, GET_PROJECT, GET_DATA_RECORDS, GET_ONTOLOGY_TREE, GET_STANDARDIZATION } from '@itmat-broker/itmat-models';
import { IFieldEntry, IProject, enumValueType, IOntologyTree, IOntologyRoute } from '@itmat-broker/itmat-types';
import { Query } from '@apollo/client/react/components';
import LoadSpinner from '../../../reusable/loadSpinner';
import { Subsection, SubsectionWithComment } from '../../../reusable/subsection/subsection';
import css from './tabContent.module.css';
import { CSVLink } from 'react-csv';
import { Select, Row, Col, Button, Table, Empty, Cascader, Tooltip, Typography, Space } from 'antd';
import { Pie, BidirectionalBar, Heatmap, Violin, Column, Box } from '@ant-design/plots';
import { UserOutlined, DownloadOutlined, QuestionCircleOutlined, TagOutlined, HistoryOutlined, FieldTimeOutlined, EyeOutlined, HddOutlined } from '@ant-design/icons';
import { useParams } from 'react-router-dom';
import React from 'react';
import { useWindowSize } from '../utils/utils';
const { Option } = Select;
const { Text } = Typography;

export const DataTabContent: FunctionComponent<{ studyId: string }> = ({ studyId }) => {
    const { projectId } = useParams();
    const { loading: getStudyFieldsLoading, error: getStudyFieldsError, data: getStudyFieldsData } = useQuery(GET_STUDY_FIELDS, { variables: { studyId: studyId, projectId: projectId } });
    const { loading: getProjectLoading, error: getProjectError, data: getProjectData } = useQuery(GET_PROJECT, { variables: { projectId: projectId, admin: false } });
    const { loading: getOntologyTreeLoading, error: getOntologyTreeError, data: getOntologyTreeData } = useQuery(GET_ONTOLOGY_TREE, {
        variables: {
            studyId: studyId,
            projectId: projectId,
            treeId: null
        }
    });
    const [width, __unused__height__] = useWindowSize();
    if (getStudyFieldsLoading || getProjectLoading || getOntologyTreeLoading) {
        return <LoadSpinner />;
    }
    if (!projectId || getStudyFieldsError || getProjectError || getOntologyTreeError) {
        return <div className={`${css.tab_page_wrapper} ${css.both_panel} ${css.upload_overlay}`}>
            An error occured, please contact your administrator
        </div >;
    }
    if (getStudyFieldsData.getStudyFields.length === 0) {
        return <span>No Fields Found.</span>;
    }

    if (getOntologyTreeData.getOntologyTree[0] === undefined) {
        return <span>Ontology Tree Missing!</span>;
    }
    if (width < 900) {
        return <span>The width of the resolution of your screen must be at least 900px.</span>;
    }
    return <div className={css.tab_page_wrapper}>
        <div className={css.scaffold_wrapper}>
            <div className={css.metadata}>
                <MetaDataBlock project={getProjectData.getProject} numOfOntologyRoutes={getOntologyTreeData.getOntologyTree[0].routes.length} />
            </div>
            <div className={css.demographics}>
                <DemographicsBlock ontologyTree={getOntologyTreeData.getOntologyTree[0]} studyId={studyId} projectId={projectId} fields={filterFields(getStudyFieldsData.getStudyFields, getOntologyTreeData.getOntologyTree[0])} />
            </div>
            <div className={css.data_distribution}>
                <DataDistributionBlock ontologyTree={getOntologyTreeData.getOntologyTree[0]} fields={getStudyFieldsData.getStudyFields} project={getProjectData.getProject} />
            </div>
            <div className={css.data_completeness}>
                <DataCompletenessBlock studyId={studyId} projectId={getProjectData.getProject.id} ontologyTree={getOntologyTreeData.getOntologyTree[0]} fields={filterFields(getStudyFieldsData.getStudyFields, getOntologyTreeData.getOntologyTree[0])} />
            </div>
            <div className={css.data_download}>
                <DataDownloadBlock project={getProjectData.getProject} />
            </div>
        </div>
    </div>;
};

<<<<<<< HEAD
export const MetaDataBlock: FunctionComponent<{ project: IProject, numOfFields: number, numOfOntologyRoutes: number }> = ({ project, numOfFields, numOfOntologyRoutes }) => {
    const [width, __unused__height__] = useWindowSize();
    return project ? <SubsectionWithComment title={<Tooltip title={'The metadata of this project.'}>
=======
export const MetaDataBlock: FunctionComponent<{ project: IProject, numOfOntologyRoutes: number }> = ({ project, numOfOntologyRoutes }) => {
    return project ? <SubsectionWithComment title={<Tooltip title={'The statistics of several demographics fields.'}>
>>>>>>> 644d8fe5
        <Text className={css.title}>Meta Data</Text> <QuestionCircleOutlined />
    </Tooltip>} comment={<Space direction={'horizontal'} size={20}>
        <div><HistoryOutlined /> <span>Data Version - {project?.dataVersion?.version}</span></div>
        <div><TagOutlined /> <span>Version Tag - {project?.dataVersion?.tag}</span></div>
    </Space>}>
<<<<<<< HEAD
        {
            width > 1500 ?
                <div>
                    <Row gutter={16}>
                        <Col span={5}>
                            <div className={css.grid_col_center} ><UserOutlined style={{ fontSize: '700%' }} /></div>
                        </Col>
                        <Col span={5}>
                            <div className={css.grid_col_center}><EyeOutlined style={{ fontSize: '700%' }} /></div>
                        </Col>
                        <Col span={5}>
                            <div className={css.grid_col_center}><HddOutlined style={{ fontSize: '700%' }} /></div>
                        </Col>
                        <Col span={9}>
                            <div className={css.grid_col_center}><FieldTimeOutlined style={{ fontSize: '700%' }} /></div>
                        </Col>
                    </Row><br />
                    <Row gutter={16}>
                        <Col span={5}>
                            <div className={css.grid_col_center}><span>Participants</span></div>
                        </Col>
                        <Col span={5}>
                            <div className={css.grid_col_center}><span>Visits</span></div>
                        </Col>
                        <Col span={5}>
                            <div className={css.grid_col_center}><span>Fields</span></div>
                        </Col>
                        <Col span={9}>
                            <div className={css.grid_col_center}><span>Updated At</span></div>
                        </Col>
                    </Row><br />
                    <Row gutter={16}>
                        <Col span={5}>
                            <div className={css.grid_col_center}><Text style={{ fontSize: '32px' }} strong underline>{project?.summary?.subjects?.length}</Text></div>
                        </Col>
                        <Col span={5}>
                            <div className={css.grid_col_center}><Text style={{ fontSize: '32px' }} strong underline>{project?.summary?.visits?.length}</Text></div>
                        </Col>
                        <Col span={5}>
                            <div className={css.grid_col_center}>
                                <Text style={{ fontSize: '32px' }} strong underline>{numOfOntologyRoutes} / {numOfFields}</Text>
                                <Tooltip title={`${numOfOntologyRoutes} of ${numOfFields} fields are in the ontology tree.`}>
                                    <QuestionCircleOutlined />
                                </Tooltip>
                            </div>
                        </Col>
                        <Col span={9}>
                            <div className={css.grid_col_center}><Text style={{ fontSize: '32px' }} strong underline>{project.dataVersion?.updateDate === undefined ? 'NA' : (new Date(parseFloat(project.dataVersion?.updateDate))).toUTCString()}</Text></div>
                        </Col>
                    </Row><br />
                </div> :
                <div>
                    <Row gutter={16}>
                        <Col span={9}>
                            <div className={css.grid_col_center} ><UserOutlined style={{ fontSize: '700%' }} /></div>
                        </Col>
                        <Col span={15}>
                            <div className={css.grid_col_center}><EyeOutlined style={{ fontSize: '700%' }} /></div>
                        </Col>
                    </Row><br />
                    <Row gutter={16}>
                        <Col span={9}>
                            <div className={css.grid_col_center}><span>Participants</span></div>
                        </Col>
                        <Col span={15}>
                            <div className={css.grid_col_center}><span>Visits</span></div>
                        </Col>
                    </Row><br />
                    <Row gutter={16}>
                        <Col span={9}>
                            <div className={css.grid_col_center}><Text style={{ fontSize: '32px' }} strong underline>{project?.summary?.subjects?.length}</Text></div>
                        </Col>
                        <Col span={15}>
                            <div className={css.grid_col_center}><Text style={{ fontSize: '32px' }} strong underline>{project?.summary?.visits?.length}</Text></div>
                        </Col>
                    </Row><br />
                    <Row gutter={16}>
                        <Col span={9}>
                            <div className={css.grid_col_center}><HddOutlined style={{ fontSize: '700%' }} /></div>
                        </Col>
                        <Col span={15}>
                            <div className={css.grid_col_center}><FieldTimeOutlined style={{ fontSize: '700%' }} /></div>
                        </Col>
                    </Row>
                    <Row gutter={16}>
                        <Col span={9}>
                            <div className={css.grid_col_center}><span>Fields</span></div>
                        </Col>
                        <Col span={15}>
                            <div className={css.grid_col_center}><span>Updated At</span></div>
                        </Col>
                    </Row>
                    <Row gutter={16}>
                        <Col span={9}>
                            <div className={css.grid_col_center}>
                                <Text style={{ fontSize: '32px' }} strong underline>{numOfOntologyRoutes} / {numOfFields}</Text>
                                <Tooltip title={`${numOfOntologyRoutes} of ${numOfFields} fields are in the ontology tree.`}>
                                    <QuestionCircleOutlined />
                                </Tooltip>
                            </div>
                        </Col>
                        <Col span={15}>
                            <div className={css.grid_col_center}><Text style={{ fontSize: '32px' }} strong underline>{project.dataVersion?.updateDate === undefined ? 'NA' : (new Date(parseFloat(project.dataVersion?.updateDate))).toDateString()}</Text></div>
                        </Col>
                    </Row>
=======
        <Row gutter={16}>
            <Col span={5}>
                <div className={css.grid_col_center} ><UserOutlined style={{ fontSize: '700%' }} /></div>
            </Col>
            <Col span={5}>
                <div className={css.grid_col_center}><EyeOutlined style={{ fontSize: '700%' }} /></div>
            </Col>
            <Col span={5}>
                <div className={css.grid_col_center}><HddOutlined style={{ fontSize: '700%' }} /></div>
            </Col>
            <Col span={9}>
                <div className={css.grid_col_center}><FieldTimeOutlined style={{ fontSize: '700%' }} /></div>
            </Col>
        </Row><br />
        <Row gutter={16}>
            <Col span={5}>
                <div className={css.grid_col_center}><span>Participants</span></div>
            </Col>
            <Col span={5}>
                <div className={css.grid_col_center}><span>Visits</span></div>
            </Col>
            <Col span={5}>
                <div className={css.grid_col_center}><span>Fields</span></div>
            </Col>
            <Col span={9}>
                <div className={css.grid_col_center}><span>Updated At</span></div>
            </Col>
        </Row><br />
        <Row gutter={16}>
            <Col span={5}>
                <div className={css.grid_col_center}><Text style={{ fontSize: '32px' }} strong underline>{project?.summary?.subjects?.length}</Text></div>
            </Col>
            <Col span={5}>
                <div className={css.grid_col_center}><Text style={{ fontSize: '32px' }} strong underline>{project?.summary?.visits?.length}</Text></div>
            </Col>
            <Col span={5}>
                <div className={css.grid_col_center}>
                    <Text style={{ fontSize: '32px' }} strong underline>{numOfOntologyRoutes}</Text>
>>>>>>> 644d8fe5
                </div>
        }
    </SubsectionWithComment > : null;
};

export const DemographicsBlock: FunctionComponent<{ ontologyTree: IOntologyTree, studyId: string, projectId: string, fields: IFieldEntry[] }> = ({ ontologyTree, studyId, projectId, fields }) => {
    const [width, __unused__height__] = useWindowSize();
    // process the data
    const genderField: any = findDmField(ontologyTree, fields, 'SEX');
    const raceField: any = findDmField(ontologyTree, fields, 'RACE');
    const ageField: any = findDmField(ontologyTree, fields, 'AGE');
    const siteField: any = findDmField(ontologyTree, fields, 'SITE');

    const { loading: getDataRecordsLoading, error: getDataRecordsError, data: getDataRecordsData } = useQuery(GET_DATA_RECORDS, {
        variables: {
            studyId: studyId,
            projectId: projectId,
            queryString: {
                format: 'grouped',
                data_requested: [genderField.fieldId, raceField.fieldId, ageField.fieldId, siteField.fieldId],
                new_fields: [],
                cohort: [[]],
                subjects_requested: null,
                visits_requested: null
            }
        }
    });
    if (getDataRecordsLoading) {
        return <LoadSpinner />;
    }
    if (getDataRecordsError) {
        return <div className={`${css.tab_page_wrapper} ${css.both_panel} ${css.upload_overlay}`}>
            An error occured, please contact your administrator
        </div>;
    }
    // process the data
    const obj: any = {};
    const data = getDataRecordsData.getDataRecords.data;
    console.log(genderField.fieldId, raceField.fieldId, ageField.fieldId, siteField.fieldId);
    if (genderField === null || !data[genderField.fieldId]) {
        obj.SEX = [];
        obj.AGE = [];
    } else {
        obj.SEX = (data[genderField.fieldId][genderField.visitRange[0]]?.data || []).reduce((acc, curr) => {
            const thisGender = genderField?.possibleValues?.filter(el => el.code === curr)[0].description || '';
            if (acc.filter(es => es.type === thisGender).length === 0) {
                acc.push({ type: thisGender, value: 0 });
            }
            acc[acc.findIndex(es => es.type === thisGender)].value += 1;
            return acc;
        }, []);
        obj.SEX.push({
            type: 'Missing',
            value: (data[genderField.fieldId][genderField.visitRange[0]]?.totalNumOfRecords || 0) - (data[genderField.fieldId][genderField.visitRange[0]].validNumOfRecords || 0)
        });
        if (ageField === null) {
            obj.AGE = [];
        } else {
            obj.AGE = (data[ageField.fieldId][ageField.visitRange[0]]?.data || []).reduce((acc, curr, index) => {
                if (acc.filter(es => es.age === curr).length === 0) {
                    acc.push({ age: curr, Male: 0, Female: 0 });
                }
                if (data[genderField.fieldId][genderField.visitRange[0]].data[index] === '1') {
                    acc[acc.findIndex(el => el.age === curr)].Female += 1;
                } else {
                    acc[acc.findIndex(el => el.age === curr)].Male += 1;
                }
                return acc;
            }, []);
        }
    }
    if (raceField === null) {
        obj.RACE = [];
    } else {
        if (data[raceField.fieldId] === undefined) {
            obj.RACE = [];
        } else {
            obj.RACE = (data[raceField.fieldId][raceField.visitRange[0]]?.data || []).reduce((acc, curr) => {
                const thisRace = raceField?.possibleValues?.filter(el => el.code === curr)[0].description || '';
                if (acc.filter(es => es.type === thisRace).length === 0) {
                    acc.push({ type: thisRace, value: 0 });
                }
                acc[acc.findIndex(es => es.type === thisRace)].value += 1;
                return acc;
            }, []);
            obj.RACE.push({
                type: 'Missing',
                value: (data[raceField.fieldId][raceField.visitRange[0]]?.totalNumOfRecords || 0) - (data[raceField.fieldId][raceField.visitRange[0]]?.validNumOfRecords || 0)
            });
        }
    }
    if (siteField === null || !data[siteField.fieldId]) {
        obj.SITE = [];
    } else {
        obj.SITE = (data[siteField.fieldId][siteField.visitRange[0]]?.data || []).reduce((acc, curr) => {
            if (acc.filter(es => es.type === curr.toString()).length === 0) {
                acc.push({ type: curr.toString(), value: 0 });
            }
            acc[acc.findIndex(es => es.type === curr.toString())].value += 1;
            return acc;
        }, []);
        obj.SITE.push({
            type: 'Missing',
            value: (data[siteField.fieldId][siteField.visitRange[0]]?.totalNumOfRecords || 0) - (data[siteField.fieldId][siteField.visitRange[0]]?.validNumOfRecords || 0)
        });
    }

    return <Subsection title={<Tooltip title={'The statistics of several demographics fields.'}>
        <Text className={css.title}>Demographics</Text> <QuestionCircleOutlined />
    </Tooltip>}>
        <>
            {
                genderField === null ? null :
                    <div className={css.demographics_graph}>
                        <Pie
                            appendPadding={10}
                            data={obj.SEX}
                            angleField={'value'}
                            colorField={'type'}
                            radius={0.75}
                            legend={{
                                itemWidth: 100,
                                layout: width > 1500 ? 'vertical' : 'horizontal',
                                offsetX: 0,
                                position: width > 1500 ? 'right' : 'bottom'
                            }}
                            label={false}
                            interactions={[
                                {
                                    type: 'element-selected'
                                },
                                {
                                    type: 'element-active'
                                }
                            ]}
                        />
                        <div className={css.grid_col_center}><Text style={{ fontSize: '32px', marginRight: '90px' }} strong>Sex</Text></div>
                    </div>
            }
            {
                raceField === null ? null :
                    <div className={css.demographics_graph}>
                        <Pie
                            appendPadding={10}
                            data={obj.RACE}
                            angleField={'value'}
                            colorField={'type'}
                            radius={0.75}
                            legend={{
                                itemWidth: 100,
                                layout: width > 1500 ? 'vertical' : 'horizontal',
                                offsetX: 0,
                                position: width > 1500 ? 'right' : 'bottom'
                            }}
                            label={false}
                            interactions={[
                                {
                                    type: 'element-selected'
                                },
                                {
                                    type: 'element-active'
                                }
                            ]}
                        />
                        <div className={css.grid_col_center}><Text style={{ fontSize: '32px', marginRight: '90px' }} strong>Race</Text></div>
                    </div>
            }
            {
                siteField === null ? null :
                    <div className={css.demographics_graph}>
                        <Pie
                            appendPadding={10}
                            data={obj.SITE}
                            angleField={'value'}
                            colorField={'type'}
                            radius={0.75}
                            legend={{
                                itemWidth: 100,
                                layout: width > 1500 ? 'vertical' : 'horizontal',
                                offsetX: 0,
                                position: width > 1500 ? 'right' : 'bottom'
                            }}
                            label={false}
                            interactions={[
                                {
                                    type: 'element-selected'
                                },
                                {
                                    type: 'element-active'
                                }
                            ]}
                        />
                        <div className={css.grid_col_center}><Text style={{ fontSize: '32px', marginRight: '90px' }} strong>Site</Text></div>
                    </div>
            }
            {
                ageField === null ? null :
                    <div className={css.demographics_graph}>
                        <BidirectionalBar
                            data={obj.AGE}
                            xField={'age'}
                            xAxis={{
                                position: 'right'
                            }}
                            interactions={[
                                { type: 'active-region' }
                            ]}
                            yField={['Male', 'Female']}
                        />
                        <div className={css.grid_col_center}><Text style={{ fontSize: '32px' }} strong>Age</Text></div>
                    </div>
            }
        </>
    </Subsection >;
};

export const DataDistributionBlock: FunctionComponent<{ ontologyTree: IOntologyTree, fields: IFieldEntry[], project: IProject }> = ({ ontologyTree, fields, project }) => {
    const [selectedPath, setSelectedPath] = useState<any[]>([]);
    const [selectedGraphType, setSelectedGraphType] = useState<string | undefined>(undefined);
    const routes: IOntologyRoute[] = ontologyTree.routes?.filter(es => {
        return JSON.stringify([...es.path, es.name]) === JSON.stringify(selectedPath);
    }) || [];
    const field: IFieldEntry | undefined = fields.filter(el => {
        return el.fieldId.toString() === routes[0]?.field[0]?.replace('$', '');
    })[0];
    //construct the cascader
    const fieldPathOptions: any = [];
    ontologyTree.routes?.forEach(el => {
        generateCascader(el, fieldPathOptions, true);
    });
    // ellipsis
    const maxShowLength = 20;
    const fieldNameEllipsis: string = field?.fieldName ? field.fieldName.length > maxShowLength ? field.fieldName.substring(0, maxShowLength) + '...' :
        field.fieldName : 'NA';
    const fieldCommentsEllipsis: string = field?.comments ? field.comments.length > maxShowLength ? field.comments.substring(0, maxShowLength) + '...' :
        field.comments : 'NA';

    const axisConfig = {
        xAxis: {
            title: {
                text: 'Visit ID',
                style: {
                    fill: '#6E759F',
                    fontSize: 14
                }
            }
        },
        yAxisNum: {
            title: {
                text: 'Count',
                style: {
                    fill: '#6E759F',
                    fontSize: 14
                },
                position: 'start'
            }
        },
        yAxisPer: {
            title: {
                text: 'Percentage',
                style: {
                    fill: '#6E759F',
                    fontSize: 14
                },
                position: 'start'
            }
        }
    };

    return (<SubsectionWithComment title={<Tooltip title={'View the details of a selected field.'}>
        <Text className={css.title}>Data Distribution</Text> <QuestionCircleOutlined />
    </Tooltip>} comment={<>
        <Cascader
            getPopupContainer={trigger => trigger.parentNode}
            options={fieldPathOptions}
            onChange={(value) => {
                setSelectedPath(value);
            }}
            placeholder={'Select Field'}
        />
        <Select
            value={selectedGraphType}
            getPopupContainer={trigger => trigger.parentNode}
            placeholder='Select Graph Type'
            onChange={(value) => {
                setSelectedGraphType(value);
            }}
        >
            {
                [enumValueType.INTEGER, enumValueType.DECIMAL].includes(fields.filter(el => el.fieldId === field?.fieldId)[0]?.dataType) ?
                    <>
                        <Option value='violin'>Violin</Option>
                        <Option value='box'>Box</Option>
                    </> : <>
                        <Option value='stackedColumn'>Stacked Column</Option>
                        <Option value='groupedColumn'>Grouped Column</Option>
                    </>
            }
        </Select>
    </>} float={'right'}
    >
        {
            field === undefined ? <div style={{ height: '200px' }} ><Empty /></div> :
                <div>
                    <Row gutter={16}>
                        <Col xl={3} md={4}>
                            <div className={css.grid_col_center} ><span>Field ID</span></div>
                        </Col>
                        <Col xl={3} md={4}>
                            <div className={css.grid_col_center} ><span>Field Name</span></div>
                        </Col>
                        <Col xl={3} md={4}>
                            <div className={css.grid_col_center} ><span>Data Type</span></div>
                        </Col>
                        <Col xl={3} md={0}>
                            <div className={css.grid_col_center} ><span>Unit</span></div>
                        </Col>
                        <Col xl={3} md={0}>
                            <div className={css.grid_col_center} ><span>Comments</span></div>
                        </Col>
                        <Col xl={9} md={12}>
                            <div className={css.grid_col_center} >
                                <span>Ontology Chain</span>
                                <Tooltip title={'The route of the field in the ontology tree.'}>
                                    <QuestionCircleOutlined />
                                </Tooltip>
                            </div>
                        </Col>
                    </Row><br />
                    <Row gutter={16}>
                        <Col xl={3} md={4}>
                            <div className={css.grid_col_center_large} ><Text strong underline>{field?.fieldId || 'NA'}</Text></div>
                        </Col>
                        <Col xl={3} md={4}>
                            <div className={css.grid_col_center_large} ><Text strong underline>{<Tooltip title={field.fieldName}>
                                <span>{fieldNameEllipsis || 'NA'}</span>
                            </Tooltip >}</Text></div>
                        </Col>
<<<<<<< HEAD
                        <Col xl={3} md={4}>
                            <div className={css.grid_col_center_large} ><Text strong underline>{dataTypeMapping[field?.fieldId] || 'NA'}</Text></div>
=======
                        <Col span={3}>
                            <div className={css.grid_col_center_large} ><Text strong underline>{dataTypeMapping[field?.dataType] || 'NA'}</Text></div>
>>>>>>> 644d8fe5
                        </Col>
                        <Col xl={3} md={0}>
                            <div className={css.grid_col_center_large} ><Text strong underline>{field?.unit || 'NA'}</Text></div>
                        </Col>
                        <Col xl={3} md={0}>
                            <div className={css.grid_col_center_large} ><Text strong underline>{<Tooltip title={field.comments}>
                                <span>{fieldCommentsEllipsis || 'NA'}</span>
                            </Tooltip >}</Text></div>
                        </Col>
                        <Col xl={9} md={12}>
                            <div className={css.grid_col_center_large} ><Text strong underline>{(routes[0].path.slice(0, routes[0].path.length) || '').concat(fieldNameEllipsis).join(' => ')}</Text></div>
                        </Col><br />
                    </Row><br />
                    <Query<any, any> query={GET_DATA_RECORDS} variables={{
                        studyId: project.studyId,
                        projectId: project.id,
                        queryString: {
                            format: 'grouped',
                            data_requested: [ontologyTree.routes?.filter(el => el.name === selectedPath[selectedPath.length - 1])[0]?.field[0]?.replace('$', '') || ''],
                            cohort: [[]],
                            subjects_requested: null,
                            visits_requested: null
                        }
                    }}>
                        {({ data, loading, error }) => {
                            if (loading) { return <LoadSpinner />; }
                            if (error) { return <p>{JSON.stringify(error)}</p>; }
                            if (!data) { return <p>Not executed.</p>; }
                            const fieldIdFromData: string = Object.keys(data.getDataRecords.data)[0];
                            // return empty if the field is empty, this means that no such data is in database
                            if (fieldIdFromData === undefined) {
                                return <Empty />;
                            }
                            if ([enumValueType.INTEGER, enumValueType.DECIMAL].includes(fields.filter(el => el.fieldId === fieldIdFromData)[0].dataType)) {
                                data = Object.keys(data.getDataRecords.data[fieldIdFromData]).reduce((acc, curr) => {
                                    data.getDataRecords.data[fieldIdFromData][curr].data.forEach(el => {
                                        if (el === '99999') {
                                            return;
                                        }
                                        acc.push({ x: curr, y: el });
                                    });
                                    return acc;
                                }, ([] as any));
                            } else if ([enumValueType.CATEGORICAL, enumValueType.BOOLEAN].includes(fields.filter(el => el.fieldId === fieldIdFromData)[0].dataType)) {
                                data = Object.keys(data.getDataRecords.data[fieldIdFromData]).reduce((acc, curr) => {
                                    let count = 0;
                                    data.getDataRecords.data[fieldIdFromData][curr].data.forEach(el => {
                                        if (acc.filter(es => (es.visit === curr && es.value === el)).length === 0) {
                                            if (el === '99999') {
                                                return;
                                            }
                                            acc.push({ visit: curr, value: el, count: 0 });
                                        }
                                        count += 1;
                                        acc[acc.findIndex(es => (es.visit === curr && es.value === el))].count += 1;
                                    });
                                    // if no mising (either no missing or missing is considered as an option)
                                    if (project.summary.subjects.length - count !== 0) {
                                        acc.push({ visit: curr, value: 'No Record', count: project.summary.subjects.length - count });
                                    }
                                    return acc;
                                }, ([] as any)).sort((a, b) => { return parseFloat(a.value) - parseFloat(b.value); });
                            } else {
                                return null;
                            }
                            const boxData = data.reduce((acc, curr) => {
                                if (acc.filter(el => el.x === curr.x)[0] === undefined) {
                                    acc.push({ x: curr.x, y: [] });
                                }
                                acc.filter(el => el.x === curr.x)[0].y.push(curr.y);
                                return acc;
                            }, []).map(el => {
                                const sortedY = [...el.y].sort();
                                return {
                                    x: el.x,
                                    low: sortedY[0],
                                    q1: sortedY[Math.floor(sortedY.length / 4)],
                                    median: sortedY[Math.floor(sortedY.length / 2)],
                                    q3: sortedY[Math.floor(sortedY.length * 3 / 4)],
                                    high: sortedY[sortedY.length - 1]
                                };
                            });
                            if ([enumValueType.INTEGER, enumValueType.DECIMAL].includes(fields.filter(el => el.fieldId === fieldIdFromData)[0].dataType))
                                return (<>
                                    {
                                        selectedGraphType === 'violin' ? <Violin
                                            data={data}
                                            xField={'x'}
                                            yField={'y'}
                                            xAxis={axisConfig.xAxis}
                                            yAxis={axisConfig.yAxisNum}
                                        /> : selectedGraphType === 'box' ? <Box
                                            data={boxData}
                                            xField={'x'}
                                            yField={['low', 'q1', 'median', 'q3', 'high']}
                                            xAxis={axisConfig.xAxis}
                                            yAxis={axisConfig.yAxisNum}
                                            boxStyle={{
                                                stroke: '#545454',
                                                fill: '#1890FF',
                                                fillOpacity: 0.3
                                            }}
                                        /> : <Empty />
                                    }
                                </>);
                            else
                                return (<>
                                    {
                                        selectedGraphType === 'stackedColumn' || selectedGraphType === 'groupedColumn' ?
                                            <Column
                                                data={data}
                                                xField={'visit'}
                                                yField={'count'}
                                                xAxis={axisConfig.xAxis}
                                                yAxis={axisConfig.yAxisNum}
                                                seriesField={'value'}
                                                isPercent={false}
                                                isStack={selectedGraphType === 'stackedColumn'}
                                                isGroup={selectedGraphType === 'groupedColumn'}
                                                interactions={[
                                                    { type: 'element-highlight-by-color' },
                                                    { type: 'element-link' }
                                                ]}
                                            /> : <Empty />
                                    }
                                </>);
                        }}
                    </Query>
                </div>
        }
    </SubsectionWithComment >);
};

export const DataCompletenessBlock: FunctionComponent<{ studyId: string, projectId: string, ontologyTree: IOntologyTree, fields: IFieldEntry[] }> = ({ studyId, projectId, ontologyTree, fields }) => {
    const [selectedPath, setSelectedPath] = useState<any[]>([]);
    const requestedFields = ontologyTree.routes?.filter(el => {
        if (JSON.stringify(el.path) === JSON.stringify(selectedPath)) {
            return true;
        } else {
            return false;
        }
    }).map(el => el.field[0].replace('$', '')) || [];
    const { loading: getDataRecordsLoading, error: getDataRecordsError, data: getDataRecordsData } = useQuery(GET_DATA_RECORDS, {
        variables: {
            studyId: studyId,
            projectId: projectId,
            queryString: {
                format: 'summary',
                data_requested: requestedFields,
                cohort: [[]],
                subjects_requested: null,
                visits_requested: null
            }
        },
        fetchPolicy: 'network-only'
    });
    if (getDataRecordsLoading) {
        return <LoadSpinner />;
    }
    if (getDataRecordsError) {
        return <div className={`${css.tab_page_wrapper} ${css.both_panel} ${css.upload_overlay}`}>
            An error occured, please contact your administrator
        </div >;
    }
    // process the data
    const data = getDataRecordsData.getDataRecords.data;
    const obj: any[] = [];
    for (const fieldId of Object.keys(data)) {
        for (const visitId of Object.keys(data[fieldId])) {
            obj.push({
                visit: visitId,
                field: fieldId,
                percentage: parseInt(((data[fieldId][visitId].validNumOfRecords / data[fieldId][visitId].totalNumOfRecords) * 100).toFixed(0))
            });
        }
    }
    const axisConfig = {
        xAxis: {
            title: {
                text: 'Visit ID',
                style: {
                    fill: '#6E759F',
                    fontSize: 14
                }
            }
        },
        yAxis: {
            title: {
                text: 'Field ID',
                style: {
                    fill: '#6E759F',
                    fontSize: 14
                },
                position: 'start'
            }
        }
    };
    const tooltipConfig: any = {
        showTitle: false,
        fields: ['visit', 'field', 'percentage'],
        formatter: (datum: any) => {
            const field: IFieldEntry | undefined = fields.filter(el => el.fieldId === datum.field)[0];
            let name;
            if (field) {
                name = field.fieldId.concat('-').concat(field.fieldName);
            } else {
                name = 'NA';
            }
            return {
                name: name,
                value: datum.percentage + '%'
            };
        }
    };
    //construct the cascader
    const fieldPathOptions: any = [];
    ontologyTree.routes?.forEach(el => {
        generateCascader(el, fieldPathOptions, false);
    });
    return (
        <SubsectionWithComment title={<Tooltip title={'The percentage of valid data. The data completeness of a field is calculated by (number of valid data pointes / number of expected data pointes).'}>
            <Text className={css.title}>Data Completeness</Text> <QuestionCircleOutlined />
        </Tooltip >} comment={
            <Cascader
                getPopupContainer={trigger => trigger.parentNode}
                options={fieldPathOptions}
                onChange={(value) => setSelectedPath(value)}
                placeholder={'Please select'}
                value={selectedPath}
            />
        } float={'center'}
        >
            {
                selectedPath.length === 0 ? <Empty /> :
                    <Heatmap
                        style={{ overflow: 'auto' }}
                        data={obj}
                        height={Object.keys(data).length * 30 + 50}
                        width={500}
                        xField={'visit'}
                        yField={'field'}
                        renderer={'svg'}
                        colorField={'percentage'}
                        label={{
                            formatter: (datum: any) => {
                                return datum.percentage + '%';
                            }
                        }}
                        tooltip={tooltipConfig}
                        xAxis={axisConfig.xAxis}
                        yAxis={axisConfig.yAxis}
                    />
            }
        </SubsectionWithComment >
    );
};

export const DataDownloadBlock: FunctionComponent<{ project: IProject }> = ({ project }) => {
    const { loading: getStandardizationLoading, error: getStandardizationError, data: getStandardizationData } = useQuery(GET_STANDARDIZATION, { variables: { studyId: project.studyId, projectId: project.id } });
    const [getDataRecordsLazy, { loading: getDataRecordsLoading, data: getDataRecordsData }] = useLazyQuery(GET_DATA_RECORDS, {});
    const [shouldUpdateData, setShouldUpdateData] = useState(true);
    const [selectedDataFormat, setSelectedDataFormat] = useState<string | undefined>(undefined);
    const [selectedOutputType, setSelectedOutputType] = useState('JSON');
    if (getDataRecordsLoading || getStandardizationLoading) {
        return <LoadSpinner />;
    }
    if (getStandardizationError) {
        return <p>
            An error occured, please contact your administrator
        </p >;
    }
    const availableFormats: string[] = Array.from(new Set(getStandardizationData.getStandardization.map(el => el.type))) || [];
    const dataArray: any[] = [];
    if (getDataRecordsData?.getDataRecords?.data !== undefined) {
        Object.keys(getDataRecordsData.getDataRecords.data).forEach(domain => {
            dataArray.push({
                path: domain,
                data: getDataRecordsData.getDataRecords.data[domain]
            });
        });
    }
    const downloadColumns = [
        {
            title: 'Path',
            dataIndex: 'path',
            key: 'path',
            render: (__unused__value, record) => {
                return record.path;
            }
        },
        {
            title: 'Link',
            dataIndex: 'download',
            key: 'download',
            render: (__unused__value, record) => {
                return (<CSVLink data={record.data} filename={record.path.concat('.csv')} >
                    <DownloadOutlined />
                </CSVLink>);
            }
        }
    ];
    return (<SubsectionWithComment title={<Tooltip title={'Download data with a specific format. Please select a format, then select JSON or CSV, then click fetch data.'}>
        <Text className={css.title}>Data Download</Text> <QuestionCircleOutlined />
    </Tooltip>} comment={<>
        <Select
            value={selectedDataFormat}
            style={{ float: 'left' }}
            placeholder='Select Format'
            allowClear
            getPopupContainer={trigger => trigger.parentNode}
            onSelect={(value: string) => {
                setSelectedDataFormat(value);
                if (!value.startsWith('standardized')) {
                    setSelectedOutputType('JSON');
                }
            }}
            onChange={() => {
                setShouldUpdateData(true);
            }}
        >
            <Option value={'raw'}>Raw</Option>
            {/* <Option value={'grouped'}>Grouped</Option> */}
            {
                availableFormats.map(el => <Option value={'standardized-' + el}>{el.toString()}</Option>)
            }
        </ Select>
        <Button type={shouldUpdateData ? 'primary' : 'ghost'} onClick={() => {
            getDataRecordsLazy({
                variables: {
                    studyId: project.studyId,
                    projectId: project.id,
                    queryString: {
                        data_requested: null,
                        cnew_fields: [],
                        cohort: [[]],
                        format: selectedDataFormat
                    }
                },
                onCompleted: () => {
                    setShouldUpdateData(false);
                },
                notifyOnNetworkStatusChange: true
            });
        }}>Fetch data</Button>
        <Select
            value={selectedOutputType}
            style={{ float: 'left' }}
            placeholder='Select Format'
            getPopupContainer={trigger => trigger.parentNode}
            allowClear
            onSelect={(value: string) => {
                setSelectedOutputType(value);
            }}
        // onChange={() => {
        //     setShouldUpdateData(true);
        // }}
        >
            <Option value={'JSON'}>JSON</Option>
            {
                availableFormats.includes(selectedDataFormat?.split('-')[1] || '') ? <Option value={'CSV'}>CSV</Option> : null
            }
        </Select>
    </>}>
        {
            (getDataRecordsData?.getDataRecords?.data === undefined || shouldUpdateData === true) ? <Empty /> :
                selectedOutputType === 'JSON' ?
                    <Button type='link' onClick={() => {
                        const jsonString = `data:text/json;chatset=utf-8,${encodeURIComponent(
                            JSON.stringify(getDataRecordsData.getDataRecords.data)
                        )}`;
                        const link = document.createElement('a');
                        link.href = jsonString;
                        link.download = 'data.json';

                        link.click();
                    }}>
                        Download
                    </Button> :
                    <Table
                        scroll={{ x: 'max-content' }}
                        // rowKey={(rec) => rec.id}
                        pagination={false}
                        columns={downloadColumns}
                        dataSource={dataArray}
                        size='middle'
                    ></Table>
        }
    </SubsectionWithComment >);
};
<|MERGE_RESOLUTION|>--- conflicted
+++ resolved
@@ -69,20 +69,14 @@
     </div>;
 };
 
-<<<<<<< HEAD
-export const MetaDataBlock: FunctionComponent<{ project: IProject, numOfFields: number, numOfOntologyRoutes: number }> = ({ project, numOfFields, numOfOntologyRoutes }) => {
+export const MetaDataBlock: FunctionComponent<{ project: IProject, numOfOntologyRoutes: number }> = ({ project, numOfOntologyRoutes }) => {
     const [width, __unused__height__] = useWindowSize();
     return project ? <SubsectionWithComment title={<Tooltip title={'The metadata of this project.'}>
-=======
-export const MetaDataBlock: FunctionComponent<{ project: IProject, numOfOntologyRoutes: number }> = ({ project, numOfOntologyRoutes }) => {
-    return project ? <SubsectionWithComment title={<Tooltip title={'The statistics of several demographics fields.'}>
->>>>>>> 644d8fe5
         <Text className={css.title}>Meta Data</Text> <QuestionCircleOutlined />
     </Tooltip>} comment={<Space direction={'horizontal'} size={20}>
         <div><HistoryOutlined /> <span>Data Version - {project?.dataVersion?.version}</span></div>
         <div><TagOutlined /> <span>Version Tag - {project?.dataVersion?.tag}</span></div>
     </Space>}>
-<<<<<<< HEAD
         {
             width > 1500 ?
                 <div>
@@ -123,8 +117,8 @@
                         </Col>
                         <Col span={5}>
                             <div className={css.grid_col_center}>
-                                <Text style={{ fontSize: '32px' }} strong underline>{numOfOntologyRoutes} / {numOfFields}</Text>
-                                <Tooltip title={`${numOfOntologyRoutes} of ${numOfFields} fields are in the ontology tree.`}>
+                                <Text style={{ fontSize: '32px' }} strong underline>{numOfOntologyRoutes}</Text>
+                                <Tooltip title={`${numOfOntologyRoutes} fields are in the ontology tree.`}>
                                     <QuestionCircleOutlined />
                                 </Tooltip>
                             </div>
@@ -178,8 +172,8 @@
                     <Row gutter={16}>
                         <Col span={9}>
                             <div className={css.grid_col_center}>
-                                <Text style={{ fontSize: '32px' }} strong underline>{numOfOntologyRoutes} / {numOfFields}</Text>
-                                <Tooltip title={`${numOfOntologyRoutes} of ${numOfFields} fields are in the ontology tree.`}>
+                                <Text style={{ fontSize: '32px' }} strong underline>{numOfOntologyRoutes}</Text>
+                                <Tooltip title={`${numOfOntologyRoutes} fields are in the ontology tree.`}>
                                     <QuestionCircleOutlined />
                                 </Tooltip>
                             </div>
@@ -188,46 +182,6 @@
                             <div className={css.grid_col_center}><Text style={{ fontSize: '32px' }} strong underline>{project.dataVersion?.updateDate === undefined ? 'NA' : (new Date(parseFloat(project.dataVersion?.updateDate))).toDateString()}</Text></div>
                         </Col>
                     </Row>
-=======
-        <Row gutter={16}>
-            <Col span={5}>
-                <div className={css.grid_col_center} ><UserOutlined style={{ fontSize: '700%' }} /></div>
-            </Col>
-            <Col span={5}>
-                <div className={css.grid_col_center}><EyeOutlined style={{ fontSize: '700%' }} /></div>
-            </Col>
-            <Col span={5}>
-                <div className={css.grid_col_center}><HddOutlined style={{ fontSize: '700%' }} /></div>
-            </Col>
-            <Col span={9}>
-                <div className={css.grid_col_center}><FieldTimeOutlined style={{ fontSize: '700%' }} /></div>
-            </Col>
-        </Row><br />
-        <Row gutter={16}>
-            <Col span={5}>
-                <div className={css.grid_col_center}><span>Participants</span></div>
-            </Col>
-            <Col span={5}>
-                <div className={css.grid_col_center}><span>Visits</span></div>
-            </Col>
-            <Col span={5}>
-                <div className={css.grid_col_center}><span>Fields</span></div>
-            </Col>
-            <Col span={9}>
-                <div className={css.grid_col_center}><span>Updated At</span></div>
-            </Col>
-        </Row><br />
-        <Row gutter={16}>
-            <Col span={5}>
-                <div className={css.grid_col_center}><Text style={{ fontSize: '32px' }} strong underline>{project?.summary?.subjects?.length}</Text></div>
-            </Col>
-            <Col span={5}>
-                <div className={css.grid_col_center}><Text style={{ fontSize: '32px' }} strong underline>{project?.summary?.visits?.length}</Text></div>
-            </Col>
-            <Col span={5}>
-                <div className={css.grid_col_center}>
-                    <Text style={{ fontSize: '32px' }} strong underline>{numOfOntologyRoutes}</Text>
->>>>>>> 644d8fe5
                 </div>
         }
     </SubsectionWithComment > : null;
@@ -266,7 +220,6 @@
     // process the data
     const obj: any = {};
     const data = getDataRecordsData.getDataRecords.data;
-    console.log(genderField.fieldId, raceField.fieldId, ageField.fieldId, siteField.fieldId);
     if (genderField === null || !data[genderField.fieldId]) {
         obj.SEX = [];
         obj.AGE = [];
@@ -566,13 +519,8 @@
                                 <span>{fieldNameEllipsis || 'NA'}</span>
                             </Tooltip >}</Text></div>
                         </Col>
-<<<<<<< HEAD
                         <Col xl={3} md={4}>
                             <div className={css.grid_col_center_large} ><Text strong underline>{dataTypeMapping[field?.fieldId] || 'NA'}</Text></div>
-=======
-                        <Col span={3}>
-                            <div className={css.grid_col_center_large} ><Text strong underline>{dataTypeMapping[field?.dataType] || 'NA'}</Text></div>
->>>>>>> 644d8fe5
                         </Col>
                         <Col xl={3} md={0}>
                             <div className={css.grid_col_center_large} ><Text strong underline>{field?.unit || 'NA'}</Text></div>
@@ -701,7 +649,7 @@
                                 </>);
                         }}
                     </Query>
-                </div>
+                </div >
         }
     </SubsectionWithComment >);
 };
