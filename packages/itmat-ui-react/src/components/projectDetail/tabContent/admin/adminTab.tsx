<<<<<<< HEAD
import { Models } from 'itmat-utils';
import * as React from 'react';
=======
import { Models } from 'itmat-commons';
import * as React from 'react';
import * as css from './tabContent.module.css';
>>>>>>> ec79e7f6
import { Subsection } from '../../../reusable';
import { RoleControlSection } from '../../../reusable/roleControlSection';
import * as css from './tabContent.module.css';

export const AdminTabContent: React.FunctionComponent<{ studyId: string, projectId: string, roles: Models.Study.IRole[] }> = ({ roles, studyId, projectId }) => {
    return <div className={css.tab_page_wrapper_grid}>
        <div className={css.tab_page_wrapper + ' ' + css.main_page}>
<<<<<<< HEAD
            <Subsection title="Roles">
                <RoleControlSection studyId={studyId} projectId={projectId} roles={roles}/>
=======
            <Subsection title='Roles'>
                <RoleControlSection studyId={studyId} projectId={projectId} roles={roles} />
>>>>>>> ec79e7f6
            </Subsection>
        </div>
        <div className={css.tab_page_wrapper + ' ' + css.sub_page}>
            <Subsection title="User Access Log">
                <div>

                </div>
            </Subsection>
        </div>
    </div>;
};

<|MERGE_RESOLUTION|>--- conflicted
+++ resolved
@@ -1,11 +1,5 @@
-<<<<<<< HEAD
-import { Models } from 'itmat-utils';
-import * as React from 'react';
-=======
 import { Models } from 'itmat-commons';
 import * as React from 'react';
-import * as css from './tabContent.module.css';
->>>>>>> ec79e7f6
 import { Subsection } from '../../../reusable';
 import { RoleControlSection } from '../../../reusable/roleControlSection';
 import * as css from './tabContent.module.css';
@@ -13,13 +7,8 @@
 export const AdminTabContent: React.FunctionComponent<{ studyId: string, projectId: string, roles: Models.Study.IRole[] }> = ({ roles, studyId, projectId }) => {
     return <div className={css.tab_page_wrapper_grid}>
         <div className={css.tab_page_wrapper + ' ' + css.main_page}>
-<<<<<<< HEAD
             <Subsection title="Roles">
-                <RoleControlSection studyId={studyId} projectId={projectId} roles={roles}/>
-=======
-            <Subsection title='Roles'>
                 <RoleControlSection studyId={studyId} projectId={projectId} roles={roles} />
->>>>>>> ec79e7f6
             </Subsection>
         </div>
         <div className={css.tab_page_wrapper + ' ' + css.sub_page}>
