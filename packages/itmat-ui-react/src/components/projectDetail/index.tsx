import * as React from 'react';
import { Query } from 'react-apollo';
import { NavLink, Redirect, Route, Switch } from 'react-router-dom';
import { GET_PROJECT } from '../../graphql/projects';
import { LoadingBalls } from '../reusable/loadingBalls';
import * as css from './projectPage.module.css';
import { AdminTabContent, DashboardTabContent, DataTabContent } from './tabContent';
import { FileTabContent } from './tabContent/file/fileTab';

export const ProjectDetailPage: React.FunctionComponent<{ projectId: string }> = ({ projectId }) => {
    return (
        <Query
            query={GET_PROJECT}
            variables={{ projectId, admin: true }}
        >
<<<<<<< HEAD
        {({loading, error, data }) => {
            if (loading) { return <LoadingBalls/>; }
            if (error) { return <p>Error :( {JSON.stringify(error)}</p>; }
            if (!data || !data.getProject) { return <div>Oops! Cannot find this project.</div>; }
            return <div className={css.page_container}>
                <div className="page_ariane">{data.getProject.name.toUpperCase()}</div>
                <div className={css.tabs}>
                    <div>
                        <NavLink to={`/projects/${projectId}/dashboard`} activeClassName={css.active}><div>DASHBOARD</div></NavLink>
                        <NavLink to={`/projects/${projectId}/samples`} activeClassName={css.active}><div>SAMPLE</div></NavLink>
                        <NavLink to={`/projects/${projectId}/data`} activeClassName={css.active}><div>DATA</div></NavLink>
                        <NavLink to={`/projects/${projectId}/files`} activeClassName={css.active}><div>FILE REPOSITORY</div></NavLink>
                        <NavLink to={`/projects/${projectId}/admin`} activeClassName={css.active}><div>ADMINISTRATION</div></NavLink>
=======
            {({ loading, error, data }) => {
                if (loading) return <LoadingBalls />;
                if (error) return <p>Error :( {JSON.stringify(error)}</p>;
                if (!data || !data.getProject) return <div>Oops! Cannot find this project.</div>
                return <div className={css.page_container}>
                    <div className='page_ariane'>{data.getProject.name.toUpperCase()}</div>
                    <div className={css.tabs}>
                        <div>
                            <NavLink to={`/projects/${projectId}/dashboard`} activeClassName={css.active}><div>DASHBOARD</div></NavLink>
                            <NavLink to={`/projects/${projectId}/samples`} activeClassName={css.active}><div>SAMPLE</div></NavLink>
                            <NavLink to={`/projects/${projectId}/data`} activeClassName={css.active}><div>DATA</div></NavLink>
                            <NavLink to={`/projects/${projectId}/files`} activeClassName={css.active}><div>FILE REPOSITORY</div></NavLink>
                            <NavLink to={`/projects/${projectId}/admin`} activeClassName={css.active}><div>ADMINISTRATION</div></NavLink>
                        </div>
>>>>>>> ec79e7f6
                    </div>
                    <div className={css.content}>
                        <Switch>
<<<<<<< HEAD
                            <Route path="/projects/:projectId/dashboard" render={() => <DashboardTabContent studyId={data.getProject.studyId} jobs={data.getProject.jobs}/>}/>
                            <Route path="/projects/:projectId/admin" render={({ match }) => <AdminTabContent studyId={data.getProject.studyId} projectId={match.params.projectId} roles={data.getProject.roles}/>}/>
                            <Route path="/projects/:projectId/samples" render={() => <></>}/>
                            <Route path="/projects/:projectId/data" render={() => <DataTabContent studyId={data.getProject.studyId} projectId={projectId}/>}/>
                            <Route path="/projects/:projectId/files" render={() => <FileTabContent projectId={projectId} studyId={data.getProject.studyId}/>}/>
                            <Route path="/projects/:projectId/" render={() => <Redirect to={`/projects/${projectId}/dashboard`}/>}/>
=======
                            <Route path='/projects/:projectId/dashboard' render={() => <DashboardTabContent studyId={data.getProject.studyId} jobs={data.getProject.jobs} />} />
                            <Route path='/projects/:projectId/admin' render={({ match }) => <AdminTabContent studyId={data.getProject.studyId} projectId={match.params.projectId} roles={data.getProject.roles} />} />
                            <Route path='/projects/:projectId/samples' render={() => <></>} />
                            <Route path='/projects/:projectId/data' render={() => <DataTabContent studyId={data.getProject.studyId} projectId={projectId} />} />
                            <Route path='/projects/:projectId/files' render={() => <FileTabContent projectId={projectId} studyId={data.getProject.studyId} />} />
                            <Route path='/projects/:projectId/' render={() => <Redirect to={`/projects/${projectId}/dashboard`} />} />
>>>>>>> ec79e7f6
                        </Switch>
                    </div>
                </div>;
            }}
        </Query>
    );
};<|MERGE_RESOLUTION|>--- conflicted
+++ resolved
@@ -13,27 +13,12 @@
             query={GET_PROJECT}
             variables={{ projectId, admin: true }}
         >
-<<<<<<< HEAD
-        {({loading, error, data }) => {
-            if (loading) { return <LoadingBalls/>; }
-            if (error) { return <p>Error :( {JSON.stringify(error)}</p>; }
-            if (!data || !data.getProject) { return <div>Oops! Cannot find this project.</div>; }
-            return <div className={css.page_container}>
-                <div className="page_ariane">{data.getProject.name.toUpperCase()}</div>
-                <div className={css.tabs}>
-                    <div>
-                        <NavLink to={`/projects/${projectId}/dashboard`} activeClassName={css.active}><div>DASHBOARD</div></NavLink>
-                        <NavLink to={`/projects/${projectId}/samples`} activeClassName={css.active}><div>SAMPLE</div></NavLink>
-                        <NavLink to={`/projects/${projectId}/data`} activeClassName={css.active}><div>DATA</div></NavLink>
-                        <NavLink to={`/projects/${projectId}/files`} activeClassName={css.active}><div>FILE REPOSITORY</div></NavLink>
-                        <NavLink to={`/projects/${projectId}/admin`} activeClassName={css.active}><div>ADMINISTRATION</div></NavLink>
-=======
             {({ loading, error, data }) => {
-                if (loading) return <LoadingBalls />;
-                if (error) return <p>Error :( {JSON.stringify(error)}</p>;
-                if (!data || !data.getProject) return <div>Oops! Cannot find this project.</div>
+                if (loading) { return <LoadingBalls />; }
+                if (error) { return <p>Error :( {JSON.stringify(error)}</p>; }
+                if (!data || !data.getProject) { return <div>Oops! Cannot find this project.</div>; }
                 return <div className={css.page_container}>
-                    <div className='page_ariane'>{data.getProject.name.toUpperCase()}</div>
+                    <div className="page_ariane">{data.getProject.name.toUpperCase()}</div>
                     <div className={css.tabs}>
                         <div>
                             <NavLink to={`/projects/${projectId}/dashboard`} activeClassName={css.active}><div>DASHBOARD</div></NavLink>
@@ -42,25 +27,15 @@
                             <NavLink to={`/projects/${projectId}/files`} activeClassName={css.active}><div>FILE REPOSITORY</div></NavLink>
                             <NavLink to={`/projects/${projectId}/admin`} activeClassName={css.active}><div>ADMINISTRATION</div></NavLink>
                         </div>
->>>>>>> ec79e7f6
                     </div>
                     <div className={css.content}>
                         <Switch>
-<<<<<<< HEAD
-                            <Route path="/projects/:projectId/dashboard" render={() => <DashboardTabContent studyId={data.getProject.studyId} jobs={data.getProject.jobs}/>}/>
-                            <Route path="/projects/:projectId/admin" render={({ match }) => <AdminTabContent studyId={data.getProject.studyId} projectId={match.params.projectId} roles={data.getProject.roles}/>}/>
-                            <Route path="/projects/:projectId/samples" render={() => <></>}/>
-                            <Route path="/projects/:projectId/data" render={() => <DataTabContent studyId={data.getProject.studyId} projectId={projectId}/>}/>
-                            <Route path="/projects/:projectId/files" render={() => <FileTabContent projectId={projectId} studyId={data.getProject.studyId}/>}/>
-                            <Route path="/projects/:projectId/" render={() => <Redirect to={`/projects/${projectId}/dashboard`}/>}/>
-=======
-                            <Route path='/projects/:projectId/dashboard' render={() => <DashboardTabContent studyId={data.getProject.studyId} jobs={data.getProject.jobs} />} />
-                            <Route path='/projects/:projectId/admin' render={({ match }) => <AdminTabContent studyId={data.getProject.studyId} projectId={match.params.projectId} roles={data.getProject.roles} />} />
-                            <Route path='/projects/:projectId/samples' render={() => <></>} />
-                            <Route path='/projects/:projectId/data' render={() => <DataTabContent studyId={data.getProject.studyId} projectId={projectId} />} />
-                            <Route path='/projects/:projectId/files' render={() => <FileTabContent projectId={projectId} studyId={data.getProject.studyId} />} />
-                            <Route path='/projects/:projectId/' render={() => <Redirect to={`/projects/${projectId}/dashboard`} />} />
->>>>>>> ec79e7f6
+                            <Route path="/projects/:projectId/dashboard" render={() => <DashboardTabContent studyId={data.getProject.studyId} jobs={data.getProject.jobs} />} />
+                            <Route path="/projects/:projectId/admin" render={({ match }) => <AdminTabContent studyId={data.getProject.studyId} projectId={match.params.projectId} roles={data.getProject.roles} />} />
+                            <Route path="/projects/:projectId/samples" render={() => <></>} />
+                            <Route path="/projects/:projectId/data" render={() => <DataTabContent studyId={data.getProject.studyId} projectId={projectId} />} />
+                            <Route path="/projects/:projectId/files" render={() => <FileTabContent projectId={projectId} studyId={data.getProject.studyId} />} />
+                            <Route path="/projects/:projectId/" render={() => <Redirect to={`/projects/${projectId}/dashboard`} />} />
                         </Switch>
                     </div>
                 </div>;
