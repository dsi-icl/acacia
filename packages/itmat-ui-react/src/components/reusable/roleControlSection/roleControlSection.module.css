.tab_page_wrapper_grid {
    display: grid;
    grid-template-columns: 60% 40%;
    grid-template-rows: 100%;
    height: 100%;
    grid-template-areas: "main sub"
}

.main_page {
    grid-area: main;
    border-right: 1px solid rgb(77, 77, 77);
}

.sub_page {
    grid-area: sub;
}

.tab_page_wrapper {
    padding: 2rem;
    overflow: auto;
    height: 100%;
}

.one_role {
    margin-bottom: 3rem;
    position: relative;
    background: var(--color-additional-panel-background);
    padding: 1rem;
}

.role_name {
    color: var(--color-primary-color);
    text-transform: uppercase;
    font-weight: bold;
    font-size: 1.1rem;
    display: block;
    margin: 0 0 0.3rem 0;
}

.add_new_role_button {
    text-decoration: underline;
    cursor: pointer;
    color: var(--color-primary-color);
}

.add_new_role_button:hover {
    color: var(--color-that-red);
}

.add_new_role_section {
<<<<<<< HEAD
    background: repeating-linear-gradient(
        -40deg,
        rgb(37, 37, 37),
        rgb(37, 37, 37) 10px,
        rgba(255, 96, 61, 0) 10px,
        rgba(255, 96, 61, 0) 20px
    );
    border-radius: 0.6rem;
    padding: 0.8rem;
    width: 100%;
=======
    background: var(--color-ariane-background);
    border-radius: 0.2rem;
    padding: 1rem;
    /* width: 80%; */
>>>>>>> 2fdd329f
}

.add_new_role_section .add_new_role_buttons_wrapper {
    display: flex;
    width: 100%;
    flex-direction: row;
}

.role_header {
    width: 100%;
}

.role_header label {
    display: inline-block;
}

.right_aligned {
    display: inline-block;
    position: absolute;
    right: 1rem;
}

.delete_role_button {
    position: absolute;
    right: 0;
    top: 0;
    width: 35px;
    text-align: center;
    height: 35px;
    line-height: 35px;
    background-color: var(--color-primary-color);
    font-size: 1rem;
    color: var(--color-background);
    cursor: pointer;
    font-weight: bold;
}

.delete_role_button:hover {
    background-color: var(--color-status-error);
}

.permissions_section {
    width: 100%;
}

.permissions_section > div {
    padding: 0.4rem 1rem;
    display: inline-block;
    margin: 0 1rem 1rem 0;
    background: var(--color-permission-unselected);
    cursor: pointer;
    box-shadow: 0px 3px 3px rgba(0, 0, 0, 0.3);
}

.permissions_section > div:not(.permission_selected):hover {
    background: var(--color-permission-unselected);
}

.permissions_section > .permission_selected {
    color: black;
    background: var(--color-status-finish);
}

.permissions_section > .permission_selected::after {
    content: '✓'
}<|MERGE_RESOLUTION|>--- conflicted
+++ resolved
@@ -24,7 +24,7 @@
 .one_role {
     margin-bottom: 3rem;
     position: relative;
-    background: var(--color-additional-panel-background);
+    background-color: var(--color-additional-panel-background);
     padding: 1rem;
 }
 
@@ -48,23 +48,10 @@
 }
 
 .add_new_role_section {
-<<<<<<< HEAD
-    background: repeating-linear-gradient(
-        -40deg,
-        rgb(37, 37, 37),
-        rgb(37, 37, 37) 10px,
-        rgba(255, 96, 61, 0) 10px,
-        rgba(255, 96, 61, 0) 20px
-    );
-    border-radius: 0.6rem;
-    padding: 0.8rem;
-    width: 100%;
-=======
-    background: var(--color-ariane-background);
+    background-color: var(--color-ariane-background);
     border-radius: 0.2rem;
     padding: 1rem;
-    /* width: 80%; */
->>>>>>> 2fdd329f
+    width: 100%;
 }
 
 .add_new_role_section .add_new_role_buttons_wrapper {
@@ -74,6 +61,7 @@
 }
 
 .role_header {
+    position: relative;
     width: 100%;
 }
 
@@ -91,12 +79,12 @@
     position: absolute;
     right: 0;
     top: 0;
-    width: 35px;
+    width: 1.2rem;
     text-align: center;
     height: 35px;
     line-height: 35px;
     background-color: var(--color-primary-color);
-    font-size: 1rem;
+    font-size: 0.7rem;
     color: var(--color-background);
     cursor: pointer;
     font-weight: bold;
@@ -114,18 +102,18 @@
     padding: 0.4rem 1rem;
     display: inline-block;
     margin: 0 1rem 1rem 0;
-    background: var(--color-permission-unselected);
+    background-color: var(--color-permission-unselected);
     cursor: pointer;
     box-shadow: 0px 3px 3px rgba(0, 0, 0, 0.3);
 }
 
 .permissions_section > div:not(.permission_selected):hover {
-    background: var(--color-permission-unselected);
+    background-color: var(--color-permission-unselected);
 }
 
 .permissions_section > .permission_selected {
     color: black;
-    background: var(--color-status-finish);
+    background-color: var(--color-status-finish);
 }
 
 .permissions_section > .permission_selected::after {
