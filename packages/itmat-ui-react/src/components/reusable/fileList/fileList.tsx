--- conflicted
+++ resolved
@@ -1,7 +1,4 @@
-<<<<<<< HEAD
 import { IFileMongoEntry } from 'itmat-commons/dist/models/file';
-=======
->>>>>>> 4c5d241a
 import React from 'react';
 import { IFile } from 'itmat-commons';
 
