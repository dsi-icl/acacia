<<<<<<< HEAD
import { Input, Tree } from 'antd';
import 'antd/lib/tree/style/css';
import { Models } from 'itmat-utils';
import * as React from 'react';
import '../../css/antdOverride.css';
const { TreeNode } = Tree;
const { Search } = Input;
=======
import { Models } from 'itmat-commons';
import * as React from 'react';
>>>>>>> ec79e7f6

// import { Tree } from 'antd';
// import 'antd/lib/tree/style/css';
// import '../../css/antdOverride.css';
// const { TreeNode } = Tree;

// class DraggableTreeNode extends TreeNode {

<<<<<<< HEAD
    public render = () => {
        this.context.rcTree.draggable = true;
        const treenode = super.render();
        return treenode;
    }
}
=======
//     // constructor(props: any, context: any) {
//     //     super(props, {...context, rcTree :{ ...context.rcTree, draggable: true } });
//     //     super(props);
//     // }
>>>>>>> ec79e7f6

//     render = () => {
//         this.context.rcTree.draggable = true;
//         const treenode = super.render();
//         return treenode;
//     }
// }

export const FieldListSection: React.FunctionComponent<{ onCheck?: any, checkedList?: string[], checkable: boolean, fieldList: Models.Field.IFieldEntry[] }> = ({ onCheck, checkedList, checkable, fieldList }) => {

    // TEMPORARY
    return <p>PLACEHOLER</p>;

<<<<<<< HEAD
    if (fieldList.length === 0) { return <p>There is no available field for this project. Please contact admin or curator of this project.</p>; }
    const transformedList = fieldList.map((el) => `${el.path}>>${el.id}|${el.fieldName}`);
    const makeTree = (paths: string[]) => {
        const output: any = [];
        for (let i = 0; i < paths.length; i++) {
            const currentPath = paths[i].split('>>');
            let currentNode = output;
            for (let j = 0; j < currentPath.length; j++) {
                const wantedNode = currentPath[j];
                const filteredNode = currentNode.filter((el: any) => el.name === wantedNode);
                if (filteredNode.length === 1) {
                    currentNode = filteredNode[0].children;
                } else {
                    const newNode = j === currentPath.length - 1 ? { fieldId: wantedNode.split('|')[0], name: wantedNode.split('|')[1], children: [] } : { fieldId: `CAT:${currentPath.slice(0, j + 1).join('>>')}`, name: wantedNode, children: [] };
                    currentNode.push(newNode);
                    currentNode = newNode.children;
                }
            }
        }
        console.log(output);
        return output;
    };

    const renderTreeNodes = (fieldList: any[]) => fieldList.map((item) => {
        if (item.children.length !== 0) {
            return (
            <TreeNode title={item.name} key={item.fieldId} dataRef={item} isLeaf={false} selectable={false}>
                {renderTreeNodes(item.children)}
            </TreeNode>
            );
        }
        return checkable ? <TreeNode title={item.name} key={item.fieldId} dataRef={item} isLeaf={true}/> : <DraggableTreeNode title={item.name} key={item.fieldId} dataRef={item} isLeaf={true} selectable={false}/>;
    });
=======
    // if (fipeldList.length === 0) { return <p>There is no available field for this project. Please contact admin or curator of this project.</p> }
    // const transformedList = fieldList.map(el => `${el.path}>>${el.id}|${el.fieldName}`);
    // const makeTree = (paths: string[]) => {
    //     const output: any = [];
    //     for (let i = 0; i < paths.length; i++) {
    //         const currentPath = paths[i].split('>>');
    //         let currentNode = output;
    //         for (let j = 0; j < currentPath.length; j++) {
    //             const wantedNode = currentPath[j];
    //             const filteredNode = currentNode.filter((el: any) => el.name === wantedNode);
    //             if (filteredNode.length === 1) {
    //                 currentNode = filteredNode[0].children;
    //             } else {
    //                 const newNode = j === currentPath.length - 1 ? { fieldId: wantedNode.split('|')[0], name: wantedNode.split('|')[1], children: [] } : { fieldId: `CAT:${currentPath.slice(0, j + 1).join('>>')}`, name: wantedNode, children: [] };
    //                 currentNode.push(newNode);
    //                 currentNode = newNode.children;
    //             }
    //         }
    //     }
    //     console.log(output);
    //     return output;
    // };

    // const renderTreeNodes = (fieldList: any[]) => fieldList.map(item => {
    //     if (item.children.length !== 0) {
    //         return (
    //             <TreeNode title={item.name} key={item.fieldId} dataRef={item} isLeaf={false} selectable={false}>
    //                 {renderTreeNodes(item.children)}
    //             </TreeNode>
    //         );
    //     }
    //     return checkable ? <TreeNode title={item.name} key={item.fieldId} dataRef={item} isLeaf={true} /> : <DraggableTreeNode title={item.name} key={item.fieldId} dataRef={item} isLeaf={true} selectable={false} />;
    // });
>>>>>>> ec79e7f6


    // if (checkable) {
    //     return (
    //         <Tree
    //             checkable
    //             onCheck={onCheck}
    //             checkedKeys={checkedList}
    //         >
    //             {renderTreeNodes(makeTree(transformedList))}
    //         </Tree>
    //     );
    // } else {
    //     return (
    //         <Tree>
    //             {renderTreeNodes(makeTree(transformedList))}
    //         </Tree>);

    // }
};<|MERGE_RESOLUTION|>--- conflicted
+++ resolved
@@ -1,15 +1,5 @@
-<<<<<<< HEAD
-import { Input, Tree } from 'antd';
-import 'antd/lib/tree/style/css';
-import { Models } from 'itmat-utils';
-import * as React from 'react';
-import '../../css/antdOverride.css';
-const { TreeNode } = Tree;
-const { Search } = Input;
-=======
 import { Models } from 'itmat-commons';
 import * as React from 'react';
->>>>>>> ec79e7f6
 
 // import { Tree } from 'antd';
 // import 'antd/lib/tree/style/css';
@@ -18,19 +8,10 @@
 
 // class DraggableTreeNode extends TreeNode {
 
-<<<<<<< HEAD
-    public render = () => {
-        this.context.rcTree.draggable = true;
-        const treenode = super.render();
-        return treenode;
-    }
-}
-=======
 //     // constructor(props: any, context: any) {
 //     //     super(props, {...context, rcTree :{ ...context.rcTree, draggable: true } });
 //     //     super(props);
 //     // }
->>>>>>> ec79e7f6
 
 //     render = () => {
 //         this.context.rcTree.draggable = true;
@@ -44,41 +25,6 @@
     // TEMPORARY
     return <p>PLACEHOLER</p>;
 
-<<<<<<< HEAD
-    if (fieldList.length === 0) { return <p>There is no available field for this project. Please contact admin or curator of this project.</p>; }
-    const transformedList = fieldList.map((el) => `${el.path}>>${el.id}|${el.fieldName}`);
-    const makeTree = (paths: string[]) => {
-        const output: any = [];
-        for (let i = 0; i < paths.length; i++) {
-            const currentPath = paths[i].split('>>');
-            let currentNode = output;
-            for (let j = 0; j < currentPath.length; j++) {
-                const wantedNode = currentPath[j];
-                const filteredNode = currentNode.filter((el: any) => el.name === wantedNode);
-                if (filteredNode.length === 1) {
-                    currentNode = filteredNode[0].children;
-                } else {
-                    const newNode = j === currentPath.length - 1 ? { fieldId: wantedNode.split('|')[0], name: wantedNode.split('|')[1], children: [] } : { fieldId: `CAT:${currentPath.slice(0, j + 1).join('>>')}`, name: wantedNode, children: [] };
-                    currentNode.push(newNode);
-                    currentNode = newNode.children;
-                }
-            }
-        }
-        console.log(output);
-        return output;
-    };
-
-    const renderTreeNodes = (fieldList: any[]) => fieldList.map((item) => {
-        if (item.children.length !== 0) {
-            return (
-            <TreeNode title={item.name} key={item.fieldId} dataRef={item} isLeaf={false} selectable={false}>
-                {renderTreeNodes(item.children)}
-            </TreeNode>
-            );
-        }
-        return checkable ? <TreeNode title={item.name} key={item.fieldId} dataRef={item} isLeaf={true}/> : <DraggableTreeNode title={item.name} key={item.fieldId} dataRef={item} isLeaf={true} selectable={false}/>;
-    });
-=======
     // if (fipeldList.length === 0) { return <p>There is no available field for this project. Please contact admin or curator of this project.</p> }
     // const transformedList = fieldList.map(el => `${el.path}>>${el.id}|${el.fieldName}`);
     // const makeTree = (paths: string[]) => {
@@ -112,7 +58,6 @@
     //     }
     //     return checkable ? <TreeNode title={item.name} key={item.fieldId} dataRef={item} isLeaf={true} /> : <DraggableTreeNode title={item.name} key={item.fieldId} dataRef={item} isLeaf={true} selectable={false} />;
     // });
->>>>>>> ec79e7f6
 
 
     // if (checkable) {
