--- conflicted
+++ resolved
@@ -1,14 +1,6 @@
 import * as React from 'react';
 import './loadingBalls.css';
 
-<<<<<<< HEAD
-export const LoadingBalls: React.FunctionComponent = () => <div className="lds-css ng-scope">
-    <div style={{ width: '100%', height: '100%'}} className="lds-flickr">
-    <div></div>
-    <div></div>
-    <div></div>
-    </div></div>;
-=======
 export const LoadingBalls: React.FunctionComponent = () => (
     <div className="lds-css ng-scope">
         <div style={{ width: '100%', height: '100%' }} className="lds-flickr">
@@ -16,5 +8,4 @@
             <div></div>
             <div></div>
         </div></div>
-);
->>>>>>> ec79e7f6
+);