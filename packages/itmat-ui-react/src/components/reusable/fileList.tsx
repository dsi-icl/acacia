<<<<<<< HEAD
import { IFile } from 'itmat-utils/dist/models/file';
import React from 'react';

/* https://stackoverflow.com/questions/15900485/correct-way-to-convert-size-in-bytes-to-kb-mb-gb-in-javascript */
export function formatBytes(a: number, b?: number) {
    if (0 == a) {
        return '0 B';
    }
    const c = 1024;
    const d = b || 2
    const e = ['B', 'KB', 'MB', 'GB', 'TB', 'PB', 'EB', 'ZB', 'YB']
    const f = Math.floor(Math.log(a) / Math.log(c));
    return parseFloat((a / Math.pow(c, f)).toFixed(d)) + ' ' + e[f];
=======
import React from 'react';
import { IFile } from 'itmat-commons/dist/models/file';

export function formatBytes(size: number, decimal: number = 2) {
    if (size === 0)
        return "0 B";
    const base = 1024;
    const units = ["B", "KB", "MB", "GB", "TB", "PB", "EB", "ZB", "YB"];
    const order = Math.floor(Math.log(size) / Math.log(base));
    return parseFloat((size / Math.pow(base, order)).toFixed(decimal)) + " " + units[order];
>>>>>>> ec79e7f6
}

export const FileList: React.FunctionComponent<{ files: IFile[] }> = ({ files }) => {
    return <div>
        <table>
            <thead>
                <tr>
                    <th>Name</th>
                    <th>Description</th>
                    <th>Size</th>
                    <th></th>
                </tr>
            </thead>
            <tbody>
<<<<<<< HEAD
                {files.map((el) => <OneFile file={el} key={el.id} />)}
=======
                {files.map(el => <OneFile file={el} key={el.id} />)}
>>>>>>> ec79e7f6
            </tbody>
        </table>
    </div>;
};

const OneFile: React.FunctionComponent<{ file: IFile }> = ({ file }) => {
    return <tr>
        <td>{file.fileName}</td>
        <td>{file.description}</td>
        <td>{(file.fileSize && formatBytes(file.fileSize, 1)) || 'Unknown'}</td>
        <td><a download={file.fileName} href={`http://localhost:3003/file/${file.id}`}
        ><button>Download</button></a></td>
    </tr>;
};<|MERGE_RESOLUTION|>--- conflicted
+++ resolved
@@ -1,29 +1,14 @@
-<<<<<<< HEAD
-import { IFile } from 'itmat-utils/dist/models/file';
+import { IFile } from 'itmat-commons/dist/models/file';
 import React from 'react';
 
-/* https://stackoverflow.com/questions/15900485/correct-way-to-convert-size-in-bytes-to-kb-mb-gb-in-javascript */
-export function formatBytes(a: number, b?: number) {
-    if (0 == a) {
+export function formatBytes(size: number, decimal: number = 2) {
+    if (size === 0) {
         return '0 B';
     }
-    const c = 1024;
-    const d = b || 2
-    const e = ['B', 'KB', 'MB', 'GB', 'TB', 'PB', 'EB', 'ZB', 'YB']
-    const f = Math.floor(Math.log(a) / Math.log(c));
-    return parseFloat((a / Math.pow(c, f)).toFixed(d)) + ' ' + e[f];
-=======
-import React from 'react';
-import { IFile } from 'itmat-commons/dist/models/file';
-
-export function formatBytes(size: number, decimal: number = 2) {
-    if (size === 0)
-        return "0 B";
     const base = 1024;
-    const units = ["B", "KB", "MB", "GB", "TB", "PB", "EB", "ZB", "YB"];
+    const units = ['B', 'KB', 'MB', 'GB', 'TB', 'PB', 'EB', 'ZB', 'YB'];
     const order = Math.floor(Math.log(size) / Math.log(base));
-    return parseFloat((size / Math.pow(base, order)).toFixed(decimal)) + " " + units[order];
->>>>>>> ec79e7f6
+    return parseFloat((size / Math.pow(base, order)).toFixed(decimal)) + ' ' + units[order];
 }
 
 export const FileList: React.FunctionComponent<{ files: IFile[] }> = ({ files }) => {
@@ -38,11 +23,7 @@
                 </tr>
             </thead>
             <tbody>
-<<<<<<< HEAD
                 {files.map((el) => <OneFile file={el} key={el.id} />)}
-=======
-                {files.map(el => <OneFile file={el} key={el.id} />)}
->>>>>>> ec79e7f6
             </tbody>
         </table>
     </div>;
