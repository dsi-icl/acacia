<<<<<<< HEAD
=======
import * as React from 'react';
import { IUser } from 'itmat-commons/dist/models/user';
>>>>>>> ec79e7f6
import { Select } from 'antd';
import 'antd/lib/select/style/css';
import { IUser } from 'itmat-utils/dist/models/user';
import * as React from 'react';
import '../../css/antdOverride.css';
import css from './genericUserList.module.css';

const User: React.FunctionComponent<{ user: IUser, onClickCross: (user: IUser) => void }> = ({ user, onClickCross }) => {
    return (
        <div className={css.userSpan}>
            <span>{`${user.realName} (${user.organisation})`}</span>
            <div className={css.deleteButton} onClick={() => onClickCross(user)}>x</div>
        </div>
    );
};

const UserList: React.FunctionComponent<{
<<<<<<< HEAD
        studyId: string,
        projectId?: string,
        submitButtonString: string,
        children: Array<typeof User>,
        availableUserList: IUser[],
        onClickAddButton: (studyId: string, projectId: string | undefined, user: IUser) => void,
    }> = ({ submitButtonString, onClickAddButton, studyId, projectId, children, availableUserList }) => {

    const [addUserInput, setAddUserInput]: [string|undefined, Function] = React.useState(undefined);
    const selectedUser = availableUserList.filter((el) => el.id === addUserInput)[0] || null;
=======
    studyId: string,
    projectId?: string,
    submitButtonString: string,
    children: (typeof User)[],
    availableUserList: IUser[],
    onClickAddButton: (studyId: string, projectId: string | undefined, user: IUser) => void
}> = ({ submitButtonString, onClickAddButton, studyId, projectId, children, availableUserList }) => {

    const [addUserInput, setAddUserInput]: [string | undefined, Function] = React.useState(undefined);
    const selectedUser = availableUserList.filter(el => el.id === addUserInput)[0] || null;
>>>>>>> ec79e7f6

    return <div>
        {children || <span>There is no user added currently.</span>}

<<<<<<< HEAD
            <div className={css.addUserSectionWrapper}>
                <div className={css.selectionWrapper}>
                    <Select
                        showSearch
                        getPopupContainer={(ev) => ev!.parentElement!}
                        dropdownStyle={{ maxHeight: 250, overflow: 'auto' }}
                        style={{ width: '100%' }}
                        value={addUserInput}
                        onChange={(e) => { setAddUserInput(e); }}
                        notFoundContent="No user matches your search"
                    >
                        {availableUserList.map((el: IUser) => <Select.Option key={el.id} value={el.id}>{`${el.realName} (${el.organisation || 'unknown organisation'})`}</Select.Option>)}
                    </Select>
                </div>
                <div className={css.button} onClick={selectedUser ? () => { onClickAddButton(studyId, projectId, selectedUser); setAddUserInput(undefined); } : () => {} }>
                    {submitButtonString}
                </div>
=======
        <div className={css.addUserSectionWrapper}>
            <div className={css.selectionWrapper}>
                <Select
                    showSearch
                    getPopupContainer={ev => ev!.parentElement!}
                    dropdownStyle={{ maxHeight: 250, overflow: 'auto' }}
                    style={{ width: '100%' }}
                    value={addUserInput}
                    onChange={e => { setAddUserInput(e) }}
                    notFoundContent='No user matches your search'
                >
                    {availableUserList.map((el: IUser) => <Select.Option key={el.id} value={el.id}>{`${el.realName} (${el.organisation || 'unknown organisation'})`}</Select.Option>)}
                </Select>
>>>>>>> ec79e7f6
            </div>
            <div className={css.button} onClick={selectedUser ? () => { onClickAddButton(studyId, projectId, selectedUser); setAddUserInput(undefined); } : () => { }}>
                {submitButtonString}
            </div>
        </div>
    </div>;
};

export const UserListPicker = {
    UserList,
    User
};<|MERGE_RESOLUTION|>--- conflicted
+++ resolved
@@ -1,11 +1,6 @@
-<<<<<<< HEAD
-=======
-import * as React from 'react';
-import { IUser } from 'itmat-commons/dist/models/user';
->>>>>>> ec79e7f6
 import { Select } from 'antd';
 import 'antd/lib/select/style/css';
-import { IUser } from 'itmat-utils/dist/models/user';
+import { IUser } from 'itmat-commons/dist/models/user';
 import * as React from 'react';
 import '../../css/antdOverride.css';
 import css from './genericUserList.module.css';
@@ -20,66 +15,33 @@
 };
 
 const UserList: React.FunctionComponent<{
-<<<<<<< HEAD
-        studyId: string,
-        projectId?: string,
-        submitButtonString: string,
-        children: Array<typeof User>,
-        availableUserList: IUser[],
-        onClickAddButton: (studyId: string, projectId: string | undefined, user: IUser) => void,
-    }> = ({ submitButtonString, onClickAddButton, studyId, projectId, children, availableUserList }) => {
-
-    const [addUserInput, setAddUserInput]: [string|undefined, Function] = React.useState(undefined);
-    const selectedUser = availableUserList.filter((el) => el.id === addUserInput)[0] || null;
-=======
     studyId: string,
     projectId?: string,
     submitButtonString: string,
-    children: (typeof User)[],
+    children: Array<typeof User>,
     availableUserList: IUser[],
     onClickAddButton: (studyId: string, projectId: string | undefined, user: IUser) => void
 }> = ({ submitButtonString, onClickAddButton, studyId, projectId, children, availableUserList }) => {
 
     const [addUserInput, setAddUserInput]: [string | undefined, Function] = React.useState(undefined);
-    const selectedUser = availableUserList.filter(el => el.id === addUserInput)[0] || null;
->>>>>>> ec79e7f6
+    const selectedUser = availableUserList.filter((el) => el.id === addUserInput)[0] || null;
 
     return <div>
         {children || <span>There is no user added currently.</span>}
 
-<<<<<<< HEAD
-            <div className={css.addUserSectionWrapper}>
-                <div className={css.selectionWrapper}>
-                    <Select
-                        showSearch
-                        getPopupContainer={(ev) => ev!.parentElement!}
-                        dropdownStyle={{ maxHeight: 250, overflow: 'auto' }}
-                        style={{ width: '100%' }}
-                        value={addUserInput}
-                        onChange={(e) => { setAddUserInput(e); }}
-                        notFoundContent="No user matches your search"
-                    >
-                        {availableUserList.map((el: IUser) => <Select.Option key={el.id} value={el.id}>{`${el.realName} (${el.organisation || 'unknown organisation'})`}</Select.Option>)}
-                    </Select>
-                </div>
-                <div className={css.button} onClick={selectedUser ? () => { onClickAddButton(studyId, projectId, selectedUser); setAddUserInput(undefined); } : () => {} }>
-                    {submitButtonString}
-                </div>
-=======
         <div className={css.addUserSectionWrapper}>
             <div className={css.selectionWrapper}>
                 <Select
                     showSearch
-                    getPopupContainer={ev => ev!.parentElement!}
+                    getPopupContainer={(ev) => ev!.parentElement!}
                     dropdownStyle={{ maxHeight: 250, overflow: 'auto' }}
                     style={{ width: '100%' }}
                     value={addUserInput}
-                    onChange={e => { setAddUserInput(e) }}
-                    notFoundContent='No user matches your search'
+                    onChange={(e) => { setAddUserInput(e); }}
+                    notFoundContent="No user matches your search"
                 >
                     {availableUserList.map((el: IUser) => <Select.Option key={el.id} value={el.id}>{`${el.realName} (${el.organisation || 'unknown organisation'})`}</Select.Option>)}
                 </Select>
->>>>>>> ec79e7f6
             </div>
             <div className={css.button} onClick={selectedUser ? () => { onClickAddButton(studyId, projectId, selectedUser); setAddUserInput(undefined); } : () => { }}>
                 {submitButtonString}
