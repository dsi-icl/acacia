--- conflicted
+++ resolved
@@ -6,30 +6,13 @@
 
 export const ProjectList: React.FunctionComponent = (props) => {
     return (
-<<<<<<< HEAD
-            <Query
-                query={WHO_AM_I}
-                pollInterval={5000}
-            >
-                {({loading, error, data }) => {
-                    if (loading) { return <p>Loading...</p>; }
-                    if (error) { return <p>Error :( {error}</p>; }
-                    if (data.whoAmI && data.whoAmI.access && data.whoAmI.access.projects) {
-                        const projects = data.whoAmI.access.projects;
-                        if (projects.length === 1) {
-                            return <Redirect to={`/projects/${projects[0].id}/dashboard`}/>;
-                        }
-                        if (projects.length > 1) {
-                            return <PickProjectSection projects={projects}/>;
-                        }
-=======
         <Query
             query={WHO_AM_I}
             pollInterval={5000}
         >
             {({ loading, error, data }) => {
-                if (loading) return <p>Loading...</p>;
-                if (error) return <p>Error :( {error}</p>;
+                if (loading) { return <p>Loading...</p>; }
+                if (error) { return <p>Error :( {error}</p>; }
                 if (data.whoAmI && data.whoAmI.access && data.whoAmI.access.projects) {
                     const projects = data.whoAmI.access.projects;
                     if (projects.length === 1) {
@@ -37,7 +20,6 @@
                     }
                     if (projects.length > 1) {
                         return <PickProjectSection projects={projects} />;
->>>>>>> ec79e7f6
                     }
                 }
                 console.log('error: ', data);
@@ -50,13 +32,8 @@
 
 const PickProjectSection: React.FunctionComponent<{ projects: Models.Study.IProject[] }> = ({ projects }) => {
     return <>
-<<<<<<< HEAD
-        You have access to two or more projects. Please pick the one you would like to access: <br/><br/><br/>
+        You have access to two or more projects. Please pick the one you would like to access: <br /><br /><br />
         {projects.map((el) =>
-=======
-        You have access to two or more projects. Please pick the one you would like to access: <br /><br /><br />
-        {projects.map(el =>
->>>>>>> ec79e7f6
             <NavLink key={el.id} to={`/projects/${el.id}/dashboard`}>
                 <button>{el.name}</button>
             </NavLink>
