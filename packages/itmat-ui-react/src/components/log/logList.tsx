import { Models, GET_LOGS, userTypes, LOG_ACTION, LOG_TYPE, LOG_STATUS } from 'itmat-commons';
import * as React from 'react';
<<<<<<< HEAD
import { Query } from 'react-apollo';
import css from './logList.module.css';
import LoadSpinner from '../reusable/loadSpinner';
=======
import { Query } from '@apollo/client/react/components';
import LoadSpinner from '../reusable/loadSpinner';
import { Table, Input, Button, Checkbox, Descriptions, DatePicker } from 'antd';
import Modal from 'antd/lib/modal/Modal';
import Highlighter from 'react-highlight-words';
import moment from 'moment';

>>>>>>> e08aa1a6
export const LogListSection: React.FunctionComponent = () => {

    return (
        <Query<any, any>
            query={GET_LOGS}
            variables={{}}
        >
            {({ loading, error, data }) => {
                if (loading) { return <LoadSpinner />; }
                if (error) {
                    return (
                        <p>
                            Error :(
                            {error.message}
                        </p>
                    );
                }
                const logList: Models.Log.ILogEntry[] = data.getLogs;
                return (
                    <LogList list={logList} />
                );
            }}
        </Query>
    );
};

const LogList: React.FunctionComponent<{ list: Models.Log.ILogEntry[] }> = ({ list }) => {
    const [searchTerm, setSearchTerm] = React.useState('');
    const initInputs = {
        requesterName: '',
        requesterType: [],
        logType: [],
        actionType: [],
        time: '',
        status: [],
        dateRange: ['', '']
    };
    const [inputs, setInputs]: [{ [key: string]: any }, any] = React.useState(initInputs);
    const [verbose, setVerbose] = React.useState(false);
    const [verboseInfo, setVerboseInfo] = React.useState(({actionData: JSON.stringify({})}));
    const [advancedSearch, setAdvancedSearch] = React.useState(false);
    const dateFormat = 'YYYY-MM-DD';
    function formatActionData(data: any) {
        const obj = JSON.parse(data.actionData);
        const keys = Object.keys(obj);
<<<<<<< HEAD
        const keysMap = keys.map((el) => <><span>{el}</span><br /></>);
        const valuesMap = keys.map((el) => <><span>{obj[el].toString()}</span><br /></>);
        return [keysMap, valuesMap];
    }
    return (
        <tr>
            <td>{data.requesterName}</td>
            <td>{data.requesterType}</td>
            <td>{data.logType}</td>
            <td>{data.actionType === null ? 'NA' : data.actionType}</td>
            {verbose ? <td>{formatActionData()[0]}</td> : null}
            {verbose ? <td>{formatActionData()[1]}</td> : null}
            <td>{new Date(data.time).toUTCString()}</td>
            <td>{data.status}</td>
        </tr>
    );
};

const LogList: React.FunctionComponent<{ list: Models.Log.ILogEntry[] }> = ({ list }) => {
    const [inputs, setInputs]: [{ [key: string]: any }, any] = React.useState({
        requesterName: '',
        requesterType: { ...Object.keys(userTypes).reduce((a, b) => ({ ...a, [b]: false }), {}), all: true },
        logType: { ...Object.keys(LOG_TYPE).reduce((a, b) => ({ ...a, [b]: false }), {}), all: true },
        actionType: { ...Object.keys(LOG_ACTION).reduce((a, b) => ({ ...a, [b]: false }), {}), all: true },
        time: '',
        status: { ...Object.keys(LOG_STATUS).reduce((a, b) => ({ ...a, [b]: false }), {}), all: true },
        startDate: '',
        endDate: ''
    });
    const [verbose, setVerbose] = React.useState(false);

    // style
    const input_checkbox_color: React.CSSProperties = {
        color: 'blue'
    };
=======
        const keysMap = keys.map((el) => <><span>{el}</span><br/></> );
        const valuesMap = keys.map((el) => <><span>{obj[el].toString()}</span><br/></> );
        return {keyList: keysMap, valueList: valuesMap};
    }
    /* time offset, when filter by time, adjust all date to utc time */
    const timeOffset = moment().zone() /* minutes */ * 60 /* seconds */ * 1000 /* to UNIX millisec */;
>>>>>>> e08aa1a6

    const inputControl = (property: string) => ({
        value: inputs[property],
        onChange: (e: any) => {
            setInputs({ ...inputs, [property]: property === 'requesterName' ? e.target.value : e});
        }
    });

    const checkboxControl = (property: string) => ({
        value: inputs[property],
        onChange: (e: any) => {
<<<<<<< HEAD
            setInputs({ ...inputs, [property]: { ...inputs[property], [subProperty]: e.target.checked } });
=======
            setInputs({ ...inputs, [property]: e });
>>>>>>> e08aa1a6
        }
    });

<<<<<<< HEAD
    function highermappingfunction() {
        if (checkInputsAllEmpty() === true) {
            return (el: Models.Log.ILogEntry) => {
                return <Log key={el.id} data={el} verbose={verbose} />;
            };
        }
        return (el: Models.Log.ILogEntry) => {
            const findKey = Object.keys(LOG_ACTION).find(key => LOG_ACTION[key] === el.actionType);
            const usedKey = findKey === undefined ? 'all' : findKey;
            if (
                (inputs.requesterName === '' || el.requesterName.toLowerCase().indexOf(inputs.requesterName.toLowerCase()) !== -1)
                && (inputs.requesterType.all === true || inputs.requesterType[el.requesterType] === true)
                && (inputs.logType.all === true || inputs.logType[el.logType] === true)
                && (inputs.actionType.all === true || inputs.actionType[usedKey] === true)
                && (inputs.status.all === true || inputs.status[el.status] === true)
                && (inputs.startDate === '' || new Date(inputs.startDate).valueOf() < el.time)
                && (inputs.endDate === '' || (new Date(inputs.endDate).valueOf() + 24 * 60 * 60 * 1000 /* ONE DAY IN MILLSEC */) > el.time)
            ) {
                return <Log key={el.id} data={el} verbose={verbose} />;
            }
            return null;
        };
    }

    return (
        <div>
            <div>
                <table>
                    <thead>
                        <tr>
                            <th>
                                <label>Requester Name</label>
                            </th>
                            <th>
                                <input style={input_checkbox_color} name='searchRequesterName' {...inputControl('requesterName')} />
                            </th>
                        </tr>
                        <tr>
                            <th>
                                <label>Requester Type</label>
                            </th>
                            <th>
                                <label style={input_checkbox_color}><input type='checkbox' {...checkboxControl('requesterType', 'all')} />All</label>
                                {Object.keys(userTypes).map((el) => <label style={input_checkbox_color}><input type='checkbox' {...checkboxControl('requesterType', el)} />{el}</label>)}
                            </th>
                        </tr>
                        <tr>
                            <th>
                                <label>Log Type</label>
                            </th>
                            <th>
                                <label style={input_checkbox_color}><input type='checkbox' {...checkboxControl('logType', 'all')} />All</label>
                                {Object.keys(LOG_TYPE).map((el) => <label style={input_checkbox_color}><input type='checkbox' {...checkboxControl('logType', el)} />{el}</label>)}
                            </th>
                        </tr>
                        <tr>
                            <th>
                                <label>Action Type</label>
                            </th>
                            <th>
                                <label style={input_checkbox_color}><input type='checkbox' {...checkboxControl('actionType', 'all')} />All</label>
                                {Object.keys(LOG_ACTION).map((el) => <label style={input_checkbox_color}><input type='checkbox' {...checkboxControl('actionType', el)} />{el}</label>)}
                            </th>
                        </tr>
                        <tr>
                            <th>
                                <label>Status</label>
                            </th>
                            <th>
                                <label style={input_checkbox_color}><input type='checkbox' {...checkboxControl('status', 'all')} />All</label>
                                {Object.keys(LOG_STATUS).map((el) => <label style={input_checkbox_color}><input type='checkbox' {...checkboxControl('status', el)} />{el}</label>)}
                            </th>
                        </tr>
                        <tr>
                            <th>
                                <label>Start Date</label>
                            </th>
                            <th>
                                <input style={input_checkbox_color} name='startDate' type='date' {...inputControl('startDate')} />
                            </th>
                        </tr>
                        <tr>
                            <th>
                                <label>End Date</label>
                            </th>
                            <th>
                                <input style={input_checkbox_color} name='endDate' type='date' {...inputControl('endDate')} />
                            </th>
                        </tr>
                        <tr>
                            <th>
                                <label>Verbose</label>
                                <label className={css.switch}>
                                    <input type='checkbox' onClick={() => setVerbose(!verbose)} />
                                    <span className={css.slider} ></span>
                                </label>
                            </th>
                        </tr>
                    </thead>
                </table>
            </div>
=======
    function dataSourceFilter(logList: Models.ILogEntry[]) {
        return logList.filter(log =>
            (searchTerm === '' || (log.requesterName.toUpperCase().search(searchTerm) > -1 || log.requesterType.toUpperCase().search(searchTerm) > -1
            || log.logType.toUpperCase().search(searchTerm) > -1 || log.actionType.toUpperCase().search(searchTerm) > -1
            ||  new Date(log.time).toUTCString().toUpperCase().search(searchTerm) > -1 || log.status.toUpperCase().search(searchTerm) > -1))
            && (inputs.requesterName === '' || log.requesterName.toLowerCase().indexOf(inputs.requesterName.toLowerCase()) !== -1)
            && (inputs.requesterType.length === 0 || inputs.requesterType.includes(log.requesterType))
            && (inputs.logType.length === 0 || inputs.logType.includes(log.logType))
            && (inputs.actionType.length === 0 || inputs.actionType.includes(log.actionType))
            && (inputs.status.length === 0 || inputs.status.includes(log.status))
            && (inputs.dateRange[0] === '' || (moment(inputs.dateRange[0].startOf('day')).valueOf() - timeOffset) < log.time)
            && (inputs.dateRange[1] === '' || (moment(inputs.dateRange[1].startOf('day')).valueOf() + 24 * 60 * 60 * 1000 /* ONE DAY IN MILLSEC */ - timeOffset) > log.time)
        );
    }

    const columns = [
        {
            title: 'Requester Name',
            dataIndex: 'requesterName',
            key: 'requesterName',
            render: (__unused__value, record) => {
                if (searchTerm)
                    return <Highlighter searchWords={[searchTerm]} textToHighlight={record.requesterName} highlightStyle={{
                        backgroundColor: '#FFC733',
                        padding: 0
                    }} />;
                else
                    return record.requesterName;
            }
        },
        {
            title: 'Requester Type',
            dataIndex: 'requesterType',
            key: 'requesterType',
            render: (__unused__value, record) => {
                if (searchTerm)
                    return <Highlighter searchWords={[searchTerm]} textToHighlight={record.requesterType} highlightStyle={{
                        backgroundColor: '#FFC733',
                        padding: 0
                    }} />;
                else
                    return record.requesterType;
            }
        },
        {
            title: 'Request Type',
            dataIndex: 'logType',
            key: 'logType',
            render: (__unused__value, record) => {
                if (searchTerm)
                    return <Highlighter searchWords={[searchTerm]} textToHighlight={record.logType} highlightStyle={{
                        backgroundColor: '#FFC733',
                        padding: 0
                    }} />;
                else
                    return record.logType;
            }
        },
        {
            title: 'Operation Type',
            dataIndex: 'actionType',
            key: 'actionType',
            render: (__unused__value, record) => {
                if (searchTerm)
                    return <Highlighter searchWords={[searchTerm]} textToHighlight={record.actionType} highlightStyle={{
                        backgroundColor: '#FFC733',
                        padding: 0
                    }} />;
                else
                    return record.actionType;
            }
        },
        {
            title: 'Time',
            dataIndex: 'time',
            key: 'time',
            render: (__unused__value, record) => {
                if (searchTerm)
                    return <Highlighter searchWords={[searchTerm]} textToHighlight={new Date(record.time).toUTCString()} highlightStyle={{
                        backgroundColor: '#FFC733',
                        padding: 0
                    }} />;
                else
                    return new Date(record.time).toUTCString();
            }
        },
        {
            title: 'Status',
            dataIndex: 'status',
            key: 'status',
            render: (__unused__value, record) => {
                if (searchTerm)
                    return <Highlighter searchWords={[searchTerm]} textToHighlight={record.status} highlightStyle={{
                        backgroundColor: '#FFC733',
                        padding: 0
                    }} />;
                else
                    return record.status;
            }
        }
    ];
>>>>>>> e08aa1a6

    const detailColumns = [
        {
            title: 'Field',
            dataIndex: 'keyList',
            key: 'keyList',
            render: (__unused__value, record) => {
                return record.keyList;
            }
        },
        {
            title: 'Value',
            dataIndex: 'valueList',
            key: 'valueList',
            render: (__unused__value, record) => {
                return record.valueList;
            }
        }
    ];

    return <>
        <Input.Search allowClear style={{width: '80%'}} defaultValue={searchTerm} value={searchTerm} placeholder='Search' onChange={({ target: { value } }) => setSearchTerm(value.toUpperCase())} />
        <Button type='primary' style={{width: '10%', background: 'grey'}} onClick={() => {setSearchTerm(''); setInputs(initInputs);}}>
            {advancedSearch ? null : 'Reset'}
        </Button>
        <Button type='primary' style={{width: '10%'}} onClick={() => setAdvancedSearch(!advancedSearch)}>
            {advancedSearch ? null : 'Advanced Search'}
        </Button>
        <Modal
            title = 'Advanced Search'
            visible={advancedSearch}
            onOk={() => {setAdvancedSearch(false);}}
            onCancel={() => {setAdvancedSearch(false);}}
            okText='OK'
            cancelText='Reset'
        >
            <Descriptions title='Requester Name'    ></Descriptions>
            <Input {...inputControl('requesterName')} style={{marginBottom: '20px'}}/>
            <Descriptions title='Requester Type'></Descriptions>
            <Checkbox.Group options={Object.keys(userTypes)} {...checkboxControl('requesterType') } style={{marginBottom: '20px'}}/>
            <Descriptions title='Log Type'></Descriptions>
            <Checkbox.Group options={Object.keys(LOG_TYPE)} {...checkboxControl('logType')} style={{marginBottom: '20px'}}/>
            <Descriptions title='Request Type'></Descriptions>
            <Checkbox.Group options={Object.values(LOG_ACTION)} {...checkboxControl('actionType')} style={{marginBottom: '20px'}}/>
            <Descriptions title='Status'></Descriptions>
            <Checkbox.Group options={Object.keys(LOG_STATUS)} {...checkboxControl('status')} style={{marginBottom: '20px'}}/>
            <Descriptions title='Date Range'></Descriptions>
            <DatePicker.RangePicker
                defaultValue={[moment('2015-06-06', dateFormat), moment('2015-06-06', dateFormat)]}
                {...inputControl('dateRange')}
            />
        </Modal>
        <Table
            rowKey={(rec) => rec.id}
            onRow={(record: Models.ILogEntry) => ({
                onClick: () => {
                    setVerbose(true);
                    setVerboseInfo(record);
                },
                style: {
                    cursor: 'pointer'
                }
            })}
            pagination={
                {
                    defaultPageSize: 10,
                    showSizeChanger: true,
                    pageSizeOptions: ['10', '20', '50', '100'],
                    defaultCurrent: 1,
                    showQuickJumper: true
                }
            }
            columns={columns}
            dataSource={dataSourceFilter(list)}
            size='small'
        >
        </Table>
        <Modal
            title='Details'
            visible={verbose}
            onOk={() => {setVerbose(false);}}
            onCancel={() => {setVerbose(false);}}
        >
            <Table
                pagination={false}
                columns={detailColumns}
                dataSource={[formatActionData(verboseInfo)]}
                size='small'
            >
            </Table>
        </Modal>
    </>;
};<|MERGE_RESOLUTION|>--- conflicted
+++ resolved
@@ -1,10 +1,5 @@
 import { Models, GET_LOGS, userTypes, LOG_ACTION, LOG_TYPE, LOG_STATUS } from 'itmat-commons';
 import * as React from 'react';
-<<<<<<< HEAD
-import { Query } from 'react-apollo';
-import css from './logList.module.css';
-import LoadSpinner from '../reusable/loadSpinner';
-=======
 import { Query } from '@apollo/client/react/components';
 import LoadSpinner from '../reusable/loadSpinner';
 import { Table, Input, Button, Checkbox, Descriptions, DatePicker } from 'antd';
@@ -12,7 +7,6 @@
 import Highlighter from 'react-highlight-words';
 import moment from 'moment';
 
->>>>>>> e08aa1a6
 export const LogListSection: React.FunctionComponent = () => {
 
     return (
@@ -52,183 +46,38 @@
     };
     const [inputs, setInputs]: [{ [key: string]: any }, any] = React.useState(initInputs);
     const [verbose, setVerbose] = React.useState(false);
-    const [verboseInfo, setVerboseInfo] = React.useState(({actionData: JSON.stringify({})}));
+    const [verboseInfo, setVerboseInfo] = React.useState(({ actionData: JSON.stringify({}) }));
     const [advancedSearch, setAdvancedSearch] = React.useState(false);
     const dateFormat = 'YYYY-MM-DD';
     function formatActionData(data: any) {
         const obj = JSON.parse(data.actionData);
         const keys = Object.keys(obj);
-<<<<<<< HEAD
         const keysMap = keys.map((el) => <><span>{el}</span><br /></>);
         const valuesMap = keys.map((el) => <><span>{obj[el].toString()}</span><br /></>);
-        return [keysMap, valuesMap];
-    }
-    return (
-        <tr>
-            <td>{data.requesterName}</td>
-            <td>{data.requesterType}</td>
-            <td>{data.logType}</td>
-            <td>{data.actionType === null ? 'NA' : data.actionType}</td>
-            {verbose ? <td>{formatActionData()[0]}</td> : null}
-            {verbose ? <td>{formatActionData()[1]}</td> : null}
-            <td>{new Date(data.time).toUTCString()}</td>
-            <td>{data.status}</td>
-        </tr>
-    );
-};
-
-const LogList: React.FunctionComponent<{ list: Models.Log.ILogEntry[] }> = ({ list }) => {
-    const [inputs, setInputs]: [{ [key: string]: any }, any] = React.useState({
-        requesterName: '',
-        requesterType: { ...Object.keys(userTypes).reduce((a, b) => ({ ...a, [b]: false }), {}), all: true },
-        logType: { ...Object.keys(LOG_TYPE).reduce((a, b) => ({ ...a, [b]: false }), {}), all: true },
-        actionType: { ...Object.keys(LOG_ACTION).reduce((a, b) => ({ ...a, [b]: false }), {}), all: true },
-        time: '',
-        status: { ...Object.keys(LOG_STATUS).reduce((a, b) => ({ ...a, [b]: false }), {}), all: true },
-        startDate: '',
-        endDate: ''
-    });
-    const [verbose, setVerbose] = React.useState(false);
-
-    // style
-    const input_checkbox_color: React.CSSProperties = {
-        color: 'blue'
-    };
-=======
-        const keysMap = keys.map((el) => <><span>{el}</span><br/></> );
-        const valuesMap = keys.map((el) => <><span>{obj[el].toString()}</span><br/></> );
-        return {keyList: keysMap, valueList: valuesMap};
+        return { keyList: keysMap, valueList: valuesMap };
     }
     /* time offset, when filter by time, adjust all date to utc time */
     const timeOffset = moment().zone() /* minutes */ * 60 /* seconds */ * 1000 /* to UNIX millisec */;
->>>>>>> e08aa1a6
 
     const inputControl = (property: string) => ({
         value: inputs[property],
         onChange: (e: any) => {
-            setInputs({ ...inputs, [property]: property === 'requesterName' ? e.target.value : e});
+            setInputs({ ...inputs, [property]: property === 'requesterName' ? e.target.value : e });
         }
     });
 
     const checkboxControl = (property: string) => ({
         value: inputs[property],
         onChange: (e: any) => {
-<<<<<<< HEAD
-            setInputs({ ...inputs, [property]: { ...inputs[property], [subProperty]: e.target.checked } });
-=======
             setInputs({ ...inputs, [property]: e });
->>>>>>> e08aa1a6
         }
     });
 
-<<<<<<< HEAD
-    function highermappingfunction() {
-        if (checkInputsAllEmpty() === true) {
-            return (el: Models.Log.ILogEntry) => {
-                return <Log key={el.id} data={el} verbose={verbose} />;
-            };
-        }
-        return (el: Models.Log.ILogEntry) => {
-            const findKey = Object.keys(LOG_ACTION).find(key => LOG_ACTION[key] === el.actionType);
-            const usedKey = findKey === undefined ? 'all' : findKey;
-            if (
-                (inputs.requesterName === '' || el.requesterName.toLowerCase().indexOf(inputs.requesterName.toLowerCase()) !== -1)
-                && (inputs.requesterType.all === true || inputs.requesterType[el.requesterType] === true)
-                && (inputs.logType.all === true || inputs.logType[el.logType] === true)
-                && (inputs.actionType.all === true || inputs.actionType[usedKey] === true)
-                && (inputs.status.all === true || inputs.status[el.status] === true)
-                && (inputs.startDate === '' || new Date(inputs.startDate).valueOf() < el.time)
-                && (inputs.endDate === '' || (new Date(inputs.endDate).valueOf() + 24 * 60 * 60 * 1000 /* ONE DAY IN MILLSEC */) > el.time)
-            ) {
-                return <Log key={el.id} data={el} verbose={verbose} />;
-            }
-            return null;
-        };
-    }
-
-    return (
-        <div>
-            <div>
-                <table>
-                    <thead>
-                        <tr>
-                            <th>
-                                <label>Requester Name</label>
-                            </th>
-                            <th>
-                                <input style={input_checkbox_color} name='searchRequesterName' {...inputControl('requesterName')} />
-                            </th>
-                        </tr>
-                        <tr>
-                            <th>
-                                <label>Requester Type</label>
-                            </th>
-                            <th>
-                                <label style={input_checkbox_color}><input type='checkbox' {...checkboxControl('requesterType', 'all')} />All</label>
-                                {Object.keys(userTypes).map((el) => <label style={input_checkbox_color}><input type='checkbox' {...checkboxControl('requesterType', el)} />{el}</label>)}
-                            </th>
-                        </tr>
-                        <tr>
-                            <th>
-                                <label>Log Type</label>
-                            </th>
-                            <th>
-                                <label style={input_checkbox_color}><input type='checkbox' {...checkboxControl('logType', 'all')} />All</label>
-                                {Object.keys(LOG_TYPE).map((el) => <label style={input_checkbox_color}><input type='checkbox' {...checkboxControl('logType', el)} />{el}</label>)}
-                            </th>
-                        </tr>
-                        <tr>
-                            <th>
-                                <label>Action Type</label>
-                            </th>
-                            <th>
-                                <label style={input_checkbox_color}><input type='checkbox' {...checkboxControl('actionType', 'all')} />All</label>
-                                {Object.keys(LOG_ACTION).map((el) => <label style={input_checkbox_color}><input type='checkbox' {...checkboxControl('actionType', el)} />{el}</label>)}
-                            </th>
-                        </tr>
-                        <tr>
-                            <th>
-                                <label>Status</label>
-                            </th>
-                            <th>
-                                <label style={input_checkbox_color}><input type='checkbox' {...checkboxControl('status', 'all')} />All</label>
-                                {Object.keys(LOG_STATUS).map((el) => <label style={input_checkbox_color}><input type='checkbox' {...checkboxControl('status', el)} />{el}</label>)}
-                            </th>
-                        </tr>
-                        <tr>
-                            <th>
-                                <label>Start Date</label>
-                            </th>
-                            <th>
-                                <input style={input_checkbox_color} name='startDate' type='date' {...inputControl('startDate')} />
-                            </th>
-                        </tr>
-                        <tr>
-                            <th>
-                                <label>End Date</label>
-                            </th>
-                            <th>
-                                <input style={input_checkbox_color} name='endDate' type='date' {...inputControl('endDate')} />
-                            </th>
-                        </tr>
-                        <tr>
-                            <th>
-                                <label>Verbose</label>
-                                <label className={css.switch}>
-                                    <input type='checkbox' onClick={() => setVerbose(!verbose)} />
-                                    <span className={css.slider} ></span>
-                                </label>
-                            </th>
-                        </tr>
-                    </thead>
-                </table>
-            </div>
-=======
     function dataSourceFilter(logList: Models.ILogEntry[]) {
         return logList.filter(log =>
             (searchTerm === '' || (log.requesterName.toUpperCase().search(searchTerm) > -1 || log.requesterType.toUpperCase().search(searchTerm) > -1
-            || log.logType.toUpperCase().search(searchTerm) > -1 || log.actionType.toUpperCase().search(searchTerm) > -1
-            ||  new Date(log.time).toUTCString().toUpperCase().search(searchTerm) > -1 || log.status.toUpperCase().search(searchTerm) > -1))
+                || log.logType.toUpperCase().search(searchTerm) > -1 || log.actionType.toUpperCase().search(searchTerm) > -1
+                || new Date(log.time).toUTCString().toUpperCase().search(searchTerm) > -1 || log.status.toUpperCase().search(searchTerm) > -1))
             && (inputs.requesterName === '' || log.requesterName.toLowerCase().indexOf(inputs.requesterName.toLowerCase()) !== -1)
             && (inputs.requesterType.length === 0 || inputs.requesterType.includes(log.requesterType))
             && (inputs.logType.length === 0 || inputs.logType.includes(log.logType))
@@ -325,7 +174,6 @@
             }
         }
     ];
->>>>>>> e08aa1a6
 
     const detailColumns = [
         {
@@ -347,31 +195,31 @@
     ];
 
     return <>
-        <Input.Search allowClear style={{width: '80%'}} defaultValue={searchTerm} value={searchTerm} placeholder='Search' onChange={({ target: { value } }) => setSearchTerm(value.toUpperCase())} />
-        <Button type='primary' style={{width: '10%', background: 'grey'}} onClick={() => {setSearchTerm(''); setInputs(initInputs);}}>
+        <Input.Search allowClear style={{ width: '80%' }} defaultValue={searchTerm} value={searchTerm} placeholder='Search' onChange={({ target: { value } }) => setSearchTerm(value.toUpperCase())} />
+        <Button type='primary' style={{ width: '10%', background: 'grey' }} onClick={() => { setSearchTerm(''); setInputs(initInputs); }}>
             {advancedSearch ? null : 'Reset'}
         </Button>
-        <Button type='primary' style={{width: '10%'}} onClick={() => setAdvancedSearch(!advancedSearch)}>
+        <Button type='primary' style={{ width: '10%' }} onClick={() => setAdvancedSearch(!advancedSearch)}>
             {advancedSearch ? null : 'Advanced Search'}
         </Button>
         <Modal
-            title = 'Advanced Search'
+            title='Advanced Search'
             visible={advancedSearch}
-            onOk={() => {setAdvancedSearch(false);}}
-            onCancel={() => {setAdvancedSearch(false);}}
+            onOk={() => { setAdvancedSearch(false); }}
+            onCancel={() => { setAdvancedSearch(false); }}
             okText='OK'
             cancelText='Reset'
         >
             <Descriptions title='Requester Name'    ></Descriptions>
-            <Input {...inputControl('requesterName')} style={{marginBottom: '20px'}}/>
+            <Input {...inputControl('requesterName')} style={{ marginBottom: '20px' }} />
             <Descriptions title='Requester Type'></Descriptions>
-            <Checkbox.Group options={Object.keys(userTypes)} {...checkboxControl('requesterType') } style={{marginBottom: '20px'}}/>
+            <Checkbox.Group options={Object.keys(userTypes)} {...checkboxControl('requesterType')} style={{ marginBottom: '20px' }} />
             <Descriptions title='Log Type'></Descriptions>
-            <Checkbox.Group options={Object.keys(LOG_TYPE)} {...checkboxControl('logType')} style={{marginBottom: '20px'}}/>
+            <Checkbox.Group options={Object.keys(LOG_TYPE)} {...checkboxControl('logType')} style={{ marginBottom: '20px' }} />
             <Descriptions title='Request Type'></Descriptions>
-            <Checkbox.Group options={Object.values(LOG_ACTION)} {...checkboxControl('actionType')} style={{marginBottom: '20px'}}/>
+            <Checkbox.Group options={Object.values(LOG_ACTION)} {...checkboxControl('actionType')} style={{ marginBottom: '20px' }} />
             <Descriptions title='Status'></Descriptions>
-            <Checkbox.Group options={Object.keys(LOG_STATUS)} {...checkboxControl('status')} style={{marginBottom: '20px'}}/>
+            <Checkbox.Group options={Object.keys(LOG_STATUS)} {...checkboxControl('status')} style={{ marginBottom: '20px' }} />
             <Descriptions title='Date Range'></Descriptions>
             <DatePicker.RangePicker
                 defaultValue={[moment('2015-06-06', dateFormat), moment('2015-06-06', dateFormat)]}
@@ -406,8 +254,8 @@
         <Modal
             title='Details'
             visible={verbose}
-            onOk={() => {setVerbose(false);}}
-            onCancel={() => {setVerbose(false);}}
+            onOk={() => { setVerbose(false); }}
+            onCancel={() => { setVerbose(false); }}
         >
             <Table
                 pagination={false}
