--- conflicted
+++ resolved
@@ -28,26 +28,15 @@
         "apollo-link-error": "1.1.13",
         "apollo-link-ws": "1.0.20",
         "apollo-upload-client": "13.0.0",
-<<<<<<< HEAD
         "apollo-utilities": "1.3.4",
         "graphql": "14.5.3",
-        "itmat-commons": "0.5.0",
+        "itmat-commons": "0.6.0",
         "qrcode": "1.4.4",
-=======
-        "axe-core": "3.5.4",
-        "itmat-commons": "0.6.0",
-        "mongodb-client-encryption": "1.0.1",
-        "qrcode": "^1.4.4",
->>>>>>> 66e2d9aa
         "react": "16.13.1",
         "react-apollo": "3.1.5",
         "react-dropzone": "11.0.1",
         "react-dom": "16.13.1",
         "react-router-dom": "5.2.0",
-<<<<<<< HEAD
-=======
-        "react-scripts": "3.4.0",
->>>>>>> 66e2d9aa
         "subscriptions-transport-ws": "0.9.16"
     },
     "devDependencies": {
