--- conflicted
+++ resolved
@@ -18,15 +18,10 @@
         "prepublishOnly": "yarn run build"
     },
     "dependencies": {
-<<<<<<< HEAD
         "@ant-design/icons": "4.2.2",
-        "@apollo/client": "3.2.0",
+        "@apollo/client": "3.2.2",
         "@ideafast/idgen": "0.1.1",
-        "antd": "4.6.3",
-=======
-        "@apollo/client": "3.2.2",
         "antd": "4.6.6",
->>>>>>> 45259ff9
         "apollo-upload-client": "14.1.2",
         "graphql": "15.3.0",
         "itmat-commons": "0.6.0",
@@ -42,10 +37,6 @@
         "@apollo/react-testing": "4.0.0",
         "@babel/core": "7.11.6",
         "@babel/preset-env": "7.11.5",
-<<<<<<< HEAD
-=======
-        "@cypress/webpack-preprocessor": "5.4.6",
->>>>>>> 45259ff9
         "@types/apollo-upload-client": "14.1.0",
         "@types/jest": "26.0.14",
         "@types/node": "14.11.5",
@@ -60,13 +51,9 @@
         "cypress-file-upload": "4.1.1",
         "cypress-react-unit-test": "4.15.0",
         "enzyme": "3.11.0",
-<<<<<<< HEAD
-        "enzyme-adapter-react-16": "1.15.4",
+        "enzyme-adapter-react-16": "1.15.5",
         "react-git-info": "2.0.0",
         "http-proxy-middleware": "1.0.5",
-=======
-        "enzyme-adapter-react-16": "1.15.5",
->>>>>>> 45259ff9
         "jest": "26.4.2",
         "jest-enzyme": "7.1.2",
         "react-scripts": "3.4.0",
