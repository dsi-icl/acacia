--- conflicted
+++ resolved
@@ -20,12 +20,8 @@
     "dependencies": {
         "@ant-design/icons": "4.2.2",
         "@apollo/client": "3.1.4",
-<<<<<<< HEAD
         "@ideafast/idgen": "0.1.1",
-        "antd": "4.6.2",
-=======
         "antd": "4.6.3",
->>>>>>> 33ab01f9
         "apollo-upload-client": "14.1.1",
         "graphql": "15.3.0",
         "itmat-commons": "0.6.0",
