{
    "name": "itmat-ui-react",
    "version": "0.5.0",
    "description": "",
    "license": "MIT",
    "main": "build/index",
    "types": "build/index",
    "files": [
        "build"
    ],
    "scripts": {
        "start": "cross-env BROWSER=none SKIP_PREFLIGHT_CHECK=true react-scripts start",
        "build": "cross-env SKIP_PREFLIGHT_CHECK=true react-scripts build",
        "test": "cross-env SKIP_PREFLIGHT_CHECK=true react-scripts test",
        "lint": "eslint --ext .jsx --ext .tsx --ext .js --ext .ts ./",
        "lint:fix": "eslint --ext .jsx --ext .tsx --ext .js --ext .ts --fix ./",
        "clean": "rimraf -rf ./dist ./build",
        "prepublishOnly": "yarn run build"
    },
    "dependencies": {
        "@ant-design/icons": "4.2.1",
        "@ideafast/idgen": "0.1.1",
        "antd": "4.4.2",
        "apollo-cache": "1.3.5",
        "apollo-cache-inmemory": "1.6.6",
        "apollo-client": "2.6.10",
        "apollo-link": "1.2.14",
        "apollo-link-error": "1.1.13",
        "apollo-upload-client": "13.0.0",
        "apollo-utilities": "1.3.4",
        "graphql": "14.7.0",
        "itmat-commons": "0.6.0",
        "qrcode": "1.4.4",
        "react": "16.13.1",
        "react-apollo": "3.1.5",
        "react-dropzone": "11.0.1",
        "react-dom": "16.13.1",
        "react-helmet-async": "1.0.6",
        "react-highlight-words": "0.16.0",
        "react-router-dom": "5.2.0"
    },
    "devDependencies": {
        "@apollo/react-testing": "3.1.4",
        "@types/apollo-upload-client": "8.1.3",
        "@types/jest": "26.0.3",
        "@types/node": "14.0.14",
<<<<<<< HEAD
        "@types/react": "16.9.41",
=======
        "@types/react": "16.9.43",
>>>>>>> 5a0f6b23
        "@types/react-dom": "16.9.8",
        "@types/react-highlight-words": "0.16.1",
        "@types/react-router-dom": "5.1.5",
        "@types/webpack-env": "1.15.2",
        "cross-env": "7.0.2",
        "cypress": "4.10.0",
        "cypress-file-upload": "4.0.7",
        "cypress-react-unit-test": "4.9.0",
        "enzyme": "3.11.0",
        "enzyme-adapter-react-16": "1.15.2",
<<<<<<< HEAD
=======
        "react-git-info": "2.0.0",
>>>>>>> 5a0f6b23
        "http-proxy-middleware": "1.0.4",
        "react-scripts": "3.4.0",
        "rimraf": "3.0.2",
        "typescript": "3.9.6",
        "uuid": "8.2.0"
    },
    "resolutions": {
        "**/moment": "2.27.0"
    },
    "babel": {
        "extends": "./config/babel.config.js"
    },
    "eslintConfig": {
        "extends": "./config/eslint.config.js"
    },
    "browserslist": [
        ">0.2%",
        "not dead",
        "not ie <= 11",
        "not op_mini all"
    ]
}<|MERGE_RESOLUTION|>--- conflicted
+++ resolved
@@ -44,11 +44,7 @@
         "@types/apollo-upload-client": "8.1.3",
         "@types/jest": "26.0.3",
         "@types/node": "14.0.14",
-<<<<<<< HEAD
-        "@types/react": "16.9.41",
-=======
         "@types/react": "16.9.43",
->>>>>>> 5a0f6b23
         "@types/react-dom": "16.9.8",
         "@types/react-highlight-words": "0.16.1",
         "@types/react-router-dom": "5.1.5",
@@ -59,10 +55,7 @@
         "cypress-react-unit-test": "4.9.0",
         "enzyme": "3.11.0",
         "enzyme-adapter-react-16": "1.15.2",
-<<<<<<< HEAD
-=======
         "react-git-info": "2.0.0",
->>>>>>> 5a0f6b23
         "http-proxy-middleware": "1.0.4",
         "react-scripts": "3.4.0",
         "rimraf": "3.0.2",
