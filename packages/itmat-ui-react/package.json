--- conflicted
+++ resolved
@@ -45,13 +45,9 @@
         "cypress": "3.4.1",
         "cypress-react-unit-test": "2.4.3",
         "rimraf": "3.0.0",
-<<<<<<< HEAD
         "ts-loader": "6.1.1",
-        "typescript": "3.6.3"
-=======
         "tslint": "5.20.0",
         "typescript": "3.6.4"
->>>>>>> 043bfeaf
     },
     "eslintConfig": {
         "extends": "react-app"
