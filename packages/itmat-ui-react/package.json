{
    "name": "itmat-ui-react",
    "version": "0.1.0",
    "main": "build/index",
    "types": "build/index",
    "files": [
        "build"
    ],
    "scripts": {
        "start": "cross-env BROWSER=none SKIP_PREFLIGHT_CHECK=true react-scripts start",
        "build": "cross-env SKIP_PREFLIGHT_CHECK=true react-scripts build",
        "test": "cross-env SKIP_PREFLIGHT_CHECK=true react-scripts test",
        "clean": "rimraf -rf ./dist ./build",
        "prepublishOnly": "npm run build"
    },
    "dependencies": {
        "antd": "3.23.6",
        "apollo-cache-inmemory": "1.6.3",
        "apollo-client": "2.6.4",
        "apollo-link": "1.2.13",
        "apollo-link-error": "1.1.12",
        "apollo-link-ws": "1.0.19",
        "apollo-upload-client": "11.0.0",
        "graphql": "14.5.8",
        "graphql-tag": "2.10.1",
        "itmat-commons": "0.0.1",
        "react": "16.10.2",
        "react-apollo": "3.1.2",
        "react-dom": "16.10.2",
        "react-router-dom": "5.1.2",
        "react-scripts": "3.2.0",
        "subscriptions-transport-ws": "0.9.16"
    },
    "devDependencies": {
        "@types/apollo-upload-client": "8.1.3",
        "@types/graphql": "14.2.3",
        "@types/jest": "23.3.14",
        "@types/react": "16.9.5",
        "@types/react-dom": "16.9.1",
        "@types/react-router-dom": "5.1.0",
        "@types/node": "12.7.12",
        "cross-env": "6.0.3",
        "rimraf": "3.0.0",
<<<<<<< HEAD
        "tslint": "5.20.0",
        "typescript": "3.6.3"
=======
        "typescript": "3.6.4"
>>>>>>> 60d16184
    },
    "eslintConfig": {
        "extends": "react-app"
    },
    "browserslist": [
        ">0.2%",
        "not dead",
        "not ie <= 11",
        "not op_mini all"
    ]
}<|MERGE_RESOLUTION|>--- conflicted
+++ resolved
@@ -41,12 +41,8 @@
         "@types/node": "12.7.12",
         "cross-env": "6.0.3",
         "rimraf": "3.0.0",
-<<<<<<< HEAD
         "tslint": "5.20.0",
-        "typescript": "3.6.3"
-=======
         "typescript": "3.6.4"
->>>>>>> 60d16184
     },
     "eslintConfig": {
         "extends": "react-app"
