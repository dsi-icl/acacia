--- conflicted
+++ resolved
@@ -34,14 +34,9 @@
         "react-router-dom": "5.2.0"
     },
     "devDependencies": {
-<<<<<<< HEAD
         "@apollo/react-testing": "4.0.0",
-        "@babel/core": "7.11.6",
-        "@babel/preset-env": "7.11.5",
-=======
         "@babel/core": "7.12.3",
         "@babel/preset-env": "7.12.1",
->>>>>>> 51602ec8
         "@cypress/webpack-preprocessor": "5.4.10",
         "@types/apollo-upload-client": "14.1.0",
         "@types/jest": "26.0.15",
@@ -58,13 +53,9 @@
         "cypress-react-unit-test": "4.16.9",
         "enzyme": "3.11.0",
         "enzyme-adapter-react-16": "1.15.5",
-<<<<<<< HEAD
         "react-git-info": "2.0.0",
         "http-proxy-middleware": "1.0.5",
-        "jest": "26.6.1",
-=======
         "jest": "26.6.3",
->>>>>>> 51602ec8
         "jest-enzyme": "7.1.2",
         "react-scripts": "3.4.0",
         "rimraf": "3.0.2",
