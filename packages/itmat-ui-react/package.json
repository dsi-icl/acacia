{
    "name": "itmat-ui-react",
    "version": "0.5.0",
    "description": "",
    "license": "MIT",
    "main": "build/index",
    "types": "build/index",
    "files": [
        "build"
    ],
    "scripts": {
        "start": "cross-env BROWSER=none SKIP_PREFLIGHT_CHECK=true react-scripts start",
        "build": "cross-env SKIP_PREFLIGHT_CHECK=true react-scripts build",
        "test": "cross-env SKIP_PREFLIGHT_CHECK=true react-scripts test",
        "lint": "eslint --ext .jsx --ext .tsx --ext .js --ext .ts ./",
        "lint:fix": "eslint --ext .jsx --ext .tsx --ext .js --ext .ts --fix ./",
        "clean": "rimraf -rf ./dist ./build",
        "prepublishOnly": "yarn run build"
    },
    "dependencies": {
        "@ant-design/icons": "4.2.1",
        "@ideafast/idgen": "0.1.1",
        "antd": "4.4.2",
        "apollo-cache": "1.3.5",
        "apollo-cache-inmemory": "1.6.6",
        "apollo-client": "2.6.10",
        "apollo-link": "1.2.14",
        "apollo-link-error": "1.1.13",
        "apollo-upload-client": "13.0.0",
        "apollo-utilities": "1.3.4",
        "graphql": "14.7.0",
        "itmat-commons": "0.6.0",
        "qrcode": "1.4.4",
        "react": "16.13.1",
        "react-apollo": "3.1.5",
        "react-dropzone": "11.0.2",
        "react-dom": "16.13.1",
        "react-helmet-async": "1.0.6",
        "react-highlight-words": "0.16.0",
        "react-router-dom": "5.2.0"
    },
    "devDependencies": {
        "@apollo/react-testing": "3.1.4",
        "@types/apollo-upload-client": "8.1.3",
<<<<<<< HEAD
        "@types/jest": "26.0.4",
=======
        "@types/graphql": "14.5.0",
        "@types/jest": "26.0.5",
>>>>>>> 4c4df979
        "@types/node": "14.0.23",
        "@types/react": "16.9.43",
        "@types/react-dom": "16.9.8",
        "@types/react-highlight-words": "0.16.1",
        "@types/react-router-dom": "5.1.5",
        "@types/webpack-env": "1.15.2",
        "cross-env": "7.0.2",
        "cypress": "4.10.0",
        "cypress-file-upload": "4.0.7",
        "cypress-react-unit-test": "4.10.0",
        "enzyme": "3.11.0",
        "enzyme-adapter-react-16": "1.15.2",
        "react-git-info": "2.0.0",
        "http-proxy-middleware": "1.0.5",
        "react-scripts": "3.4.0",
        "rimraf": "3.0.2",
        "typescript": "3.9.7",
        "uuid": "8.2.0"
    },
    "resolutions": {
        "**/moment": "2.27.0"
    },
    "babel": {
        "extends": "./config/babel.config.js"
    },
    "eslintConfig": {
        "extends": "./config/eslint.config.js"
    },
    "browserslist": [
        ">0.2%",
        "not dead",
        "not ie <= 11",
        "not op_mini all"
    ]
}<|MERGE_RESOLUTION|>--- conflicted
+++ resolved
@@ -42,12 +42,7 @@
     "devDependencies": {
         "@apollo/react-testing": "3.1.4",
         "@types/apollo-upload-client": "8.1.3",
-<<<<<<< HEAD
-        "@types/jest": "26.0.4",
-=======
-        "@types/graphql": "14.5.0",
         "@types/jest": "26.0.5",
->>>>>>> 4c4df979
         "@types/node": "14.0.23",
         "@types/react": "16.9.43",
         "@types/react-dom": "16.9.8",
