--- conflicted
+++ resolved
@@ -18,16 +18,6 @@
         "prepublishOnly": "yarn run build"
     },
     "dependencies": {
-<<<<<<< HEAD
-        "@apollo/client": "3.3.7",
-        "antd": "4.14.1",
-        "apollo-upload-client": "14.1.3",
-        "graphql": "15.5.0",
-        "itmat-commons": "0.6.0",
-        "qrcode": "1.4.4",
-        "react": "17.0.1",
-        "react-dom": "17.0.1",
-=======
         "@ant-design/icons": "4.7.0",
         "@apollo/client": "3.5.8",
         "@ideafast/idgen": "0.1.1",
@@ -43,31 +33,11 @@
         "react-dom": "17.0.2",
         "react-helmet-async": "1.2.2",
         "react-highlight-words": "0.17.0",
->>>>>>> d3a5db41
         "react-router-dom": "5.2.0",
         "react-vis": "1.11.7",
         "recharts": "2.1.8"
     },
     "devDependencies": {
-<<<<<<< HEAD
-        "@babel/core": "7.13.13",
-        "@babel/preset-env": "7.13.12",
-        "@cypress/webpack-preprocessor": "5.8.0",
-        "@types/apollo-upload-client": "14.1.0",
-        "@types/jest": "26.0.23",
-        "@types/node": "14.14.43",
-        "@types/react": "16.14.11",
-        "@types/react-dom": "16.9.13",
-        "@types/react-router-dom": "5.1.7",
-        "babel-loader": "8.2.2",
-        "cross-env": "7.0.3",
-        "cypress": "5.5.0",
-        "cypress-file-upload": "4.1.1",
-        "cypress-react-unit-test": "4.17.2",
-        "enzyme": "3.11.0",
-        "enzyme-adapter-react-16": "1.15.6",
-        "jest": "26.6.3",
-=======
         "@apollo/react-testing": "4.0.0",
         "@cypress/webpack-preprocessor": "5.11.0",
         "@types/apollo-upload-client": "17.0.0",
@@ -88,20 +58,13 @@
         "enzyme": "3.11.0",
         "http-proxy-middleware": "2.0.2",
         "jest": "27.4.7",
->>>>>>> d3a5db41
         "jest-enzyme": "7.1.2",
         "react-git-info": "2.0.0",
         "react-scripts": "5.0.0",
         "react-app-rewired": "2.1.11",
         "rimraf": "3.0.2",
-<<<<<<< HEAD
-        "typescript": "4.0.5",
-        "uuid": "8.3.2",
-        "webpack": "5.28.0"
-=======
         "typescript": "4.3.2",
         "uuid": "8.3.2"
->>>>>>> d3a5db41
     },
     "babel": {
         "extends": "./config/babel.config.js"
