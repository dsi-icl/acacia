--- conflicted
+++ resolved
@@ -18,14 +18,10 @@
         "prepublishOnly": "yarn run build"
     },
     "dependencies": {
-<<<<<<< HEAD
         "@ant-design/icons": "4.2.1",
         "@ideafast/idgen": "0.0.6",
-        "antd": "4.3.2",
+        "antd": "4.3.4",
         "apollo-cache": "1.3.5",
-=======
-        "antd": "4.3.4",
->>>>>>> dda25d8c
         "apollo-cache-inmemory": "1.6.6",
         "apollo-client": "2.6.10",
         "apollo-link": "1.2.14",
@@ -46,25 +42,14 @@
     "devDependencies": {
         "@apollo/react-testing": "3.1.4",
         "@types/apollo-upload-client": "8.1.3",
-<<<<<<< HEAD
         "@types/webpack-env": "1.15.2",
-        "@types/jest": "25.2.3",
+        "@types/jest": "26.0.0",
         "@types/node": "14.0.11",
-=======
-        "@types/graphql": "14.5.0",
-        "@types/jest": "26.0.0",
-        "@types/node": "13.13.12",
->>>>>>> dda25d8c
         "@types/react": "16.9.35",
         "@types/react-dom": "16.9.8",
         "@types/react-router-dom": "5.1.5",
         "cross-env": "7.0.2",
         "cypress": "4.7.0",
-<<<<<<< HEAD
-=======
-        "cypress-file-upload": "4.0.7",
-        "cypress-react-unit-test": "4.7.0",
->>>>>>> dda25d8c
         "enzyme": "3.11.0",
         "enzyme-adapter-react-16": "1.15.2",
         "http-proxy-middleware": "1.0.4",
