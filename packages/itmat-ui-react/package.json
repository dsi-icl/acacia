--- conflicted
+++ resolved
@@ -49,13 +49,7 @@
         "@types/react-dom": "16.9.8",
         "@types/react-router-dom": "5.1.5",
         "cross-env": "7.0.2",
-<<<<<<< HEAD
-        "cypress": "4.7.0",
-=======
         "cypress": "4.8.0",
-        "cypress-file-upload": "4.0.7",
-        "cypress-react-unit-test": "4.7.0",
->>>>>>> 6ca8eaf9
         "enzyme": "3.11.0",
         "enzyme-adapter-react-16": "1.15.2",
         "http-proxy-middleware": "1.0.4",
