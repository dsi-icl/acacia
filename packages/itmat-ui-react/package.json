--- conflicted
+++ resolved
@@ -10,7 +10,7 @@
     ],
     "scripts": {
         "start": "cross-env BROWSER=none SKIP_PREFLIGHT_CHECK=true react-scripts start",
-        "build": "cross-env CI=false SKIP_PREFLIGHT_CHECK=true react-scripts build",
+        "build": "cross-env SKIP_PREFLIGHT_CHECK=true react-scripts build",
         "test": "cross-env SKIP_PREFLIGHT_CHECK=true react-scripts test",
         "test:cypress": "npx cypress open",
         "lint": "eslint --ext .jsx --ext .tsx --ext .js --ext .ts ./",
@@ -28,11 +28,7 @@
         "apollo-upload-client": "13.0.0",
         "axe-core": "3.5.4",
         "itmat-commons": "0.6.0",
-<<<<<<< HEAD
-        "mongodb-client-encryption": "^1.0.1",
-=======
         "mongodb-client-encryption": "1.0.1",
->>>>>>> 18ce2aaa
         "qrcode": "^1.4.4",
         "react": "16.13.1",
         "react-apollo": "3.1.5",
