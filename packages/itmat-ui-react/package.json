{
    "name": "itmat-ui-react",
    "version": "0.5.0",
    "description": "",
    "license": "MIT",
    "main": "build/index",
    "types": "build/index",
    "files": [
        "build"
    ],
    "scripts": {
        "start": "cross-env BROWSER=none SKIP_PREFLIGHT_CHECK=true react-scripts start",
        "build": "cross-env SKIP_PREFLIGHT_CHECK=true react-scripts build",
        "test": "cross-env SKIP_PREFLIGHT_CHECK=true react-scripts test",
        "test:cypress": "npx cypress open",
        "clean": "rimraf -rf ./dist ./build",
<<<<<<< HEAD
        "prepublishOnly": "yarn run build"
=======
        "prepublishOnly": "npm run build",
        "lint": "eslint --ext .jsx --ext .js --ext .ts ./",
        "lint:fix": "eslint --ext .jsx --ext .js --ext .ts --fix ./"
>>>>>>> 3b698fdf
    },
    "dependencies": {
        "antd": "4.1.0",
        "apollo-cache-inmemory": "1.6.5",
        "apollo-client": "2.6.8",
        "apollo-link": "1.2.13",
        "apollo-link-error": "1.1.12",
        "apollo-link-ws": "1.0.19",
        "apollo-upload-client": "13.0.0",
        "apollo-utilities": "1.3.3",
        "graphql": "14.6.0",
        "itmat-commons": "0.5.0",
        "react": "16.13.1",
        "react-apollo": "3.1.3",
        "react-dom": "16.13.1",
        "react-router": "5.1.2",
        "react-router-dom": "5.1.2",
        "subscriptions-transport-ws": "0.9.16"
    },
    "resolutions": {
        "@types/apollo-upload-client/graphql": "14.6.0",
        "@types/graphql-upload/graphql": "14.6.0"
    },
    "devDependencies": {
        "@apollo/react-testing": "3.1.3",
        "@cypress/webpack-preprocessor": "4.1.3",
        "@types/apollo-upload-client": "8.1.3",
        "@types/react": "16.9.31",
        "@types/react-dom": "16.9.6",
        "@types/react-router-dom": "5.1.3",
<<<<<<< HEAD
        "babel-eslint": "10.1.0",
        "babel-loader": "8.1.0",
        "babel-preset-react-app": "9.1.2",
        "babel-plugin-named-asset-import": "0.3.6",
=======
        "@typescript-eslint/eslint-plugin": "2.26.0",
        "@typescript-eslint/parser": "2.26.0",
>>>>>>> 3b698fdf
        "cross-env": "7.0.2",
        "cypress": "4.3.0",
        "cypress-file-upload": "4.0.4",
        "eslint-config-react-app": "5.2.1",
        "eslint-plugin-import": "2.20.2",
        "eslint-plugin-flowtype": "4.7.0",
        "eslint-plugin-jsx-a11y": "6.2.3",
        "eslint-plugin-react": "7.19.0",
        "eslint-plugin-react-hooks": "3.0.0",
        "enzyme": "3.11.0",
        "enzyme-adapter-react-16": "1.15.2",
<<<<<<< HEAD
        "react-scripts": "3.4.0",
=======
        "eslint": "6.8.0",
        "eslint-config-airbnb": "18.1.0",
        "eslint-config-airbnb-base": "14.1.0",
        "eslint-plugin-import": "2.20.2",
        "eslint-plugin-jsx-a11y": "6.2.3",
        "eslint-plugin-react": "7.19.0",
        "eslint-plugin-react-hooks": "2.5.1",
        "jest-enzyme": "7.1.2",
>>>>>>> 3b698fdf
        "rimraf": "3.0.2",
        "typescript": "3.8.3",
        "url-loader": "4.0.0",
        "uuid": "7.0.3"
    },
    "eslintConfig": {
        "extends": "react-app"
    },
    "browserslist": [
        ">0.2%",
        "not dead",
        "not ie <= 11",
        "not op_mini all"
    ]
}<|MERGE_RESOLUTION|>--- conflicted
+++ resolved
@@ -14,13 +14,9 @@
         "test": "cross-env SKIP_PREFLIGHT_CHECK=true react-scripts test",
         "test:cypress": "npx cypress open",
         "clean": "rimraf -rf ./dist ./build",
-<<<<<<< HEAD
-        "prepublishOnly": "yarn run build"
-=======
-        "prepublishOnly": "npm run build",
+        "prepublishOnly": "yarn run build",
         "lint": "eslint --ext .jsx --ext .js --ext .ts ./",
         "lint:fix": "eslint --ext .jsx --ext .js --ext .ts --fix ./"
->>>>>>> 3b698fdf
     },
     "dependencies": {
         "antd": "4.1.0",
@@ -51,38 +47,25 @@
         "@types/react": "16.9.31",
         "@types/react-dom": "16.9.6",
         "@types/react-router-dom": "5.1.3",
-<<<<<<< HEAD
         "babel-eslint": "10.1.0",
         "babel-loader": "8.1.0",
         "babel-preset-react-app": "9.1.2",
         "babel-plugin-named-asset-import": "0.3.6",
-=======
-        "@typescript-eslint/eslint-plugin": "2.26.0",
-        "@typescript-eslint/parser": "2.26.0",
->>>>>>> 3b698fdf
         "cross-env": "7.0.2",
         "cypress": "4.3.0",
         "cypress-file-upload": "4.0.4",
+        "enzyme": "3.11.0",
+        "enzyme-adapter-react-16": "1.15.2",
+        "eslint": "6.8.0",
+        "eslint-config-airbnb": "18.1.0",
+        "eslint-config-airbnb-base": "14.1.0",
         "eslint-config-react-app": "5.2.1",
         "eslint-plugin-import": "2.20.2",
         "eslint-plugin-flowtype": "4.7.0",
         "eslint-plugin-jsx-a11y": "6.2.3",
         "eslint-plugin-react": "7.19.0",
         "eslint-plugin-react-hooks": "3.0.0",
-        "enzyme": "3.11.0",
-        "enzyme-adapter-react-16": "1.15.2",
-<<<<<<< HEAD
         "react-scripts": "3.4.0",
-=======
-        "eslint": "6.8.0",
-        "eslint-config-airbnb": "18.1.0",
-        "eslint-config-airbnb-base": "14.1.0",
-        "eslint-plugin-import": "2.20.2",
-        "eslint-plugin-jsx-a11y": "6.2.3",
-        "eslint-plugin-react": "7.19.0",
-        "eslint-plugin-react-hooks": "2.5.1",
-        "jest-enzyme": "7.1.2",
->>>>>>> 3b698fdf
         "rimraf": "3.0.2",
         "typescript": "3.8.3",
         "url-loader": "4.0.0",
