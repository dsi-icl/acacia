--- conflicted
+++ resolved
@@ -18,56 +18,41 @@
         "prepublishOnly": "yarn run build"
     },
     "dependencies": {
-<<<<<<< HEAD
         "@ant-design/icons": "4.2.1",
         "@ideafast/idgen": "0.1.1",
-        "antd": "4.4.1",
+        "antd": "4.4.2",
         "apollo-cache": "1.3.5",
-=======
-        "antd": "4.4.2",
->>>>>>> 0b8e294e
         "apollo-cache-inmemory": "1.6.6",
         "apollo-client": "2.6.10",
         "apollo-link": "1.2.14",
         "apollo-link-error": "1.1.13",
         "apollo-upload-client": "13.0.0",
         "apollo-utilities": "1.3.4",
-        "graphql": "14.5.3",
+        "graphql": "14.7.0",
         "itmat-commons": "0.6.0",
         "qrcode": "1.4.4",
         "react": "16.13.1",
         "react-apollo": "3.1.5",
         "react-dropzone": "11.0.1",
         "react-dom": "16.13.1",
-<<<<<<< HEAD
         "react-helmet-async": "1.0.6",
         "react-highlight-words": "0.16.0",
         "react-router-dom": "5.2.0"
-=======
-        "react-router-dom": "5.2.0",
-        "react-scripts": "3.4.0",
-        "subscriptions-transport-ws": "0.9.17"
->>>>>>> 0b8e294e
     },
     "devDependencies": {
         "@apollo/react-testing": "3.1.4",
         "@types/apollo-upload-client": "8.1.3",
-<<<<<<< HEAD
         "@types/jest": "26.0.3",
         "@types/node": "14.0.14",
-        "@types/react": "16.9.41",
-=======
-        "@types/graphql": "14.5.0",
-        "@types/jest": "26.0.4",
-        "@types/node": "13.13.14",
-        "@types/react": "16.9.35",
->>>>>>> 0b8e294e
+        "@types/react": "16.9.43",
         "@types/react-dom": "16.9.8",
         "@types/react-highlight-words": "0.16.1",
         "@types/react-router-dom": "5.1.5",
         "@types/webpack-env": "1.15.2",
         "cross-env": "7.0.2",
-        "cypress": "4.9.0",
+        "cypress": "4.10.0",
+        "cypress-file-upload": "4.0.7",
+        "cypress-react-unit-test": "4.9.0",
         "enzyme": "3.11.0",
         "enzyme-adapter-react-16": "1.15.2",
         "http-proxy-middleware": "1.0.4",
