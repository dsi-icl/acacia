{
    "name": "itmat-ui-react",
    "version": "0.1.0",
    "main": "build/index",
    "types": "build/index",
    "files": [
        "build"
    ],
    "scripts": {
        "start": "cross-env BROWSER=none SKIP_PREFLIGHT_CHECK=true react-scripts start",
        "build": "cross-env SKIP_PREFLIGHT_CHECK=true react-scripts build",
        "test": "cross-env SKIP_PREFLIGHT_CHECK=true react-scripts test",
        "clean": "rimraf -rf ./dist ./build",
        "prepublishOnly": "npm run build"
    },
    "dependencies": {
        "antd": "3.23.5",
        "apollo-cache-inmemory": "1.6.3",
        "apollo-client": "2.6.4",
        "apollo-link": "1.2.12",
        "apollo-link-error": "1.1.11",
        "apollo-link-ws": "1.0.18",
        "apollo-upload-client": "11.0.0",
        "graphql": "14.5.8",
        "graphql-tag": "2.10.1",
<<<<<<< HEAD
        "itmat-commons": "0.0.1",
        "react": "16.10.0",
=======
        "itmat-utils": "1.1.8",
        "react": "16.10.2",
>>>>>>> 1d124488
        "react-apollo": "3.0.1",
        "react-dom": "16.10.2",
        "react-router-dom": "5.1.2",
        "react-scripts": "3.2.0",
        "subscriptions-transport-ws": "0.9.16"
    },
    "devDependencies": {
        "@types/apollo-upload-client": "8.1.3",
        "@types/graphql": "14.2.3",
        "@types/jest": "23.3.14",
        "@types/react": "16.9.5",
        "@types/react-dom": "16.9.1",
        "@types/react-router-dom": "5.1.0",
        "@types/node": "12.7.11",
        "cross-env": "6.0.3",
        "rimraf": "3.0.0",
        "tslint": "5.20.0",
        "typescript": "3.6.3"
    },
    "eslintConfig": {
        "extends": "react-app"
    },
    "browserslist": [
        ">0.2%",
        "not dead",
        "not ie <= 11",
        "not op_mini all"
    ]
}<|MERGE_RESOLUTION|>--- conflicted
+++ resolved
@@ -23,13 +23,8 @@
         "apollo-upload-client": "11.0.0",
         "graphql": "14.5.8",
         "graphql-tag": "2.10.1",
-<<<<<<< HEAD
         "itmat-commons": "0.0.1",
-        "react": "16.10.0",
-=======
-        "itmat-utils": "1.1.8",
         "react": "16.10.2",
->>>>>>> 1d124488
         "react-apollo": "3.0.1",
         "react-dom": "16.10.2",
         "react-router-dom": "5.1.2",
