--- conflicted
+++ resolved
@@ -42,26 +42,15 @@
         "@types/apollo-upload-client": "8.1.3",
         "@types/graphql": "14.5.0",
         "@types/jest": "24.0.19",
-<<<<<<< HEAD
-        "@types/node": "12.11.1",
-        "@types/react": "16.9.8",
-        "@types/react-dom": "16.9.2",
-        "@types/react-router-dom": "5.1.0",
-=======
         "@types/react": "16.9.11",
         "@types/react-dom": "16.9.3",
         "@types/react-router-dom": "5.1.0",
         "@types/node": "12.11.7",
->>>>>>> 53084eb3
         "cross-env": "6.0.3",
         "cypress": "3.4.1",
         "cypress-react-unit-test": "2.4.3",
         "rimraf": "3.0.0",
-<<<<<<< HEAD
-        "ts-loader": "6.2.1",
         "tslint": "5.20.0",
-=======
->>>>>>> 53084eb3
         "typescript": "3.6.4"
     },
     "eslintConfig": {
