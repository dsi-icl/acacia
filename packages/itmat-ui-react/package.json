{
    "name": "itmat-ui-react",
    "version": "1.0.0",
    "description": "",
    "license": "MIT",
    "main": "build/index",
    "types": "build/index",
    "files": [
        "build"
    ],
    "scripts": {
        "start": "cross-env BROWSER=none SKIP_PREFLIGHT_CHECK=true react-app-rewired start",
        "build": "cross-env SKIP_PREFLIGHT_CHECK=true react-app-rewired build",
        "test": "cross-env SKIP_PREFLIGHT_CHECK=true react-app-rewired test",
        "lint": "eslint --ext .jsx --ext .tsx --ext .js --ext .ts ./",
        "lint:fix": "eslint --ext .jsx --ext .tsx --ext .js --ext .ts --fix ./",
        "clean": "rimraf -rf ./dist ./build",
        "prepublishOnly": "yarn run build"
    },
    "dependencies": {
        "@ant-design/icons": "4.7.0",
        "@apollo/client": "3.3.19",
        "@ideafast/idgen": "0.1.1",
        "antd": "4.16.3",
        "apollo-upload-client": "14.1.3",
        "axios": "0.25.0",
        "graphql": "15.5.0",
        "itmat-commons": "1.0.0",
        "qrcode": "1.5.0",
        "react": "17.0.2",
        "react-csv": "2.2.2",
        "react-dropzone": "11.5.1",
        "react-dom": "17.0.2",
        "react-helmet-async": "1.2.2",
        "react-highlight-words": "0.17.0",
        "react-router-dom": "5.2.0",
        "react-vis": "1.11.7",
        "recharts": "2.1.8"
    },
    "devDependencies": {
        "@apollo/react-testing": "4.0.0",
        "@cypress/webpack-preprocessor": "5.11.0",
        "@types/apollo-upload-client": "14.1.0",
        "@types/jest": "27.4.0",
        "@types/node": "17.0.9",
        "@types/react": "17.0.38",
        "@types/react-dom": "17.0.11",
        "@types/react-highlight-words": "0.16.4",
        "@types/react-router-dom": "5.3.2",
        "@types/webpack-env": "1.16.3",
        "@wojtekmaj/enzyme-adapter-react-17": "0.6.6",
        "babel-loader": "8.2.3",
        "babel-preset-minify": "0.5.1",
        "cross-env": "7.0.3",
        "cypress": "9.2.1",
        "cypress-file-upload": "5.0.8",
        "cypress-react-unit-test": "4.17.2",
        "enzyme": "3.11.0",
<<<<<<< HEAD
        "enzyme-adapter-react-16": "1.15.6",
        "http-proxy-middleware": "2.0.0",
        "jest": "27.4.7",
=======
        "http-proxy-middleware": "2.0.1",
        "jest": "26.6.3",
        "jest-enzyme": "7.1.2",
>>>>>>> d1f72ba6
        "react-git-info": "2.0.0",
        "react-scripts": "5.0.0",
        "react-app-rewired": "2.1.11",
        "rimraf": "3.0.2",
        "typescript": "4.3.2",
        "uuid": "8.3.2"
    },
    "babel": {
        "extends": "./config/babel.config.js"
    },
    "eslintConfig": {
        "extends": "./config/eslint.config.js"
    },
    "eslintIgnore": [
        "src/utils/dmpCrypto/msrCrypto.js"
    ],
    "browserslist": [
        ">0.2%",
        "not dead",
        "not ie <= 11",
        "not op_mini all"
    ]
}<|MERGE_RESOLUTION|>--- conflicted
+++ resolved
@@ -56,15 +56,9 @@
         "cypress-file-upload": "5.0.8",
         "cypress-react-unit-test": "4.17.2",
         "enzyme": "3.11.0",
-<<<<<<< HEAD
-        "enzyme-adapter-react-16": "1.15.6",
-        "http-proxy-middleware": "2.0.0",
+        "http-proxy-middleware": "2.0.1",
         "jest": "27.4.7",
-=======
-        "http-proxy-middleware": "2.0.1",
-        "jest": "26.6.3",
         "jest-enzyme": "7.1.2",
->>>>>>> d1f72ba6
         "react-git-info": "2.0.0",
         "react-scripts": "5.0.0",
         "react-app-rewired": "2.1.11",
