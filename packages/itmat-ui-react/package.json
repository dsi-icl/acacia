{
    "name": "itmat-ui-react",
    "version": "0.8.2",
    "description": "",
    "license": "MIT",
    "main": "build/index",
    "types": "build/index",
    "files": [
        "build"
    ],
    "scripts": {
        "start": "cross-env BROWSER=none SKIP_PREFLIGHT_CHECK=true react-scripts start",
        "build": "cross-env SKIP_PREFLIGHT_CHECK=true react-scripts build",
        "test": "cross-env SKIP_PREFLIGHT_CHECK=true react-scripts test",
        "lint": "eslint --ext .jsx --ext .tsx --ext .js --ext .ts ./",
        "lint:fix": "eslint --ext .jsx --ext .tsx --ext .js --ext .ts --fix ./",
        "clean": "rimraf -rf ./dist ./build",
        "prepublishOnly": "yarn run build"
    },
    "dependencies": {
        "@ant-design/icons": "4.6.2",
        "@apollo/client": "3.3.19",
        "@ideafast/idgen": "0.1.1",
        "antd": "4.16.1",
        "apollo-upload-client": "14.1.3",
        "axios": "0.21.1",
        "graphql": "15.5.0",
        "itmat-commons": "0.8.2",
        "qrcode": "1.4.4",
        "react": "17.0.2",
<<<<<<< HEAD
=======
        "react-csv": "2.0.3",
        "react-dropzone": "11.3.2",
>>>>>>> 55977e70
        "react-dom": "17.0.2",
        "react-dropzone": "11.3.2",
        "react-helmet-async": "1.0.9",
        "react-highlight-words": "0.17.0",
        "react-router-dom": "5.2.0"
    },
    "devDependencies": {
        "@apollo/react-testing": "4.0.0",
        "@cypress/webpack-preprocessor": "5.9.0",
        "@types/apollo-upload-client": "14.1.0",
        "@types/jest": "26.0.23",
        "@types/node": "15.6.1",
        "@types/react": "17.0.8",
        "@types/react-dom": "17.0.5",
        "@types/react-highlight-words": "0.16.2",
        "@types/react-router-dom": "5.1.7",
        "@types/webpack-env": "1.16.0",
        "babel-loader": "8.2.2",
        "cross-env": "7.0.3",
        "cypress": "7.4.0",
        "cypress-file-upload": "5.0.7",
        "cypress-react-unit-test": "4.17.2",
        "enzyme": "3.11.0",
        "enzyme-adapter-react-16": "1.15.6",
<<<<<<< HEAD
        "http-proxy-middleware": "1.1.2",
=======
        "react-git-info": "2.0.0",
        "http-proxy-middleware": "2.0.0",
>>>>>>> 55977e70
        "jest": "26.6.3",
        "jest-enzyme": "7.1.2",
        "react-git-info": "2.0.0",
        "react-scripts": "4.0.3",
        "rimraf": "3.0.2",
        "typescript": "4.3.2",
        "uuid": "8.3.2",
        "webpack": "4.46.0"
    },
    "resolutions": {
        "**/moment": "2.29.1"
    },
    "babel": {
        "extends": "./config/babel.config.js"
    },
    "eslintConfig": {
        "extends": "./config/eslint.config.js"
    },

    "eslintIgnore": ["src/utils/dmpCrypto/msrCrypto.js"],

    "browserslist": [
        ">0.2%",
        "not dead",
        "not ie <= 11",
        "not op_mini all"
    ]
}<|MERGE_RESOLUTION|>--- conflicted
+++ resolved
@@ -28,13 +28,9 @@
         "itmat-commons": "0.8.2",
         "qrcode": "1.4.4",
         "react": "17.0.2",
-<<<<<<< HEAD
-=======
         "react-csv": "2.0.3",
         "react-dropzone": "11.3.2",
->>>>>>> 55977e70
         "react-dom": "17.0.2",
-        "react-dropzone": "11.3.2",
         "react-helmet-async": "1.0.9",
         "react-highlight-words": "0.17.0",
         "react-router-dom": "5.2.0"
@@ -57,12 +53,8 @@
         "cypress-react-unit-test": "4.17.2",
         "enzyme": "3.11.0",
         "enzyme-adapter-react-16": "1.15.6",
-<<<<<<< HEAD
-        "http-proxy-middleware": "1.1.2",
-=======
         "react-git-info": "2.0.0",
         "http-proxy-middleware": "2.0.0",
->>>>>>> 55977e70
         "jest": "26.6.3",
         "jest-enzyme": "7.1.2",
         "react-git-info": "2.0.0",
