--- conflicted
+++ resolved
@@ -18,15 +18,10 @@
         "prepublishOnly": "yarn run build"
     },
     "dependencies": {
-<<<<<<< HEAD
         "@ant-design/icons": "4.2.2",
-        "@apollo/client": "3.2.2",
+        "@apollo/client": "3.2.5",
         "@ideafast/idgen": "0.1.1",
-        "antd": "4.6.6",
-=======
-        "@apollo/client": "3.2.5",
         "antd": "4.8.0",
->>>>>>> a36f68c3
         "apollo-upload-client": "14.1.2",
         "graphql": "15.3.0",
         "itmat-commons": "0.6.0",
@@ -42,24 +37,15 @@
         "@apollo/react-testing": "4.0.0",
         "@babel/core": "7.11.6",
         "@babel/preset-env": "7.11.5",
-<<<<<<< HEAD
-        "@types/apollo-upload-client": "14.1.0",
-        "@types/jest": "26.0.14",
-        "@types/node": "14.11.5",
-        "@types/react": "16.9.51",
-        "@types/react-dom": "16.9.8",
-        "@types/react-highlight-words": "0.16.1",
-        "@types/react-router-dom": "5.1.5",
-        "@types/webpack-env": "1.15.2",
-=======
         "@cypress/webpack-preprocessor": "5.4.10",
         "@types/apollo-upload-client": "14.1.0",
         "@types/jest": "26.0.15",
         "@types/node": "14.14.6",
         "@types/react": "16.9.53",
         "@types/react-dom": "16.9.9",
+        "@types/react-highlight-words": "0.16.1",
         "@types/react-router-dom": "5.1.6",
->>>>>>> a36f68c3
+        "@types/webpack-env": "1.15.3",
         "babel-loader": "8.1.0",
         "cross-env": "7.0.2",
         "cypress": "5.3.0",
@@ -67,13 +53,9 @@
         "cypress-react-unit-test": "4.16.9",
         "enzyme": "3.11.0",
         "enzyme-adapter-react-16": "1.15.5",
-<<<<<<< HEAD
         "react-git-info": "2.0.0",
         "http-proxy-middleware": "1.0.5",
-        "jest": "26.4.2",
-=======
         "jest": "26.6.1",
->>>>>>> a36f68c3
         "jest-enzyme": "7.1.2",
         "react-scripts": "3.4.0",
         "rimraf": "3.0.2",
@@ -82,6 +64,7 @@
         "webpack": "4.44.2"
     },
     "resolutions": {
+        "**/@types/node": "14.14.6",
         "**/moment": "2.29.1"
     },
     "babel": {
