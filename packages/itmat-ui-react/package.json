{
    "name": "itmat-ui-react",
    "version": "0.5.0",
    "description": "",
    "license": "MIT",
    "main": "build/index",
    "types": "build/index",
    "files": [
        "build"
    ],
    "scripts": {
        "start": "cross-env BROWSER=none SKIP_PREFLIGHT_CHECK=true react-scripts start",
        "build": "cross-env SKIP_PREFLIGHT_CHECK=true react-scripts build",
        "test": "cross-env SKIP_PREFLIGHT_CHECK=true react-scripts test",
        "lint": "eslint --ext .jsx --ext .tsx --ext .js --ext .ts ./",
        "lint:fix": "eslint --ext .jsx --ext .tsx --ext .js --ext .ts --fix ./",
        "clean": "rimraf -rf ./dist ./build",
        "prepublishOnly": "yarn run build"
    },
    "dependencies": {
<<<<<<< HEAD
        "@ant-design/icons": "4.2.2",
        "@apollo/client": "3.1.3",
        "@ideafast/idgen": "0.1.1",
        "antd": "4.6.1",
=======
        "@apollo/client": "3.1.4",
        "antd": "4.6.2",
>>>>>>> 37484d49
        "apollo-upload-client": "14.1.1",
        "graphql": "15.3.0",
        "itmat-commons": "0.6.0",
        "qrcode": "1.4.4",
        "react": "16.13.1",
        "react-dropzone": "11.0.3",
        "react-dom": "16.13.1",
        "react-helmet-async": "1.0.6",
        "react-highlight-words": "0.16.0",
        "react-router-dom": "5.2.0"
    },
    "devDependencies": {
<<<<<<< HEAD
        "@apollo/react-testing": "4.0.0",
        "@babel/core": "7.11.0",
        "@babel/preset-env": "7.11.0",
        "@types/apollo-upload-client": "8.1.3",
        "@types/jest": "26.0.10",
        "@types/node": "14.6.0",
        "@types/react": "16.9.47",
=======
        "@babel/core": "7.11.6",
        "@babel/preset-env": "7.11.5",
        "@cypress/webpack-preprocessor": "5.4.5",
        "@types/apollo-upload-client": "14.1.0",
        "@types/jest": "26.0.13",
        "@types/node": "14.6.4",
        "@types/react": "16.9.49",
>>>>>>> 37484d49
        "@types/react-dom": "16.9.8",
        "@types/react-highlight-words": "0.16.1",
        "@types/react-router-dom": "5.1.5",
        "@types/webpack-env": "1.15.2",
        "babel-loader": "8.1.0",
        "cross-env": "7.0.2",
        "cypress": "5.1.0",
        "cypress-file-upload": "4.1.1",
        "cypress-react-unit-test": "4.11.2",
        "enzyme": "3.11.0",
<<<<<<< HEAD
        "enzyme-adapter-react-16": "1.15.3",
        "react-git-info": "2.0.0",
        "http-proxy-middleware": "1.0.5",
=======
        "enzyme-adapter-react-16": "1.15.4",
>>>>>>> 37484d49
        "jest": "26.4.2",
        "jest-enzyme": "7.1.2",
        "react-scripts": "3.4.0",
        "rimraf": "3.0.2",
        "typescript": "4.0.2",
        "uuid": "8.3.0",
        "webpack": "4.44.1"
    },
    "resolutions": {
        "**/moment": "2.27.0"
    },
    "babel": {
        "extends": "./config/babel.config.js"
    },
    "eslintConfig": {
        "extends": "./config/eslint.config.js"
    },
    "browserslist": [
        ">0.2%",
        "not dead",
        "not ie <= 11",
        "not op_mini all"
    ]
}<|MERGE_RESOLUTION|>--- conflicted
+++ resolved
@@ -18,15 +18,10 @@
         "prepublishOnly": "yarn run build"
     },
     "dependencies": {
-<<<<<<< HEAD
         "@ant-design/icons": "4.2.2",
-        "@apollo/client": "3.1.3",
+        "@apollo/client": "3.1.4",
         "@ideafast/idgen": "0.1.1",
-        "antd": "4.6.1",
-=======
-        "@apollo/client": "3.1.4",
         "antd": "4.6.2",
->>>>>>> 37484d49
         "apollo-upload-client": "14.1.1",
         "graphql": "15.3.0",
         "itmat-commons": "0.6.0",
@@ -39,23 +34,13 @@
         "react-router-dom": "5.2.0"
     },
     "devDependencies": {
-<<<<<<< HEAD
         "@apollo/react-testing": "4.0.0",
-        "@babel/core": "7.11.0",
-        "@babel/preset-env": "7.11.0",
+        "@babel/core": "7.11.6",
+        "@babel/preset-env": "7.11.5",
         "@types/apollo-upload-client": "8.1.3",
         "@types/jest": "26.0.10",
         "@types/node": "14.6.0",
         "@types/react": "16.9.47",
-=======
-        "@babel/core": "7.11.6",
-        "@babel/preset-env": "7.11.5",
-        "@cypress/webpack-preprocessor": "5.4.5",
-        "@types/apollo-upload-client": "14.1.0",
-        "@types/jest": "26.0.13",
-        "@types/node": "14.6.4",
-        "@types/react": "16.9.49",
->>>>>>> 37484d49
         "@types/react-dom": "16.9.8",
         "@types/react-highlight-words": "0.16.1",
         "@types/react-router-dom": "5.1.5",
@@ -66,13 +51,9 @@
         "cypress-file-upload": "4.1.1",
         "cypress-react-unit-test": "4.11.2",
         "enzyme": "3.11.0",
-<<<<<<< HEAD
-        "enzyme-adapter-react-16": "1.15.3",
+        "enzyme-adapter-react-16": "1.15.4",
         "react-git-info": "2.0.0",
         "http-proxy-middleware": "1.0.5",
-=======
-        "enzyme-adapter-react-16": "1.15.4",
->>>>>>> 37484d49
         "jest": "26.4.2",
         "jest-enzyme": "7.1.2",
         "react-scripts": "3.4.0",
