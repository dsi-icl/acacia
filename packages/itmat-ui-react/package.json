--- conflicted
+++ resolved
@@ -29,19 +29,13 @@
         "apollo-utilities": "1.3.4",
         "graphql": "14.5.3",
         "itmat-commons": "0.5.0",
+        "qrcode": "1.4.4",
         "react": "16.13.1",
         "react-apollo": "3.1.5",
         "react-dropzone": "11.0.1",
         "react-dom": "16.13.1",
-<<<<<<< HEAD
         "react-router-dom": "5.2.0",
         "subscriptions-transport-ws": "0.9.16"
-=======
-        "react-router-dom": "5.1.2",
-        "react-scripts": "3.4.0",
-        "subscriptions-transport-ws": "0.9.16",        
-        "qrcode": "^1.4.4"
->>>>>>> 67e18352
     },
     "devDependencies": {
         "@apollo/react-testing": "3.1.4",
