{
    "name": "itmat-ui-react",
    "version": "0.5.0",
    "description": "",
    "license": "MIT",
    "main": "build/index",
    "types": "build/index",
    "files": [
        "build"
    ],
    "scripts": {
        "start": "cross-env BROWSER=none SKIP_PREFLIGHT_CHECK=true react-scripts start",
        "build": "cross-env SKIP_PREFLIGHT_CHECK=true react-scripts build",
        "test": "cross-env SKIP_PREFLIGHT_CHECK=true react-scripts test",
        "clean": "rimraf -rf ./dist ./build",
        "prepublishOnly": "yarn run build"
    },
    "dependencies": {
<<<<<<< HEAD
        "@ant-design/icons": "4.1.0",
        "@ideafast/idgen": "0.0.6",
        "antd": "4.2.0",
        "apollo-cache": "1.3.4",
        "apollo-cache-inmemory": "1.6.5",
        "apollo-client": "2.6.8",
=======
        "antd": "4.2.5",
        "apollo-cache-inmemory": "1.6.6",
        "apollo-client": "2.6.10",
>>>>>>> 85282e2f
        "apollo-link": "1.2.14",
        "apollo-link-error": "1.1.13",
        "apollo-link-ws": "1.0.20",
        "apollo-upload-client": "13.0.0",
        "apollo-utilities": "1.3.3",
        "graphql": "14.5.3",
        "itmat-commons": "0.5.0",
        "react": "16.13.1",
        "react-apollo": "3.1.5",
<<<<<<< HEAD
        "react-dropzone": "11.0.1",
        "react-dom": "16.13.1",
        "react-router-dom": "5.1.2",
=======
        "react-dom": "16.13.1",
        "react-router-dom": "5.2.0",
        "react-scripts": "3.4.1",
>>>>>>> 85282e2f
        "subscriptions-transport-ws": "0.9.16"
    },
    "devDependencies": {
        "@apollo/react-testing": "3.1.4",
<<<<<<< HEAD
        "@types/apollo-upload-client": "8.1.3",
        "@types/graphql": "14.5.0",
        "@types/jest": "25.2.1",
        "@types/node": "13.11.1",
        "@types/react": "16.9.34",
        "@types/react-dom": "16.9.6",
        "@types/react-router-dom": "5.1.4",
        "cross-env": "7.0.2",
=======
        "@cypress/webpack-preprocessor": "5.4.1",
        "@types/apollo-upload-client": "8.1.3",
        "@types/graphql": "14.5.0",
        "@types/jest": "25.2.3",
        "@types/node": "14.0.5",
        "@types/react": "16.9.35",
        "@types/react-dom": "16.9.8",
        "@types/react-router-dom": "5.1.5",
        "cross-env": "7.0.2",
        "cypress": "4.6.0",
        "cypress-file-upload": "4.0.7",
        "cypress-react-unit-test": "4.2.3",
>>>>>>> 85282e2f
        "enzyme": "3.11.0",
        "enzyme-adapter-react-16": "1.15.2",
        "http-proxy-middleware": "1.0.3",
        "react-scripts": "3.4.0",
        "rimraf": "3.0.2",
        "typescript": "3.9.3",
        "uuid": "8.1.0"
    },
    "resolutions": {
        "**/moment": "2.24.0"
    },
    "eslintConfig": {
        "extends": "react-app"
    },
    "browserslist": [
        ">0.2%",
        "not dead",
        "not ie <= 11",
        "not op_mini all"
    ]
}<|MERGE_RESOLUTION|>--- conflicted
+++ resolved
@@ -16,51 +16,28 @@
         "prepublishOnly": "yarn run build"
     },
     "dependencies": {
-<<<<<<< HEAD
         "@ant-design/icons": "4.1.0",
         "@ideafast/idgen": "0.0.6",
-        "antd": "4.2.0",
-        "apollo-cache": "1.3.4",
-        "apollo-cache-inmemory": "1.6.5",
-        "apollo-client": "2.6.8",
-=======
         "antd": "4.2.5",
+        "apollo-cache": "1.3.5",
         "apollo-cache-inmemory": "1.6.6",
         "apollo-client": "2.6.10",
->>>>>>> 85282e2f
         "apollo-link": "1.2.14",
         "apollo-link-error": "1.1.13",
         "apollo-link-ws": "1.0.20",
         "apollo-upload-client": "13.0.0",
-        "apollo-utilities": "1.3.3",
+        "apollo-utilities": "1.3.4",
         "graphql": "14.5.3",
         "itmat-commons": "0.5.0",
         "react": "16.13.1",
         "react-apollo": "3.1.5",
-<<<<<<< HEAD
         "react-dropzone": "11.0.1",
         "react-dom": "16.13.1",
-        "react-router-dom": "5.1.2",
-=======
-        "react-dom": "16.13.1",
         "react-router-dom": "5.2.0",
-        "react-scripts": "3.4.1",
->>>>>>> 85282e2f
         "subscriptions-transport-ws": "0.9.16"
     },
     "devDependencies": {
         "@apollo/react-testing": "3.1.4",
-<<<<<<< HEAD
-        "@types/apollo-upload-client": "8.1.3",
-        "@types/graphql": "14.5.0",
-        "@types/jest": "25.2.1",
-        "@types/node": "13.11.1",
-        "@types/react": "16.9.34",
-        "@types/react-dom": "16.9.6",
-        "@types/react-router-dom": "5.1.4",
-        "cross-env": "7.0.2",
-=======
-        "@cypress/webpack-preprocessor": "5.4.1",
         "@types/apollo-upload-client": "8.1.3",
         "@types/graphql": "14.5.0",
         "@types/jest": "25.2.3",
@@ -69,14 +46,10 @@
         "@types/react-dom": "16.9.8",
         "@types/react-router-dom": "5.1.5",
         "cross-env": "7.0.2",
-        "cypress": "4.6.0",
-        "cypress-file-upload": "4.0.7",
-        "cypress-react-unit-test": "4.2.3",
->>>>>>> 85282e2f
         "enzyme": "3.11.0",
         "enzyme-adapter-react-16": "1.15.2",
-        "http-proxy-middleware": "1.0.3",
-        "react-scripts": "3.4.0",
+        "http-proxy-middleware": "1.0.4",
+        "react-scripts": "3.4.1",
         "rimraf": "3.0.2",
         "typescript": "3.9.3",
         "uuid": "8.1.0"
