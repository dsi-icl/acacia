{
    "name": "itmat-ui-react",
    "version": "0.5.0",
    "description": "",
    "license": "MIT",
    "main": "build/index",
    "types": "build/index",
    "files": [
        "build"
    ],
    "scripts": {
        "start": "cross-env BROWSER=none SKIP_PREFLIGHT_CHECK=true react-scripts start",
        "build": "cross-env SKIP_PREFLIGHT_CHECK=true react-scripts build",
        "test": "cross-env SKIP_PREFLIGHT_CHECK=true react-scripts test",
        "lint": "eslint --ext .jsx --ext .tsx --ext .js --ext .ts ./",
        "lint:fix": "eslint --ext .jsx --ext .tsx --ext .js --ext .ts --fix ./",
        "clean": "rimraf -rf ./dist ./build",
        "prepublishOnly": "yarn run build"
    },
    "dependencies": {
        "@ant-design/icons": "4.2.2",
        "@apollo/client": "3.1.3",
<<<<<<< HEAD
        "@ideafast/idgen": "0.1.1",
        "antd": "4.5.4",
=======
        "antd": "4.6.1",
>>>>>>> 0825ac15
        "apollo-upload-client": "14.1.1",
        "graphql": "15.3.0",
        "itmat-commons": "0.6.0",
        "qrcode": "1.4.4",
        "react": "16.13.1",
        "react-dropzone": "11.0.3",
        "react-dom": "16.13.1",
        "react-helmet-async": "1.0.6",
        "react-highlight-words": "0.16.0",
        "react-router-dom": "5.2.0"
    },
    "devDependencies": {
        "@apollo/react-testing": "4.0.0",
        "@babel/core": "7.11.0",
        "@babel/preset-env": "7.11.0",
<<<<<<< HEAD
=======
        "@cypress/webpack-preprocessor": "5.4.5",
>>>>>>> 0825ac15
        "@types/apollo-upload-client": "8.1.3",
        "@types/jest": "26.0.10",
        "@types/node": "14.6.0",
        "@types/react": "16.9.47",
        "@types/react-dom": "16.9.8",
        "@types/react-highlight-words": "0.16.1",
        "@types/react-router-dom": "5.1.5",
        "@types/webpack-env": "1.15.2",
        "babel-loader": "8.1.0",
        "cross-env": "7.0.2",
        "cypress": "5.0.0",
        "cypress-file-upload": "4.0.7",
        "cypress-react-unit-test": "4.11.2",
        "enzyme": "3.11.0",
        "enzyme-adapter-react-16": "1.15.3",
<<<<<<< HEAD
        "react-git-info": "2.0.0",
        "http-proxy-middleware": "1.0.5",
        "jest": "26.4.1",
=======
        "jest": "26.4.2",
>>>>>>> 0825ac15
        "jest-enzyme": "7.1.2",
        "react-scripts": "3.4.0",
        "rimraf": "3.0.2",
        "typescript": "4.0.2",
        "uuid": "8.3.0",
        "webpack": "4.44.1"
    },
    "resolutions": {
        "**/moment": "2.27.0"
    },
    "babel": {
        "extends": "./config/babel.config.js"
    },
    "eslintConfig": {
        "extends": "./config/eslint.config.js"
    },
    "browserslist": [
        ">0.2%",
        "not dead",
        "not ie <= 11",
        "not op_mini all"
    ]
}<|MERGE_RESOLUTION|>--- conflicted
+++ resolved
@@ -20,12 +20,8 @@
     "dependencies": {
         "@ant-design/icons": "4.2.2",
         "@apollo/client": "3.1.3",
-<<<<<<< HEAD
         "@ideafast/idgen": "0.1.1",
-        "antd": "4.5.4",
-=======
         "antd": "4.6.1",
->>>>>>> 0825ac15
         "apollo-upload-client": "14.1.1",
         "graphql": "15.3.0",
         "itmat-commons": "0.6.0",
@@ -41,10 +37,6 @@
         "@apollo/react-testing": "4.0.0",
         "@babel/core": "7.11.0",
         "@babel/preset-env": "7.11.0",
-<<<<<<< HEAD
-=======
-        "@cypress/webpack-preprocessor": "5.4.5",
->>>>>>> 0825ac15
         "@types/apollo-upload-client": "8.1.3",
         "@types/jest": "26.0.10",
         "@types/node": "14.6.0",
@@ -60,13 +52,9 @@
         "cypress-react-unit-test": "4.11.2",
         "enzyme": "3.11.0",
         "enzyme-adapter-react-16": "1.15.3",
-<<<<<<< HEAD
         "react-git-info": "2.0.0",
         "http-proxy-middleware": "1.0.5",
-        "jest": "26.4.1",
-=======
         "jest": "26.4.2",
->>>>>>> 0825ac15
         "jest-enzyme": "7.1.2",
         "react-scripts": "3.4.0",
         "rimraf": "3.0.2",
