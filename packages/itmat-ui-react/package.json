--- conflicted
+++ resolved
@@ -38,11 +38,7 @@
         "@types/react": "16.9.3",
         "@types/react-dom": "16.9.1",
         "@types/react-router-dom": "5.1.0",
-<<<<<<< HEAD
-        "@types/node": "12.7.5",
-=======
         "@types/node": "12.7.8",
->>>>>>> e24468b1
         "cross-env": "6.0.0",
         "rimraf": "3.0.0",
         "tslint": "5.20.0",
