{
    "name": "itmat-ui-react",
    "version": "0.5.0",
    "description": "",
    "license": "MIT",
    "main": "build/index",
    "types": "build/index",
    "files": [
        "build"
    ],
    "scripts": {
        "start": "cross-env BROWSER=none SKIP_PREFLIGHT_CHECK=true react-scripts start",
        "build": "cross-env SKIP_PREFLIGHT_CHECK=true react-scripts build",
        "test": "cross-env SKIP_PREFLIGHT_CHECK=true react-scripts test",
        "lint": "eslint --ext .jsx --ext .tsx --ext .js --ext .ts ./",
        "lint:fix": "eslint --ext .jsx --ext .tsx --ext .js --ext .ts --fix ./",
        "clean": "rimraf -rf ./dist ./build",
        "prepublishOnly": "yarn run build"
    },
    "dependencies": {
<<<<<<< HEAD
        "@ant-design/icons": "4.2.1",
        "@apollo/client": "3.1.2",
        "@ideafast/idgen": "0.1.1",
        "antd": "4.5.2",
=======
        "@apollo/client": "3.1.3",
        "antd": "4.5.4",
>>>>>>> 5095380d
        "apollo-upload-client": "14.1.1",
        "graphql": "15.3.0",
        "itmat-commons": "0.6.0",
        "qrcode": "1.4.4",
        "react": "16.13.1",
        "react-dropzone": "11.0.2",
        "react-dom": "16.13.1",
<<<<<<< HEAD
        "react-helmet-async": "1.0.6",
        "react-highlight-words": "0.16.0",
        "react-router-dom": "5.2.0"
    },
    "devDependencies": {
        "@apollo/react-testing": "4.0.0",
        "@babel/core": "7.11.0",
        "@babel/preset-env": "7.11.0",
=======
        "react-router-dom": "5.2.0",
        "subscriptions-transport-ws": "0.9.18"
    },
    "devDependencies": {
        "@babel/core": "7.11.1",
        "@babel/preset-env": "7.11.0",
        "@cypress/webpack-preprocessor": "5.4.4",
>>>>>>> 5095380d
        "@types/apollo-upload-client": "8.1.3",
        "@types/jest": "26.0.10",
        "@types/node": "14.6.0",
        "@types/react": "16.9.46",
        "@types/react-dom": "16.9.8",
        "@types/react-highlight-words": "0.16.1",
        "@types/react-router-dom": "5.1.5",
        "@types/webpack-env": "1.15.2",
        "babel-loader": "8.1.0",
        "cross-env": "7.0.2",
        "cypress": "4.12.1",
        "cypress-file-upload": "4.0.7",
        "cypress-react-unit-test": "4.11.2",
        "enzyme": "3.11.0",
<<<<<<< HEAD
        "enzyme-adapter-react-16": "1.15.2",
        "react-git-info": "2.0.0",
        "http-proxy-middleware": "1.0.5",
        "jest": "26.2.2",
=======
        "enzyme-adapter-react-16": "1.15.3",
        "jest": "26.3.0",
>>>>>>> 5095380d
        "jest-enzyme": "7.1.2",
        "react-scripts": "3.4.0",
        "rimraf": "3.0.2",
        "typescript": "3.9.7",
        "uuid": "8.3.0",
        "webpack": "4.44.1"
    },
    "resolutions": {
        "**/moment": "2.27.0"
    },
    "babel": {
        "extends": "./config/babel.config.js"
    },
    "eslintConfig": {
        "extends": "./config/eslint.config.js"
    },
    "browserslist": [
        ">0.2%",
        "not dead",
        "not ie <= 11",
        "not op_mini all"
    ]
}<|MERGE_RESOLUTION|>--- conflicted
+++ resolved
@@ -18,15 +18,10 @@
         "prepublishOnly": "yarn run build"
     },
     "dependencies": {
-<<<<<<< HEAD
         "@ant-design/icons": "4.2.1",
-        "@apollo/client": "3.1.2",
+        "@apollo/client": "3.1.3",
         "@ideafast/idgen": "0.1.1",
-        "antd": "4.5.2",
-=======
-        "@apollo/client": "3.1.3",
         "antd": "4.5.4",
->>>>>>> 5095380d
         "apollo-upload-client": "14.1.1",
         "graphql": "15.3.0",
         "itmat-commons": "0.6.0",
@@ -34,7 +29,6 @@
         "react": "16.13.1",
         "react-dropzone": "11.0.2",
         "react-dom": "16.13.1",
-<<<<<<< HEAD
         "react-helmet-async": "1.0.6",
         "react-highlight-words": "0.16.0",
         "react-router-dom": "5.2.0"
@@ -43,15 +37,6 @@
         "@apollo/react-testing": "4.0.0",
         "@babel/core": "7.11.0",
         "@babel/preset-env": "7.11.0",
-=======
-        "react-router-dom": "5.2.0",
-        "subscriptions-transport-ws": "0.9.18"
-    },
-    "devDependencies": {
-        "@babel/core": "7.11.1",
-        "@babel/preset-env": "7.11.0",
-        "@cypress/webpack-preprocessor": "5.4.4",
->>>>>>> 5095380d
         "@types/apollo-upload-client": "8.1.3",
         "@types/jest": "26.0.10",
         "@types/node": "14.6.0",
@@ -66,15 +51,10 @@
         "cypress-file-upload": "4.0.7",
         "cypress-react-unit-test": "4.11.2",
         "enzyme": "3.11.0",
-<<<<<<< HEAD
-        "enzyme-adapter-react-16": "1.15.2",
+        "enzyme-adapter-react-16": "1.15.3",
         "react-git-info": "2.0.0",
         "http-proxy-middleware": "1.0.5",
-        "jest": "26.2.2",
-=======
-        "enzyme-adapter-react-16": "1.15.3",
         "jest": "26.3.0",
->>>>>>> 5095380d
         "jest-enzyme": "7.1.2",
         "react-scripts": "3.4.0",
         "rimraf": "3.0.2",
