import * as mongodb from 'mongodb';
import { CustomError } from './error';
import { Logger } from './logger';

export interface IDatabaseBaseConfig {
    mongo_url: string;
    database: string;
    collections: {
        [collectionDescription: string]: string,  // collection name
    };
}

export interface IDatabase {
    collections?: any;
    connect: (config: any) => Promise<void>;
    db: mongodb.Db;
    client: mongodb.MongoClient;
    isConnected: () => boolean;
    closeConnection: () => Promise<void>;
}

export class Database<configType extends IDatabaseBaseConfig, C = { [name in keyof configType['collections']]: mongodb.Collection }> implements IDatabase {

    get db(): mongodb.Db {
        return this.localClient!.db(this.config!.database);
    }

    get client(): mongodb.MongoClient {
        return this.localClient!;
    }
    public collections?: C;
    private localClient?: mongodb.MongoClient;
    private config?: configType;

    public async connect(config: configType): Promise<void> {
<<<<<<< HEAD
        this.localClient = new mongodb.MongoClient(config.mongo_url, { useNewUrlParser: true });
=======
        this._client = new mongodb.MongoClient(config.mongo_url, {
            useNewUrlParser: true,
            useUnifiedTopology: true
        });
>>>>>>> ec79e7f6
        this.config = config;
        if (!this.isConnected()) {
            Logger.log('Connecting to the database..');
            /* any error throw here will be caught by the server */
            await this.localClient.connect();
            Logger.log('Connected to database.');

            Logger.log('Performing basic checks..');
            await this.checkAllCollectionsArePresent();
            Logger.log('Done basic checks.');

            this.assignCollections();

            Logger.log('Finished with database initialisation.');
        } else {
            Logger.warn('Called connect function on an already connected database instance.');
        }
    }

    public isConnected(): boolean {
        return this.localClient!.isConnected();
    }

    public async closeConnection(): Promise<void> {
        try {
            await this.localClient!.close();
        } catch (e) {
            Logger.error(new CustomError('Cannot close Mongo connection', e));
        }
    }

    private assignCollections(): void {
        const collections: C = Object.entries(this.config!.collections).reduce((a: any, e: [string, string]) => {
            a[e[0]] = this.db.collection(e[1]);
            return a;
        }, {});
        this.collections = collections;
    }

    private async checkAllCollectionsArePresent(): Promise<void> {
        const collectionList: string[] = (await this.db.listCollections({}).toArray()).map((el) => el.name);
        for (const each of Object.values(this.config!.collections)) {
            if (!collectionList.includes(each)) {
                throw new CustomError(`Collection ${each} does not exist.`);
            }
        }
    }
}<|MERGE_RESOLUTION|>--- conflicted
+++ resolved
@@ -6,7 +6,7 @@
     mongo_url: string;
     database: string;
     collections: {
-        [collectionDescription: string]: string,  // collection name
+        [collectionDescription: string]: string  // collection name
     };
 }
 
@@ -33,14 +33,10 @@
     private config?: configType;
 
     public async connect(config: configType): Promise<void> {
-<<<<<<< HEAD
-        this.localClient = new mongodb.MongoClient(config.mongo_url, { useNewUrlParser: true });
-=======
-        this._client = new mongodb.MongoClient(config.mongo_url, {
+        this.localClient = new mongodb.MongoClient(config.mongo_url, {
             useNewUrlParser: true,
             useUnifiedTopology: true
         });
->>>>>>> ec79e7f6
         this.config = config;
         if (!this.isConnected()) {
             Logger.log('Connecting to the database..');
