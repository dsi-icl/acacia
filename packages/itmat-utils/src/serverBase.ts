--- conflicted
+++ resolved
@@ -1,35 +1,15 @@
-<<<<<<< HEAD
-import { Express } from 'express';
-import { Logger } from './logger';
-
-=======
->>>>>>> ec79e7f6
 export interface IServerBaseConfig {
     server: {
-        port: number,
+        port: number
     };
 }
 
 export abstract class ServerBase<T extends IServerBaseConfig> {
-<<<<<<< HEAD
-    constructor(
-        protected readonly config: T) {}
-
-    public async start(router: Express): Promise<void> {
-        const port = this.config.server.port;
-        router.listen(port, () => {
-            Logger.log(`I am listening on port ${port}!`);
-        }).on('error', (err) => {
-            Logger.error(`Cannot start server..maybe port ${port} is already in use?`);
-            process.exit(1);
-        });
-=======
 
     protected config: T;
 
     constructor(config: T) {
         this.config = config;
->>>>>>> ec79e7f6
     }
 
     protected abstract additionalChecksAndActions(): Promise<void>;
