--- conflicted
+++ resolved
@@ -84,14 +84,10 @@
     const existingCollections = (await db.listCollections({}).toArray()).map((el) => el.name);
 
     /* creating collections and indexes */
-<<<<<<< HEAD
-    for (const each of Object.keys(collections)) {
-=======
     for (let each of Object.keys(collections)) {
         if (existingCollections.includes(collections[each].name)) {
             await db.dropCollection(collections[each].name);
         }
->>>>>>> 5a74da14
         const collection = await db.createCollection(collections[each].name);
         await collection.createIndexes(collections[each].indexes);
     }
@@ -107,4 +103,6 @@
     await conn.close();
 }
 
+};
+
 module.exports = setupDatabase;