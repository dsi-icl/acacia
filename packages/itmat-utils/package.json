--- conflicted
+++ resolved
@@ -14,9 +14,9 @@
         "clean": "rimraf -rf ./dist",
         "compile": "tsc -p tsconfig.build.json",
         "start": "tsc -p tsconfig.build.json -w --preserveWatchOutput",
-<<<<<<< HEAD
         "prepublishOnly": "yarn run build",
-        "test": "echo \"Error: no test specified\" && exit 1",
+        "test": "jest --color --coverage",
+        "test-func": "node ./test/setup-and-test.js",
         "lint": "eslint --ext .jsx --ext .tsx --ext .js --ext .ts ./",
         "lint:fix": "eslint --ext .jsx --ext .tsx --ext .js --ext .ts --fix ./"
     },
@@ -25,40 +25,17 @@
     },
     "dependencies": {
         "chalk": "3.0.0",
-        "mongodb": "3.5.5",
-        "os2": "0.0.13",
-        "uuid": "7.0.3"
+        "minio": "7.0.15",
+        "mongodb": "3.5.5"
     },
     "devDependencies": {
         "@types/mongodb": "3.5.4",
         "@typescript-eslint/eslint-plugin": "2.26.0",
         "@typescript-eslint/parser": "2.26.0",
         "eslint": "6.8.0",
-        "eslint-config-airbnb-base": "^14.1.0",
+        "eslint-config-airbnb-base": "14.1.0",
         "eslint-plugin-import": "2.20.2",
-=======
-        "jest": "jest",
-        "prepublishOnly": "npm run build",
-        "test-integrate": "jest --color --coverage",
-        "test": "node ./test/setup-and-test.js",
-        "lint": "eslint --ext .jsx --ext .js --ext .ts ./",
-        "lint:fix": "eslint --ext .jsx --ext .js --ext .ts --fix ./"
-    },
-    "dependencies": {
-        "minio": "^7.0.15",
-        "mongodb": "3.5.2"
-    },
-    "devDependencies": {
-        "chalk": "^4.0.0",
-        "jest": "^25.2.3",
-        "node-fetch": "^2.6.0",
-        "supertest": "4.0.2",
-        "ts-jest": "^25.2.1",
-        "@types/express": "4.17.3",
-        "@types/minio": "^7.0.5",
-        "@types/mongodb": "3.3.16",
-        "@types/node": "13.7.0",
->>>>>>> 5a74da14
+        "node-fetch": "2.6.0",
         "rimraf": "3.0.2",
         "typescript": "3.8.3"
     },
