--- conflicted
+++ resolved
@@ -29,18 +29,12 @@
         "uuid": "7.0.3"
     },
     "devDependencies": {
-<<<<<<< HEAD
         "@types/mongodb": "3.5.4",
-=======
-        "@types/express": "4.17.3",
-        "@types/mongodb": "3.5.2",
-        "@types/node": "13.9.1",
         "@typescript-eslint/eslint-plugin": "2.26.0",
         "@typescript-eslint/parser": "2.26.0",
         "eslint": "6.8.0",
         "eslint-config-airbnb-base": "^14.1.0",
         "eslint-plugin-import": "2.20.2",
->>>>>>> 3b698fdf
         "rimraf": "3.0.2",
         "typescript": "3.8.3"
     }
