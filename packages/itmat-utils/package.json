{
    "name": "itmat-utils",
    "version": "1.1.8",
    "description": "",
    "license": "MIT",
    "author": "Chon Sou",
    "main": "dist/index",
    "types": "dist/index",
    "files": [
        "dist"
    ],
    "scripts": {
<<<<<<< HEAD
        "build": "yarn run clean && yarn run compile",
        "clean": "rimraf -rf ./dist",
        "compile": "tsc -p tsconfig.build.json",
        "start": "tsc -p tsconfig.build.json -w --preserveWatchOutput",
        "prepublishOnly": "yarn run build",
=======
        "start": "tsc -p tsconfig.build.json -w --preserveWatchOutput",
        "build": "yarn run clean && yarn run compile",
>>>>>>> 7b63052d
        "test": "jest --color --coverage --runInBand --verbose --forceExit --detectOpenHandles",
        "lint": "eslint --ext .js --ext .ts ./",
        "lint:fix": "eslint --ext .js --ext .ts --fix ./",
        "clean": "rimraf -rf ./dist",
        "compile": "tsc -p tsconfig.build.json",
        "prepublishOnly": "yarn run build"
    },
    "dependencies": {
        "minio": "7.0.16",
        "mongodb": "3.5.5"
    },
    "devDependencies": {
        "chalk": "4.0.0",
        "jest": "25.2.7",
        "node-fetch": "2.6.0",
        "supertest": "4.0.2",
        "ts-jest": "26.1.0",
        "@types/express": "4.17.6",
        "@types/jest": "25.2.3",
        "@types/minio": "7.0.5",
        "@types/mongodb": "3.5.5",
        "@types/node": "13.13.10",
        "@types/supertest": "2.0.4",
        "rimraf": "3.0.2",
        "typescript": "3.8.3"
    },
    "eslintConfig": {
        "extends": "./config/eslint.config.js"
    },
    "jest": {
        "transform": {
            "^.+\\.(ts|js)$": "ts-jest"
        },
        "testEnvironment": "<rootDir>/../../test/fixtures/_minioJestEnv"
    }
}<|MERGE_RESOLUTION|>--- conflicted
+++ resolved
@@ -10,16 +10,8 @@
         "dist"
     ],
     "scripts": {
-<<<<<<< HEAD
-        "build": "yarn run clean && yarn run compile",
-        "clean": "rimraf -rf ./dist",
-        "compile": "tsc -p tsconfig.build.json",
-        "start": "tsc -p tsconfig.build.json -w --preserveWatchOutput",
-        "prepublishOnly": "yarn run build",
-=======
         "start": "tsc -p tsconfig.build.json -w --preserveWatchOutput",
         "build": "yarn run clean && yarn run compile",
->>>>>>> 7b63052d
         "test": "jest --color --coverage --runInBand --verbose --forceExit --detectOpenHandles",
         "lint": "eslint --ext .js --ext .ts ./",
         "lint:fix": "eslint --ext .js --ext .ts --fix ./",
