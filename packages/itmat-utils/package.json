{
<<<<<<< HEAD
    "name": "itmat-utils",
    "version": "1.1.8",
    "description": "",
    "author": "Chon Sou",
    "main": "dist/index",
    "types": "dist/index",
    "files": [
        "dist"
    ],
    "scripts": {
        "build": "npm run clean && npm run compile",
        "clean": "rimraf -rf ./dist",
        "compile": "tsc -p tsconfig.build.json",
        "prepublishOnly": "npm run build",
        "test": "echo \"Error: no test specified\" && exit 1",
        "lint": "eslint --ext .jsx --ext .js --ext .ts ./",
        "lint:fix": "eslint --ext .jsx --ext .js --ext .ts --fix ./"
    },
    "dependencies": {
        "chalk": "2.4.2",
        "mongodb": "3.3.2",
        "os2": "0.0.13",
        "supertest": "4.0.2"
    },
    "devDependencies": {
        "@types/express": "4.17.1",
        "@types/mongodb": "3.3.1",
        "@types/node": "12.7.5",
        "rimraf": "3.0.0",
        "typescript": "3.6.3"
    }
=======
  "name": "itmat-utils",
  "version": "1.1.8",
  "description": "",
  "main": "./dist/index.js",
  "scripts": {
    "test": "echo \"Error: no test specified\" && exit 1",
    "lint": "eslint --ext .jsx --ext .js --ext .ts ./",
    "lint:fix": "eslint --ext .jsx --ext .js --ext .ts --fix ./"
  },
  "author": "",
  "license": "ISC",
  "dependencies": {
    "chalk": "2.4.2",
    "mongodb": "3.3.2",
    "os2": "0.0.13",
    "supertest": "4.0.2"
  },
  "devDependencies": {
    "@types/express": "4.17.1",
    "@types/mongodb": "3.3.3"
  }
>>>>>>> 41ce18f9
}<|MERGE_RESOLUTION|>--- conflicted
+++ resolved
@@ -1,5 +1,4 @@
 {
-<<<<<<< HEAD
     "name": "itmat-utils",
     "version": "1.1.8",
     "description": "",
@@ -26,32 +25,9 @@
     },
     "devDependencies": {
         "@types/express": "4.17.1",
-        "@types/mongodb": "3.3.1",
+        "@types/mongodb": "3.3.3",
         "@types/node": "12.7.5",
         "rimraf": "3.0.0",
         "typescript": "3.6.3"
     }
-=======
-  "name": "itmat-utils",
-  "version": "1.1.8",
-  "description": "",
-  "main": "./dist/index.js",
-  "scripts": {
-    "test": "echo \"Error: no test specified\" && exit 1",
-    "lint": "eslint --ext .jsx --ext .js --ext .ts ./",
-    "lint:fix": "eslint --ext .jsx --ext .js --ext .ts --fix ./"
-  },
-  "author": "",
-  "license": "ISC",
-  "dependencies": {
-    "chalk": "2.4.2",
-    "mongodb": "3.3.2",
-    "os2": "0.0.13",
-    "supertest": "4.0.2"
-  },
-  "devDependencies": {
-    "@types/express": "4.17.1",
-    "@types/mongodb": "3.3.3"
-  }
->>>>>>> 41ce18f9
 }