{
    "name": "itmat-utils",
    "version": "1.1.8",
    "description": "",
    "author": "Chon Sou",
    "main": "dist/index",
    "types": "dist/index",
    "files": [
        "dist"
    ],
    "scripts": {
        "build": "npm run clean && npm run compile",
        "clean": "rimraf -rf ./dist",
        "compile": "tsc -p tsconfig.build.json",
        "start": "tsc -p tsconfig.build.json -w --preserveWatchOutput",
        "prepublishOnly": "npm run build",
        "test": "jest --color --coverage --runInBand --verbose --forceExit --detectOpenHandles",
        "lint": "eslint --ext .jsx --ext .js --ext .ts ./",
        "lint:fix": "eslint --ext .jsx --ext .js --ext .ts --fix ./"
    },
    "dependencies": {
        "minio": "7.0.16",
        "mongodb": "3.5.5"
    },
    "devDependencies": {
        "chalk": "4.0.0",
        "jest": "25.2.7",
        "node-fetch": "2.6.0",
        "supertest": "4.0.2",
        "ts-jest": "26.1.0",
        "@types/express": "4.17.6",
        "@types/jest": "25.2.3",
        "@types/minio": "7.0.5",
<<<<<<< HEAD
        "@types/mongodb": "3.5.20",
        "@types/node": "13.11.0",
=======
        "@types/mongodb": "3.5.5",
        "@types/node": "13.13.10",
>>>>>>> 7fae6926
        "rimraf": "3.0.2",
        "typescript": "3.8.3"
    },
    "jest": {
        "transform": {
            "^.+\\.(ts|js)$": "ts-jest"
        },
        "testEnvironment": "<rootDir>/../../test/fixtures/_minioJestEnv"
    }
}<|MERGE_RESOLUTION|>--- conflicted
+++ resolved
@@ -31,13 +31,8 @@
         "@types/express": "4.17.6",
         "@types/jest": "25.2.3",
         "@types/minio": "7.0.5",
-<<<<<<< HEAD
         "@types/mongodb": "3.5.20",
-        "@types/node": "13.11.0",
-=======
-        "@types/mongodb": "3.5.5",
         "@types/node": "13.13.10",
->>>>>>> 7fae6926
         "rimraf": "3.0.2",
         "typescript": "3.8.3"
     },
