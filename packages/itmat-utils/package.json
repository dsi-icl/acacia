{
    "name": "itmat-utils",
    "version": "1.1.8",
    "description": "",
    "license": "MIT",
    "author": "Chon Sou",
    "main": "dist/index",
    "types": "dist/index",
    "files": [
        "dist"
    ],
    "scripts": {
<<<<<<< HEAD
        "build": "yarn run clean && yarn run compile",
        "clean": "rimraf -rf ./dist",
        "compile": "tsc -p tsconfig.build.json",
        "start": "tsc -p tsconfig.build.json -w --preserveWatchOutput",
        "prepublishOnly": "yarn run build",
=======
        "start": "tsc -p ./config/tsconfig.json -w --preserveWatchOutput",
        "build": "yarn run clean && yarn run compile",
>>>>>>> 7056e237
        "test": "jest --color --coverage --runInBand --verbose --forceExit --detectOpenHandles",
        "lint": "eslint --ext .js --ext .ts ./",
        "lint:fix": "eslint --ext .js --ext .ts --fix ./",
        "clean": "rimraf -rf ./dist",
        "compile": "tsc -p ./config/tsconfig.json",
        "prepublishOnly": "yarn run build"
    },
    "dependencies": {
        "minio": "7.0.16",
        "mongodb": "3.5.8"
    },
    "devDependencies": {
        "@types/express": "4.17.6",
        "@types/jest": "25.2.3",
        "@types/minio": "7.0.5",
        "@types/mongodb": "3.5.20",
        "@types/node": "14.0.11",
        "chalk": "4.0.0",
        "jest": "26.0.1",
        "node-fetch": "2.6.0",
        "rimraf": "3.0.2",
        "supertest": "4.0.2",
        "ts-jest": "26.1.0",
        "typescript": "3.9.5"
    },
    "babel": {
        "extends": "./config/babel.config.js"
    },
    "eslintConfig": {
        "extends": "./config/eslint.config.js"
    },
    "jest": {
        "transform": {
            "^.+\\.(ts|js)$": "ts-jest"
        },
        "testEnvironment": "<rootDir>/../../test/fixtures/_minioJestEnv"
    }
}<|MERGE_RESOLUTION|>--- conflicted
+++ resolved
@@ -10,43 +10,33 @@
         "dist"
     ],
     "scripts": {
-<<<<<<< HEAD
+        "start": "tsc -p tsconfig.build.json -w --preserveWatchOutput",
         "build": "yarn run clean && yarn run compile",
-        "clean": "rimraf -rf ./dist",
-        "compile": "tsc -p tsconfig.build.json",
-        "start": "tsc -p tsconfig.build.json -w --preserveWatchOutput",
-        "prepublishOnly": "yarn run build",
-=======
-        "start": "tsc -p ./config/tsconfig.json -w --preserveWatchOutput",
-        "build": "yarn run clean && yarn run compile",
->>>>>>> 7056e237
         "test": "jest --color --coverage --runInBand --verbose --forceExit --detectOpenHandles",
         "lint": "eslint --ext .js --ext .ts ./",
         "lint:fix": "eslint --ext .js --ext .ts --fix ./",
         "clean": "rimraf -rf ./dist",
-        "compile": "tsc -p ./config/tsconfig.json",
+        "compile": "tsc -p tsconfig.build.json",
         "prepublishOnly": "yarn run build"
     },
     "dependencies": {
         "minio": "7.0.16",
-        "mongodb": "3.5.8"
+        "mongodb": "3.5.5"
     },
     "devDependencies": {
+        "chalk": "4.0.0",
+        "jest": "25.2.7",
+        "node-fetch": "2.6.0",
+        "supertest": "4.0.2",
+        "ts-jest": "26.1.0",
         "@types/express": "4.17.6",
         "@types/jest": "25.2.3",
         "@types/minio": "7.0.5",
-        "@types/mongodb": "3.5.20",
-        "@types/node": "14.0.11",
-        "chalk": "4.0.0",
-        "jest": "26.0.1",
-        "node-fetch": "2.6.0",
+        "@types/mongodb": "3.5.5",
+        "@types/node": "13.13.10",
+        "@types/supertest": "2.0.4",
         "rimraf": "3.0.2",
-        "supertest": "4.0.2",
-        "ts-jest": "26.1.0",
-        "typescript": "3.9.5"
-    },
-    "babel": {
-        "extends": "./config/babel.config.js"
+        "typescript": "3.8.3"
     },
     "eslintConfig": {
         "extends": "./config/eslint.config.js"
