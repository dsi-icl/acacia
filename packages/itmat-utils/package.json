--- conflicted
+++ resolved
@@ -20,41 +20,22 @@
         "lint:fix": "eslint --ext .jsx --ext .js --ext .ts --fix ./"
     },
     "dependencies": {
-<<<<<<< HEAD
-        "minio": "7.0.15",
-        "mongodb": "3.5.6"
-    },
-    "devDependencies": {
-        "@types/express": "4.17.6",
-        "@types/jest": "25.2.1",
-        "@types/minio": "7.0.5",
-        "@types/mongodb": "3.5.8",
-        "@types/node": "13.11.1",
-        "chalk": "4.0.0",
-        "jest": "25.3.0",
-        "node-fetch": "2.6.0",
-        "rimraf": "3.0.2",
-        "supertest": "4.0.2",
-        "ts-jest": "25.4.0",
-        "typescript": "3.8.3"
-=======
         "minio": "7.0.16",
         "mongodb": "3.5.7"
     },
     "devDependencies": {
-        "chalk": "4.0.0",
-        "jest": "26.0.1",
-        "node-fetch": "2.6.0",
-        "supertest": "4.0.2",
-        "ts-jest": "26.0.0",
         "@types/express": "4.17.6",
         "@types/jest": "25.2.3",
         "@types/minio": "7.0.5",
         "@types/mongodb": "3.5.18",
         "@types/node": "14.0.5",
+        "chalk": "4.0.0",
+        "jest": "26.0.1",
+        "node-fetch": "2.6.0",
         "rimraf": "3.0.2",
+        "supertest": "4.0.2",
+        "ts-jest": "26.0.0",
         "typescript": "3.9.3"
->>>>>>> 85282e2f
     },
     "jest": {
         "transform": {
