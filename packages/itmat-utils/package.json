{
  "name": "itmat-utils",
  "version": "1.0.1",
  "description": "",
  "main": "./dist/index.js",
  "scripts": {
    "test": "echo \"Error: no test specified\" && exit 1",
    "lint": "eslint --ext .jsx --ext .js --ext .ts ./",
    "lint:fix": "eslint --ext .jsx --ext .js --ext .ts --fix ./"
  },
  "author": "",
  "license": "ISC",
  "dependencies": {
    "chalk": "^2.4.1",
    "mongodb": "3.1.12",
    "os2": "0.0.13",
    "supertest": "^3.3.0"
  },
  "devDependencies": {
    "@types/express": "^4.16.0",
<<<<<<< HEAD
    "@types/mongodb": "3.1.7"
=======
    "@types/mongodb": "3.1.19",
    "@types/chalk": "^2.2.0"
>>>>>>> c5f71a86
  }
}<|MERGE_RESOLUTION|>--- conflicted
+++ resolved
@@ -18,11 +18,6 @@
   },
   "devDependencies": {
     "@types/express": "^4.16.0",
-<<<<<<< HEAD
-    "@types/mongodb": "3.1.7"
-=======
-    "@types/mongodb": "3.1.19",
-    "@types/chalk": "^2.2.0"
->>>>>>> c5f71a86
+    "@types/mongodb": "3.1.19"
   }
 }