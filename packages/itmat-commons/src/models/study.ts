--- conflicted
+++ resolved
@@ -29,12 +29,8 @@
     studyId: string;
     name: string;
     permissions: string[];
-<<<<<<< HEAD
     users: Models.UserModels.IUser[];
-=======
-    users: string[];
     createdBy: string;
->>>>>>> 5a74da14
     deleted: number | null;
 }
 
