export enum userTypes {
    ADMIN = 'ADMIN',
    STANDARD = 'STANDARD'
}

export interface IUserWithoutToken {
    id: string;
    username: string;
    otpSecret: string;
    email: string;
    realName: string;
    organisation: string;
    type: userTypes;
    description: string;
    emailNotificationsActivated: boolean;
    deleted: number | null;
<<<<<<< HEAD
=======
    createdBy: string;
    createdAt: number;
    expiredAt: number;
>>>>>>> ae9e0f52
    resetPasswordRequests: IResetPasswordRequest[]
}

export interface IResetPasswordRequest {
    id: string;
    timeOfRequest: number;
    used: boolean;
}

export interface IUser extends IUserWithoutToken {
    password: string;
}<|MERGE_RESOLUTION|>--- conflicted
+++ resolved
@@ -14,12 +14,8 @@
     description: string;
     emailNotificationsActivated: boolean;
     deleted: number | null;
-<<<<<<< HEAD
-=======
-    createdBy: string;
     createdAt: number;
     expiredAt: number;
->>>>>>> ae9e0f52
     resetPasswordRequests: IResetPasswordRequest[]
 }
 
