--- conflicted
+++ resolved
@@ -14,11 +14,9 @@
     emailNotificationsActivated: boolean;
     deleted: number | null;
     createdBy: string;
-<<<<<<< HEAD
     createdAt: number;
     expiredAt: number;
     locked: boolean
-=======
     resetPasswordRequests: IResetPasswordRequest[]
 }
 
@@ -26,7 +24,6 @@
     id: string;
     timeOfRequest: number;
     used: boolean;
->>>>>>> ea1bf618
 }
 
 export interface IUser extends IUserWithoutToken {
