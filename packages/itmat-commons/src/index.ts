--- conflicted
+++ resolved
@@ -1,9 +1,5 @@
-<<<<<<< HEAD
 import * as Models from './models/index';
 
-export { permissions } from './permissions';
-=======
 export { permissions, task_required_permissions } from './permissions';
->>>>>>> 5a74da14
 export { GQLRequests } from './graphql/index';
 export { Models };