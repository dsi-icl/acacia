--- conflicted
+++ resolved
@@ -10,26 +10,12 @@
         all_studies_role_management: 'all_studies_role_management', // create, edit and delete roles and manage permissions and users in those roles
         all_studies_manage_projects: 'all_studies_manage_projects', // allows to create, delete, edit projects within a specific study
         all_projects_data_access: 'all_projects_data_access', // query data from all projects (eid is mapped, fields and patients subset)
-<<<<<<< HEAD
-        all_projects_user_management: 'all_projects_user_management', // add or delete users from access list to all projects
-        all_projects_role_management: 'all_projects_role_management', // create, edit and delete roles and manage permissions and users in those roles
-=======
         all_projects_role_management: 'all_projects_role_management' // create, edit and delete roles and manage permissions and users in those roles
->>>>>>> 5a74da14
     },
     specific_study: {
         specific_study_readonly_access: 'specific_study_readonly_access',
         specific_study_data_management: 'specific_study_data_management', // allows to upload / edit data
         specific_study_role_management: 'specific_study_role_management', // create, edit and delete roles and manage permissions and users in those roles
-<<<<<<< HEAD
-        specific_study_file_management: 'specific_study_file_management',
-        specific_study_projects_management: 'specific_study_projects_management', // allows to create, delete, edit projects within a specific study
-    },
-    specific_project: {
-        specific_project_readonly_access: 'specific_project_readonly_access',
-        specific_project_role_management: 'specific_project_role_management', // create, edit and delete roles and manage permissions and users in those roles
-    },
-=======
         specific_study_projects_management: 'specific_study_projects_management' // allows to create, delete, edit projects within a specific study
     },
     specific_project: {
@@ -73,5 +59,4 @@
         permissions.specific_study.specific_study_role_management,
         permissions.specific_project.specific_project_role_management
     ]
->>>>>>> 5a74da14
 };