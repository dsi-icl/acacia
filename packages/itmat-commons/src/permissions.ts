export const permissions = {
    dataset_specific: {
        //view_dataset: {
        //    view_files: 'dataset_specific@view_dataset@view_files',
        //    view_roles: 'dataset_specific@view_dataset@view_roles',
        //    view_data: 'dataset_specific@view_dataset@view_data',
        //    view_fields: 'dataset_specific@view_dataset@view_fields',
        //    view_projects: 'dataset_specific@view_dataset@view_projects'
        //},
        view_dataset: 'view_dataset',
        files: {
            upload_files: 'dataset_specific@files@upload_files',
            download_files: 'dataset_specific@files@download_files',
            delete_files: 'dataset_specific@files@delete_files',
            edit_files: 'dataset_specific@files@edit_files'
        },
        roles: {
            create_dataset_roles: 'dataset_specific@roles@create_dataset_roles',
<<<<<<< HEAD
            edit_dataset_role_users: 'dataset_specific@roles@edit_dataset_role_users',
            edit_dataset_role_permissions: 'dataset_specific@roles@edit_dataset_role_permissions',
            delete_dataset_roles: 'dataset_specific@roles@delete_dataset_roles'
=======
            edit_dataset_role_name: 'dataset_specific@roles@edit_dataset_role_name',
            edit_dataset_role_users: 'dataset_specific@roles@edit_dataset_role_users',
            edit_dataset_role_permissions: 'dataset_specific@roles@edit_dataset_role_permissions',
            delete_dataset_roles: 'dataset_specific@roles@delete_dataset_roles',
>>>>>>> 99594403
        },
        data: {
            upload_new_clinical_data: 'dataset_specific@data@upload_new_clinical_data',
            select_current_dataversion: 'dataset_specific@data@select_current_dataversion',
            edit_staging_dataversion: 'dataset_specific@data@edit_staging_dataversion',
            commit_staging_dataversion_to_production: 'dataset_specific@data@commit_staging_dataversion_to_production'
        },
        fields: {
            upload_new_fields: 'dataset_specific@fields@upload_new_fields'
        },
        projects: {
            create_new_projects: 'dataset_specific@projects@create_new_projects',
            delete_projects: 'dataset_specific@projects@delete_projects',
            manage_project_approved_files: 'dataset_specific@projects@manage_project_approved_files',
            manage_project_approved_fields: 'dataset_specific@projects@manage_project_approved_fields',
        }
    },
    project_specific: {
        view_project: 'view_project',
        files: {
            download_files: 'project_specific@files@download_files'
        },
        roles: {
            create_project_roles: 'project_specific@roles@create_project_roles',
<<<<<<< HEAD
=======
            edit_project_role_name: 'project_specific@roles@edit_project_role_name',
>>>>>>> 99594403
            edit_project_role_users: 'project_specific@roles@edit_project_role_users',
            edit_project_role_permissions: 'project_specific@roles@edit_project_role_permissions',
            delete_project_roles: 'project_specific@roles@delete_project_roles'
        }
    },
    app_wide: {
        users: {
            delete_users: 'app_wide@users@delete_users',
            edit_users: 'app_wide@users@edit_users'
        },
        datasets: {
            create_new_datasets: 'app_wide@datasets@create_new_datasets',
            delete_datasets: 'app_wide@datasets@delete_datasets'
        }
    }
};

//class UserPermissions {
//    private _permissions: string[];
//    constructor() {
//        this._permissions = [];
//    }
//
//    public static newFromSerialisedString(str: string): UserPermissions {
//        const allPermissions = str.split('|');
//        const userPermissions = new UserPermissions();
//        userPermissions.add(allPermissions);
//        return userPermissions;
//    }
//    
//    public serialisePermissionsForMongo(): string {
//        return this._permissions.join('|');
//    }
//
//    add(permissions: string | string[]): UserPermissions {
//        if (permissions instanceof Array) {
//            const set = new Set(this._permissions);
//            for (const each of permissions) {
//                set.add(each);
//            }
//            this._permissions = Array.from(set);
//            return this;
//        } else {
//            if (!this._permissions.includes(permissions)) {
//                this._permissions.push(permissions);
//            }
//            return this;
//        }
//    }
//
//    remove(permissions: string | string[]): UserPermissions {
//        const set = new Set(this._permissions);
//        if (permissions instanceof Array) {
//            for (const each of permissions) {
//                set.delete(each);
//            }
//        } else {
//            set.delete(permissions);
//        }
//        this._permissions = Array.from(set);
//        return this;
//    }
//
//    userHasTheNeccessaryPermissionFor(neededPermission: string): boolean {
//        return this._permissions.includes(neededPermission);
//    }
//}<|MERGE_RESOLUTION|>--- conflicted
+++ resolved
@@ -16,16 +16,10 @@
         },
         roles: {
             create_dataset_roles: 'dataset_specific@roles@create_dataset_roles',
-<<<<<<< HEAD
-            edit_dataset_role_users: 'dataset_specific@roles@edit_dataset_role_users',
-            edit_dataset_role_permissions: 'dataset_specific@roles@edit_dataset_role_permissions',
-            delete_dataset_roles: 'dataset_specific@roles@delete_dataset_roles'
-=======
             edit_dataset_role_name: 'dataset_specific@roles@edit_dataset_role_name',
             edit_dataset_role_users: 'dataset_specific@roles@edit_dataset_role_users',
             edit_dataset_role_permissions: 'dataset_specific@roles@edit_dataset_role_permissions',
             delete_dataset_roles: 'dataset_specific@roles@delete_dataset_roles',
->>>>>>> 99594403
         },
         data: {
             upload_new_clinical_data: 'dataset_specific@data@upload_new_clinical_data',
@@ -50,10 +44,7 @@
         },
         roles: {
             create_project_roles: 'project_specific@roles@create_project_roles',
-<<<<<<< HEAD
-=======
             edit_project_role_name: 'project_specific@roles@edit_project_role_name',
->>>>>>> 99594403
             edit_project_role_users: 'project_specific@roles@edit_project_role_users',
             edit_project_role_permissions: 'project_specific@roles@edit_project_role_permissions',
             delete_project_roles: 'project_specific@roles@delete_project_roles'
