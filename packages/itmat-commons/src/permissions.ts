export const permissions = {
    dataset_specific: {
        files: {
            upload_files: 'dataset_specific@files@upload_files',
            download_files: 'dataset_specific@files@download_files',
            delete_files: 'dataset_specific@files@delete_files',
            edit_files: 'dataset_specific@files@edit_files'
        },
        roles: {
            create_dataset_roles: 'dataset_specific@roles@create_dataset_roles',
            add_users_to_dataset_roles: 'dataset_specific@roles@add_users_to_dataset_roles',
            edit_dataset_role_permissions: 'dataset_specific@roles@edit_dataset_role_permissions',
            delete_dataset_roles: 'dataset_specific@roles@delete_dataset_roles'
        },
        data: {
            upload_new_clinical_data: 'dataset_specific@data@upload_new_clinical_data',
            select_current_dataversion: 'dataset_specific@data@select_current_dataversion',
            edit_staging_dataversion: 'dataset_specific@data@edit_staging_dataversion',
            commit_staging_dataversion_to_production: 'dataset_specific@data@commit_staging_dataversion_to_production'
        },
        projects: {
            create_new_projects: 'dataset_specific@projects@create_new_projects',
            delete_projects: 'dataset_specific@projects@delete_projects'
        }
    },
    project_specific: {
        files: {
            download_files: 'project_specific@files@download_files'
        },
        data: {
            view_data: 'project_specific@data@view_data'
        },
        roles: {
            create_project_roles: 'project_specific@roles@create_project_roles',
            add_users_to_project_roles: 'project_specific@roles@add_users_to_project_roles',
            edit_project_role_permissions: 'project_specific@roles@edit_project_role_permissions',
            delete_project_roles: 'project_specific@roles@delete_project_roles'
        }
    },
    app_wide: {
        users: {
            delete_users: 'app_wide@users@delete_users',
            edit_users: 'app_wide@users@edit_users'
        },
        datasets: {
            create_new_datasets: 'app_wide@datasets@create_new_datasets',
            delete_datasets: 'app_wide@datasets@delete_datasets'
        }
    }
};

class UserPermissions {
    private _permissions: string[];
    constructor() {
        this._permissions = [];
    }

    public static newFromSerialisedString(str: string): UserPermissions {
        const allPermissions = str.split('|');
        const userPermissions = new UserPermissions();
        userPermissions.add(allPermissions);
        return userPermissions;
    }

    public serialisePermissionsForMongo(): string {
        return this._permissions.join('|');
    }

    add(permissions: string | string[]): UserPermissions {
        if (permissions instanceof Array) {
            const set = new Set(this._permissions);
            for (const each of permissions) {
                set.add(each);
            }
            this._permissions = Array.from(set);
            return this;
        } else {
            if (!this._permissions.includes(permissions)) {
                this._permissions.push(permissions);
            }
            return this;
        }
    }

    remove(permissions: string | string[]): UserPermissions {
        const set = new Set(this._permissions);
        if (permissions instanceof Array) {
            for (const each of permissions) {
                set.delete(each);
            }
        } else {
            set.delete(permissions);
        }
        this._permissions = Array.from(set);
        return this;
    }

    userHasTheNeccessaryPermissionFor(neededPermission: string): boolean {
        return this._permissions.includes(neededPermission);
    }
<<<<<<< HEAD
}

export const permissions = {
    all_user: {
        systemwide_user_management: 'systemwide_user_management' // create, delete, edit all users
    },
    all_study: {
        systemwide_study_existence_management: 'systemwide_study_existence_management', // create, delete, edit study
        all_studies_user_management: 'all_studies_user_management', // add or delete users from all studies
        all_studies_data_access: 'all_studies_data_access', // query data from all studies
        all_studies_data_management: 'all_studies_data_management', // upload data from all studies
        all_studies_role_management: 'all_studies_role_management', // create, edit and delete roles and manage permissions and users in those roles
        all_studies_manage_projects: 'all_studies_manage_projects', // allows to create, delete, edit projects within a specific study
        all_projects_data_access: 'all_projects_data_access', // query data from all projects (eid is mapped, fields and patients subset)
        all_projects_role_management: 'all_projects_role_management' // create, edit and delete roles and manage permissions and users in those roles
    },
    specific_study: {
        specific_study_readonly_access: 'specific_study_readonly_access',
        specific_study_data_management: 'specific_study_data_management', // allows to upload / edit data
        specific_study_role_management: 'specific_study_role_management', // create, edit and delete roles and manage permissions and users in those roles
        specific_study_projects_management: 'specific_study_projects_management' // allows to create, delete, edit projects within a specific study
    },
    specific_project: {
        specific_project_readonly_access: 'specific_project_readonly_access',
        specific_project_role_management: 'specific_project_role_management' // create, edit and delete roles and manage permissions and users in those roles
    }
};

export const permissionLabels = {
    systemwide_user_management: 'User management',
    systemwide_study_existence_management: 'Study management',
    all_studies_user_management: 'Studies user management',
    all_studies_data_access: 'Studies data access',
    all_studies_data_management: 'Studies data management',
    all_studies_role_management: 'Studies role management',
    all_studies_manage_projects: 'Studies projects management',
    all_projects_data_access: 'Projects data_access',
    all_projects_role_management: 'Projects role management',
    specific_study_readonly_access: 'This study readonly access',
    specific_study_data_management: 'This study data management',
    specific_study_role_management: 'This study role management',
    specific_study_projects_management: 'This study projects management',
    specific_project_readonly_access: 'This project readonly access',
    specific_project_role_management: 'This project role management'
};

export const task_required_permissions = {
    create_new_study: [
        permissions.all_study.systemwide_study_existence_management
    ],
    delete_study: [
        permissions.all_study.systemwide_study_existence_management
    ],
    manage_study_roles: [
        permissions.all_study.all_studies_role_management,
        permissions.specific_study.specific_study_role_management
    ],
    manage_study_data: [
        permissions.all_study.all_studies_data_management,
        permissions.specific_study.specific_study_data_management
    ],
    manage_study_projects: [
        permissions.all_study.all_studies_manage_projects,
        permissions.specific_study.specific_study_projects_management
    ],
    access_study_data: [
        permissions.all_study.all_studies_data_management,
        permissions.specific_study.specific_study_projects_management,
        permissions.specific_study.specific_study_data_management,
        permissions.specific_study.specific_study_readonly_access
    ],
    access_project_data: [
        permissions.all_study.all_studies_data_management,
        permissions.specific_study.specific_study_readonly_access,
        permissions.specific_study.specific_study_projects_management,
        permissions.specific_study.specific_study_data_management,
        permissions.specific_project.specific_project_readonly_access
    ],
    manage_project_roles: [
        permissions.all_study.all_projects_role_management,
        permissions.specific_study.specific_study_role_management,
        permissions.specific_project.specific_project_role_management
    ]
};
=======
}
>>>>>>> d06d5bc1
<|MERGE_RESOLUTION|>--- conflicted
+++ resolved
@@ -98,91 +98,4 @@
     userHasTheNeccessaryPermissionFor(neededPermission: string): boolean {
         return this._permissions.includes(neededPermission);
     }
-<<<<<<< HEAD
-}
-
-export const permissions = {
-    all_user: {
-        systemwide_user_management: 'systemwide_user_management' // create, delete, edit all users
-    },
-    all_study: {
-        systemwide_study_existence_management: 'systemwide_study_existence_management', // create, delete, edit study
-        all_studies_user_management: 'all_studies_user_management', // add or delete users from all studies
-        all_studies_data_access: 'all_studies_data_access', // query data from all studies
-        all_studies_data_management: 'all_studies_data_management', // upload data from all studies
-        all_studies_role_management: 'all_studies_role_management', // create, edit and delete roles and manage permissions and users in those roles
-        all_studies_manage_projects: 'all_studies_manage_projects', // allows to create, delete, edit projects within a specific study
-        all_projects_data_access: 'all_projects_data_access', // query data from all projects (eid is mapped, fields and patients subset)
-        all_projects_role_management: 'all_projects_role_management' // create, edit and delete roles and manage permissions and users in those roles
-    },
-    specific_study: {
-        specific_study_readonly_access: 'specific_study_readonly_access',
-        specific_study_data_management: 'specific_study_data_management', // allows to upload / edit data
-        specific_study_role_management: 'specific_study_role_management', // create, edit and delete roles and manage permissions and users in those roles
-        specific_study_projects_management: 'specific_study_projects_management' // allows to create, delete, edit projects within a specific study
-    },
-    specific_project: {
-        specific_project_readonly_access: 'specific_project_readonly_access',
-        specific_project_role_management: 'specific_project_role_management' // create, edit and delete roles and manage permissions and users in those roles
-    }
-};
-
-export const permissionLabels = {
-    systemwide_user_management: 'User management',
-    systemwide_study_existence_management: 'Study management',
-    all_studies_user_management: 'Studies user management',
-    all_studies_data_access: 'Studies data access',
-    all_studies_data_management: 'Studies data management',
-    all_studies_role_management: 'Studies role management',
-    all_studies_manage_projects: 'Studies projects management',
-    all_projects_data_access: 'Projects data_access',
-    all_projects_role_management: 'Projects role management',
-    specific_study_readonly_access: 'This study readonly access',
-    specific_study_data_management: 'This study data management',
-    specific_study_role_management: 'This study role management',
-    specific_study_projects_management: 'This study projects management',
-    specific_project_readonly_access: 'This project readonly access',
-    specific_project_role_management: 'This project role management'
-};
-
-export const task_required_permissions = {
-    create_new_study: [
-        permissions.all_study.systemwide_study_existence_management
-    ],
-    delete_study: [
-        permissions.all_study.systemwide_study_existence_management
-    ],
-    manage_study_roles: [
-        permissions.all_study.all_studies_role_management,
-        permissions.specific_study.specific_study_role_management
-    ],
-    manage_study_data: [
-        permissions.all_study.all_studies_data_management,
-        permissions.specific_study.specific_study_data_management
-    ],
-    manage_study_projects: [
-        permissions.all_study.all_studies_manage_projects,
-        permissions.specific_study.specific_study_projects_management
-    ],
-    access_study_data: [
-        permissions.all_study.all_studies_data_management,
-        permissions.specific_study.specific_study_projects_management,
-        permissions.specific_study.specific_study_data_management,
-        permissions.specific_study.specific_study_readonly_access
-    ],
-    access_project_data: [
-        permissions.all_study.all_studies_data_management,
-        permissions.specific_study.specific_study_readonly_access,
-        permissions.specific_study.specific_study_projects_management,
-        permissions.specific_study.specific_study_data_management,
-        permissions.specific_project.specific_project_readonly_access
-    ],
-    manage_project_roles: [
-        permissions.all_study.all_projects_role_management,
-        permissions.specific_study.specific_study_role_management,
-        permissions.specific_project.specific_project_role_management
-    ]
-};
-=======
-}
->>>>>>> d06d5bc1
+}