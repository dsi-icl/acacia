{
    "name": "itmat-commons",
    "version": "0.6.0",
    "description": "",
    "license": "MIT",
    "author": "Florian Guitton",
    "main": "dist/index",
    "types": "dist/index",
    "files": [
        "dist"
    ],
    "scripts": {
        "build": "yarn run clean && yarn run compile",
<<<<<<< HEAD
        "start": "tsc -p ./config/tsconfig.json -w --preserveWatchOutput",
        "test": "echo \"Error: no test specified\" && exit 1",
=======
        "start": "tsc -p tsconfig.build.json -w --preserveWatchOutput",
        "test": "jest --color --coverage --runInBand --verbose --forceExit --detectOpenHandles",
>>>>>>> 66e2d9aa
        "lint": "eslint --ext .jsx --ext .js --ext .ts ./",
        "lint:fix": "eslint --ext .jsx --ext .js --ext .ts --fix ./",
        "clean": "rimraf -rf ./dist",
        "compile": "tsc -p ./config/tsconfig.json",
        "prepublishOnly": "yarn run build"
    },
    "dependencies": {
<<<<<<< HEAD
        "chalk": "4.0.0",
        "graphql": "14.5.3",
        "graphql-tag": "2.10.3",
        "mongodb": "3.5.8"
    },
    "devDependencies": {
        "@types/node": "14.0.11",
        "rimraf": "3.0.2",
        "typescript": "3.9.5"
    },
    "babel": {
        "extends": "./config/babel.config.js"
=======
        "graphql": "15.0.0",
        "graphql-tag": "2.10.3",
        "minio": "7.0.16"
    },
    "devDependencies": {
        "@types/express": "4.17.6",
        "@types/jest": "25.2.3",
        "@types/minio": "7.0.5",
        "@types/mongodb": "3.5.20",
        "@types/node": "13.13.10",
        "@types/supertest": "2.0.4",
        "chalk": "4.1.0",
        "jest": "25.2.7",
        "rimraf": "3.0.2",
        "ts-jest": "26.1.0",
        "typescript": "3.9.5"
>>>>>>> 66e2d9aa
    },
    "eslintConfig": {
        "extends": "./config/eslint.config.js"
    },
    "jest": {
        "transform": {
            "^.+\\.(ts|js)$": "ts-jest"
        },
        "testEnvironment": "<rootDir>/../../test/fixtures/_minioJestEnv"
    }
}<|MERGE_RESOLUTION|>--- conflicted
+++ resolved
@@ -11,35 +11,16 @@
     ],
     "scripts": {
         "build": "yarn run clean && yarn run compile",
-<<<<<<< HEAD
-        "start": "tsc -p ./config/tsconfig.json -w --preserveWatchOutput",
-        "test": "echo \"Error: no test specified\" && exit 1",
-=======
-        "start": "tsc -p tsconfig.build.json -w --preserveWatchOutput",
+        "start": "tsc -p ./tsconfig.build.json -w --preserveWatchOutput",
         "test": "jest --color --coverage --runInBand --verbose --forceExit --detectOpenHandles",
->>>>>>> 66e2d9aa
         "lint": "eslint --ext .jsx --ext .js --ext .ts ./",
         "lint:fix": "eslint --ext .jsx --ext .js --ext .ts --fix ./",
         "clean": "rimraf -rf ./dist",
-        "compile": "tsc -p ./config/tsconfig.json",
+        "compile": "tsc -p ./tsconfig.build.json",
         "prepublishOnly": "yarn run build"
     },
     "dependencies": {
-<<<<<<< HEAD
-        "chalk": "4.0.0",
         "graphql": "14.5.3",
-        "graphql-tag": "2.10.3",
-        "mongodb": "3.5.8"
-    },
-    "devDependencies": {
-        "@types/node": "14.0.11",
-        "rimraf": "3.0.2",
-        "typescript": "3.9.5"
-    },
-    "babel": {
-        "extends": "./config/babel.config.js"
-=======
-        "graphql": "15.0.0",
         "graphql-tag": "2.10.3",
         "minio": "7.0.16"
     },
@@ -51,11 +32,13 @@
         "@types/node": "13.13.10",
         "@types/supertest": "2.0.4",
         "chalk": "4.1.0",
-        "jest": "25.2.7",
+        "jest": "26.0.1",
         "rimraf": "3.0.2",
         "ts-jest": "26.1.0",
         "typescript": "3.9.5"
->>>>>>> 66e2d9aa
+    },
+    "babel": {
+        "extends": "./config/babel.config.js"
     },
     "eslintConfig": {
         "extends": "./config/eslint.config.js"
