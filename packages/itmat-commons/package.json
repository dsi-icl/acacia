--- conflicted
+++ resolved
@@ -20,14 +20,10 @@
         "lint:fix": "eslint --ext .jsx --ext .js --ext .ts --fix ./"
     },
     "dependencies": {
-<<<<<<< HEAD
         "chalk": "2.4.2",
-        "mongodb": "3.3.3",
+        "mongodb": "3.5.2",
         "graphql-tag": "2.10.1",
         "graphql": "14.5.8"
-=======
-        "mongodb": "3.5.2"
->>>>>>> 9ab8df7e
     },
     "devDependencies": {
         "@types/node": "13.5.0",
