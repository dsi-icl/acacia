{
    "name": "itmat-commons",
    "version": "1.1.0",
    "description": "",
    "license": "MIT",
    "author": "Florian Guitton",
    "main": "dist/index",
    "types": "dist/index",
    "files": [
        "dist"
    ],
    "scripts": {
        "build": "yarn run clean && yarn run compile",
        "start": "tsc -p ./tsconfig.build.json -w --preserveWatchOutput",
        "test": "jest --color --coverage --runInBand --verbose --forceExit --detectOpenHandles",
        "lint": "eslint --ext .jsx --ext .js --ext .ts ./",
        "lint-fix": "eslint --ext .jsx --ext .js --ext .ts --fix ./",
        "clean": "rimraf -rf ./dist",
        "compile": "tsc -p ./tsconfig.build.json",
        "prepublishOnly": "yarn run build"
    },
    "dependencies": {
        "graphql": "16.6.0",
        "graphql-tag": "2.12.6",
        "minio": "7.0.32"
    },
    "devDependencies": {
        "@types/express": "4.17.13",
        "@types/jest": "27.5.0",
        "@types/minio": "7.0.13",
        "@types/node": "18.7.16",
        "@types/supertest": "2.0.12",
        "chalk": "4.1.2",
        "jest": "27.5.1",
<<<<<<< HEAD
        "mongodb": "4.9.0",
=======
        "mongodb": "4.9.1",
>>>>>>> 2f57ce17
        "rimraf": "3.0.2",
        "ts-jest": "27.1.4",
        "typescript": "4.8.2"
    },
    "babel": {
        "extends": "./config/babel.config.js"
    },
    "eslintConfig": {
        "extends": "./config/eslint.config.js"
    },
    "jest": {
        "globals": {
            "ts-jest": {
                "ts-jest": {
                    "tsconfig": "./tsconfig.json"
                }
            }
        },
        "transform": {
            "^.+\\.(ts|js)$": "ts-jest"
        },
        "testTimeout": 60000,
        "testEnvironment": "<rootDir>/../../test/fixtures/_minioJestEnv",
        "transformIgnorePatterns": [
            "node_modules",
            "\\.pnp\\.[^\\\/]+$",
            "test/fixtures/_minio"
        ]
    },
    "nx": {
        "targets": {
            "build": {
                "outputs": [
                    "packages/itmat-commons/dist"
                ]
            }
        }
    }
}<|MERGE_RESOLUTION|>--- conflicted
+++ resolved
@@ -32,11 +32,7 @@
         "@types/supertest": "2.0.12",
         "chalk": "4.1.2",
         "jest": "27.5.1",
-<<<<<<< HEAD
-        "mongodb": "4.9.0",
-=======
         "mongodb": "4.9.1",
->>>>>>> 2f57ce17
         "rimraf": "3.0.2",
         "ts-jest": "27.1.4",
         "typescript": "4.8.2"
