--- conflicted
+++ resolved
@@ -11,25 +11,6 @@
     ],
     "scripts": {
         "build": "yarn run clean && yarn run compile",
-<<<<<<< HEAD
-        "start": "tsc -p ./config/tsconfig.json -w --preserveWatchOutput",
-        "test": "echo \"Error: no test specified\" && exit 1",
-        "lint": "eslint --ext .jsx --ext .js --ext .ts ./",
-        "lint:fix": "eslint --ext .jsx --ext .js --ext .ts --fix ./",
-        "clean": "rimraf -rf ./dist",
-        "compile": "tsc -p ./config/tsconfig.json",
-        "prepublishOnly": "yarn run build"
-    },
-    "dependencies": {
-        "chalk": "4.0.0",
-        "graphql": "14.5.3",
-        "graphql-tag": "2.10.3",
-        "mongodb": "3.5.8"
-    },
-    "devDependencies": {
-        "@types/node": "14.0.11",
-        "rimraf": "3.0.2",
-=======
         "start": "tsc -p ./tsconfig.build.json -w --preserveWatchOutput",
         "test": "jest --color --coverage --runInBand --verbose --forceExit --detectOpenHandles",
         "lint": "eslint --ext .jsx --ext .js --ext .ts ./",
@@ -54,7 +35,6 @@
         "jest": "26.0.1",
         "rimraf": "3.0.2",
         "ts-jest": "26.1.0",
->>>>>>> fee28904
         "typescript": "3.9.5"
     },
     "babel": {
