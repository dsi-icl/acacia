{
    "name": "itmat-commons",
    "version": "1.0.0",
    "description": "",
    "license": "MIT",
    "author": "Florian Guitton",
    "main": "dist/index",
    "types": "dist/index",
    "files": [
        "dist"
    ],
    "scripts": {
        "build": "yarn run clean && yarn run compile",
        "start": "tsc -p ./tsconfig.build.json -w --preserveWatchOutput",
        "test": "jest --color --coverage --runInBand --verbose --forceExit --detectOpenHandles",
        "lint": "eslint --ext .jsx --ext .js --ext .ts ./",
        "lint:fix": "eslint --ext .jsx --ext .js --ext .ts --fix ./",
        "clean": "rimraf -rf ./dist",
        "compile": "tsc -p ./tsconfig.build.json",
        "prepublishOnly": "yarn run build"
    },
    "dependencies": {
        "graphql": "15.5.0",
        "graphql-tag": "2.12.6",
        "minio": "7.0.26"
    },
    "devDependencies": {
<<<<<<< HEAD
        "@types/express": "4.17.12",
        "@types/jest": "27.4.0",
        "@types/minio": "7.0.7",
        "@types/mongodb": "3.6.17",
        "@types/node": "17.0.9",
        "@types/supertest": "2.0.11",
        "chalk": "4.1.2",
        "jest": "27.4.7",
=======
        "@types/express": "4.17.13",
        "@types/jest": "26.0.23",
        "@types/minio": "7.0.11",
        "@types/node": "17.0.9",
        "@types/supertest": "2.0.11",
        "chalk": "5.0.0",
        "jest": "26.6.3",
        "mongodb": "4.3.1",
>>>>>>> d1f72ba6
        "rimraf": "3.0.2",
        "ts-jest": "27.1.3",
        "typescript": "4.3.2"
    },
    "babel": {
        "extends": "./config/babel.config.js"
    },
    "eslintConfig": {
        "extends": "./config/eslint.config.js"
    },
    "jest": {
        "globals": {
            "ts-jest": {
                "ts-jest": {
                    "tsconfig": "./tsconfig.json"
                }
            }
        },
        "transform": {
            "^.+\\.(ts|js)$": "ts-jest"
        },
        "testTimeout": 60000,
        "testEnvironment": "<rootDir>/../../test/fixtures/_minioJestEnv",
        "transformIgnorePatterns": [
            "node_modules",
            "\\.pnp\\.[^\\\/]+$",
            "test/fixtures/_minio"
        ]
    }
}<|MERGE_RESOLUTION|>--- conflicted
+++ resolved
@@ -25,25 +25,14 @@
         "minio": "7.0.26"
     },
     "devDependencies": {
-<<<<<<< HEAD
-        "@types/express": "4.17.12",
+        "@types/express": "4.17.13",
         "@types/jest": "27.4.0",
-        "@types/minio": "7.0.7",
-        "@types/mongodb": "3.6.17",
+        "@types/minio": "7.0.11",
         "@types/node": "17.0.9",
         "@types/supertest": "2.0.11",
         "chalk": "4.1.2",
         "jest": "27.4.7",
-=======
-        "@types/express": "4.17.13",
-        "@types/jest": "26.0.23",
-        "@types/minio": "7.0.11",
-        "@types/node": "17.0.9",
-        "@types/supertest": "2.0.11",
-        "chalk": "5.0.0",
-        "jest": "26.6.3",
         "mongodb": "4.3.1",
->>>>>>> d1f72ba6
         "rimraf": "3.0.2",
         "ts-jest": "27.1.3",
         "typescript": "4.3.2"
