{
    "name": "itmat-commons",
    "version": "0.5.0",
    "description": "",
    "license": "MIT",
    "author": "Florian Guitton",
    "main": "dist/index",
    "types": "dist/index",
    "files": [
        "dist"
    ],
    "scripts": {
        "build": "yarn run clean && yarn run compile",
        "clean": "rimraf -rf ./dist",
        "compile": "tsc -p tsconfig.build.json",
        "start": "tsc -p tsconfig.build.json -w --preserveWatchOutput",
        "start:testServer": "yarn start",
        "prepublishOnly": "yarn run build",
        "test": "echo \"Error: no test specified\" && exit 1",
        "lint": "eslint --ext .jsx --ext .js --ext .ts ./",
        "lint:fix": "eslint --ext .jsx --ext .js --ext .ts --fix ./"
    },
    "dependencies": {
        "chalk": "4.0.0",
        "graphql": "14.5.3",
        "graphql-tag": "2.10.3",
<<<<<<< HEAD
        "mongodb": "3.5.6"
    },
    "devDependencies": {
        "@types/node": "13.11.1",
=======
        "mongodb": "3.5.7"
    },
    "devDependencies": {
        "@types/node": "14.0.5",
>>>>>>> 85282e2f
        "rimraf": "3.0.2",
        "typescript": "3.9.3"
    }
}<|MERGE_RESOLUTION|>--- conflicted
+++ resolved
@@ -24,17 +24,10 @@
         "chalk": "4.0.0",
         "graphql": "14.5.3",
         "graphql-tag": "2.10.3",
-<<<<<<< HEAD
-        "mongodb": "3.5.6"
-    },
-    "devDependencies": {
-        "@types/node": "13.11.1",
-=======
         "mongodb": "3.5.7"
     },
     "devDependencies": {
         "@types/node": "14.0.5",
->>>>>>> 85282e2f
         "rimraf": "3.0.2",
         "typescript": "3.9.3"
     }
