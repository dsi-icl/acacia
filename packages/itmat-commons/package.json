{
    "name": "itmat-commons",
    "version": "0.6.0",
    "description": "",
    "license": "MIT",
    "author": "Florian Guitton",
    "main": "dist/index",
    "types": "dist/index",
    "files": [
        "dist"
    ],
    "scripts": {
        "build": "yarn run clean && yarn run compile",
        "start": "tsc -p ./tsconfig.build.json -w --preserveWatchOutput",
        "test": "jest --color --coverage --runInBand --verbose --forceExit --detectOpenHandles",
        "lint": "eslint --ext .jsx --ext .js --ext .ts ./",
        "lint:fix": "eslint --ext .jsx --ext .js --ext .ts --fix ./",
        "clean": "rimraf -rf ./dist",
        "compile": "tsc -p ./tsconfig.build.json",
        "prepublishOnly": "yarn run build"
    },
    "dependencies": {
        "graphql": "14.5.3",
        "graphql-tag": "2.10.3",
        "minio": "7.0.16"
    },
    "devDependencies": {
        "@types/express": "4.17.6",
        "@types/jest": "26.0.3",
        "@types/minio": "7.0.5",
        "@types/mongodb": "3.5.25",
<<<<<<< HEAD
        "@types/node": "14.0.14",
        "@types/supertest": "2.0.9",
=======
        "@types/node": "13.13.12",
        "@types/supertest": "2.0.10",
>>>>>>> de1c0f66
        "chalk": "4.1.0",
        "jest": "26.1.0",
        "rimraf": "3.0.2",
        "ts-jest": "26.1.1",
        "typescript": "3.9.6"
    },
    "babel": {
        "extends": "./config/babel.config.js"
    },
    "eslintConfig": {
        "extends": "./config/eslint.config.js"
    },
    "jest": {
        "globals": {
            "ts-jest": {
                "ts-jest": {
                    "tsConfig": "./tsconfig.json"
                }
            }
        },
        "transform": {
            "^.+\\.(ts|js)$": "ts-jest"
        },
        "testEnvironment": "<rootDir>/../../test/fixtures/_minioJestEnv"
    }
}<|MERGE_RESOLUTION|>--- conflicted
+++ resolved
@@ -29,13 +29,8 @@
         "@types/jest": "26.0.3",
         "@types/minio": "7.0.5",
         "@types/mongodb": "3.5.25",
-<<<<<<< HEAD
         "@types/node": "14.0.14",
-        "@types/supertest": "2.0.9",
-=======
-        "@types/node": "13.13.12",
         "@types/supertest": "2.0.10",
->>>>>>> de1c0f66
         "chalk": "4.1.0",
         "jest": "26.1.0",
         "rimraf": "3.0.2",
