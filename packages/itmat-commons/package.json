--- conflicted
+++ resolved
@@ -11,35 +11,24 @@
     ],
     "scripts": {
         "build": "yarn run clean && yarn run compile",
-<<<<<<< HEAD
-        "clean": "rimraf -rf ./dist",
-        "compile": "tsc -p tsconfig.build.json",
         "start": "tsc -p tsconfig.build.json -w --preserveWatchOutput",
-        "start:testServer": "yarn start",
-        "prepublishOnly": "yarn run build",
-=======
-        "start": "tsc -p ./config/tsconfig.json -w --preserveWatchOutput",
->>>>>>> 7056e237
         "test": "echo \"Error: no test specified\" && exit 1",
         "lint": "eslint --ext .jsx --ext .js --ext .ts ./",
         "lint:fix": "eslint --ext .jsx --ext .js --ext .ts --fix ./",
         "clean": "rimraf -rf ./dist",
-        "compile": "tsc -p ./config/tsconfig.json",
+        "compile": "tsc -p tsconfig.build.json",
         "prepublishOnly": "yarn run build"
     },
     "dependencies": {
         "chalk": "4.0.0",
-        "graphql": "14.5.3",
+        "graphql": "15.0.0",
         "graphql-tag": "2.10.3",
-        "mongodb": "3.5.8"
+        "mongodb": "3.5.5"
     },
     "devDependencies": {
-        "@types/node": "14.0.11",
+        "@types/node": "13.13.10",
         "rimraf": "3.0.2",
-        "typescript": "3.9.5"
-    },
-    "babel": {
-        "extends": "./config/babel.config.js"
+        "typescript": "3.8.3"
     },
     "eslintConfig": {
         "extends": "./config/eslint.config.js"
