--- conflicted
+++ resolved
@@ -20,10 +20,6 @@
         "prepublishOnly": "yarn run build"
     },
     "dependencies": {
-<<<<<<< HEAD
-=======
-        "chalk": "4.1.0",
->>>>>>> a7d17d6b
         "graphql": "15.0.0",
         "graphql-tag": "2.10.3",
         "minio": "7.0.16"
@@ -35,7 +31,7 @@
         "@types/mongodb": "3.5.20",
         "@types/node": "13.13.10",
         "@types/supertest": "2.0.4",
-        "chalk": "4.0.0",
+        "chalk": "4.1.0",
         "jest": "25.2.7",
         "rimraf": "3.0.2",
         "ts-jest": "26.1.0",
