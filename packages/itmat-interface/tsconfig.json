--- conflicted
+++ resolved
@@ -1,23 +1,19 @@
-{
-<<<<<<< HEAD
-    "extends": "./config/tsconfig.json",
-=======
-    "extends": "../../tsconfig.json",
-    "include": [
-        "src/**/*.ts",
-        "../../test/**/*.ts",
-        "../../global.d.ts"
-    ],
-    "compilerOptions": {
-        "lib": [
-            "esnext"
-        ],
-        "allowJs": true,
-        "module": "esnext",
-        "moduleResolution": "node",
-        "resolveJsonModule": true,
-        "skipLibCheck": true,
-        "declaration": false
-    }
->>>>>>> fee28904
+{
+    "extends": "../../tsconfig.json",
+    "include": [
+        "src/**/*.ts",
+        "../../test/**/*.ts",
+        "../../global.d.ts"
+    ],
+    "compilerOptions": {
+        "lib": [
+            "esnext"
+        ],
+        "allowJs": true,
+        "module": "esnext",
+        "moduleResolution": "node",
+        "resolveJsonModule": true,
+        "skipLibCheck": true,
+        "declaration": false
+    }
 }