/**
 * @with Minio
 */
// eslint-disable-next-line @typescript-eslint/ban-ts-comment
// @ts-nocheck
import { MongoMemoryServer } from 'mongodb-memory-server';
import { db } from '../../src/database/database';
import { Express } from 'express';
import { objStore } from '../../src/objStore/objStore';
import request from 'supertest';
import { connectAdmin, connectUser } from './_loginHelper';
import { Router } from '../../src/server/router';
import { Db, MongoClient } from 'mongodb';
import { setupDatabase } from '@itmat-broker/itmat-setup';
import config from '../../config/config.sample.json';
import { v4 as uuid } from 'uuid';
import { IOrganisation, enumUserTypes } from '@itmat-broker/itmat-types';
import { encodeQueryParams } from './helper';
import { errorCodes } from '@itmat-broker/itmat-cores';

jest.mock('nodemailer', () => {
    const { TEST_SMTP_CRED, TEST_SMTP_USERNAME } = process.env;
    if (!TEST_SMTP_CRED || !TEST_SMTP_USERNAME || !config?.nodemailer?.auth?.pass || !config?.nodemailer?.auth?.user)
        return {
            createTransport: jest.fn().mockImplementation(() => ({
                sendMail: jest.fn()
            }))
        };
    return jest.requireActual('nodemailer');
});

if (global.hasMinio) {
    let app: Express;
    let mongodb: MongoMemoryServer;
    let admin: request.SuperTest<request.Test>;
    let user: request.SuperTest<request.Test>;
    let mongoConnection: MongoClient;
    // eslint-disable-next-line @typescript-eslint/no-unused-vars
    let mongoClient: Db;
    let adminProfile;
    let userProfile;
    let organisation: IOrganisation;

    afterAll(async () => {
        await db.closeConnection();
        await mongoConnection?.close();
        await mongodb.stop();

        /* claer all mocks */
        jest.clearAllMocks();
    });

    beforeAll(async () => { // eslint-disable-line no-undef
        /* Creating a in-memory MongoDB instance for testing */
        const dbName = uuid();
        mongodb = await MongoMemoryServer.create({ instance: { dbName } });
        const connectionString = mongodb.getUri();
        await setupDatabase(connectionString, dbName);
        /* Wiring up the backend server */
        config.objectStore.port = global.minioContainerPort;
        config.database.mongo_url = connectionString;
        config.database.database = dbName;
        await db.connect(config.database, MongoClient);
        await objStore.connect(config.objectStore);
        const router = new Router(config);
        await router.init();
        /* Connect mongo client (for test setup later / retrieve info later) */
        mongoConnection = await MongoClient.connect(connectionString);
        mongoClient = mongoConnection.db(dbName);

        /* Connecting clients for testing later */
        app = router.getApp();
        admin = request.agent(app);
        user = request.agent(app);
        await connectAdmin(admin);
        await connectUser(user);

        // add the root node for each user
        const users = await db.collections.users_collection.find({}).toArray();
        adminProfile = users.filter(el => el.type === enumUserTypes.ADMIN)[0];
        userProfile = users.filter(el => el.type === enumUserTypes.STANDARD)[0];

        // add an organisation
        organisation = {
            id: uuid(),
            name: 'My Org',
            shortname: '',
            location: [],
            profile: null,
            metadata: {
            },
            life: {
                createdTime: 0,
                createdUser: 'SYSTEMAGENT',
                deletedUser: null,
                deletedTime: null
            }
        };
        await db.collections.organisations_collection.insertOne(organisation);
    });

    afterEach(async () => {
        await db.collections.studies_collection.deleteMany({});
        await db.collections.files_collection.deleteMany({});
        await db.collections.roles_collection.deleteMany({});
        await db.collections.field_dictionary_collection.deleteMany({});
        await db.collections.data_collection.deleteMany({});
        await db.collections.jobs_collection.deleteMany({});
        delete userProfile._id;
        await db.collections.users_collection.findOneAndUpdate({ id: userProfile.id }, {
            $set: userProfile
        });
        await db.collections.users_collection.deleteMany({ id: { $nin: [adminProfile.id, userProfile.id] } });
        await db.collections.configs_collection.deleteMany({ key: { $nin: [adminProfile.id, userProfile.id] } });
    });

    describe('tRPC User APIs', () => {
        test('Create a user', async () => {
            const response = await admin.post('/trpc/user.createUser')
                .send({
                    username: 'test',
                    firstname: 'firstname',
                    lastname: 'lastname',
                    email: 'test@test.com',
                    password: 'test_password',
                    description: '',
                    organisation: organisation.id
                });
            expect(response.status).toBe(200);
            expect(response.body.result.data.username).toBe('test');
            const user = await db.collections.users_collection.findOne({ username: 'test' });
            expect(user).toBeDefined();
<<<<<<< HEAD
            expect(userProfile.id).toBe(response.body.result.data.id);
            // check config
            const config = await db.collections.configs_collection.findOne({ type: 'USERCONFIG', key: response.body.result.data.id });
            expect(config).toBeDefined();
=======
            expect(user.id).toBe(response.body.result.data.id);
>>>>>>> 23b53b04
        });
        test('Create a user (invalid email format)', async () => {
            const response = await admin.post('/trpc/user.createUser')
                .send({
                    username: 'test',
                    firstname: 'firstname',
                    lastname: 'lastname',
                    email: 'test@test',
                    password: 'test_password',
                    description: '',
                    organisation: organisation.id
                });
            expect(response.status).toBe(400);
            expect(response.body.error.message).toBe('Email is not the right format.');
        });
        test('Create a user (invalid password format)', async () => {
            const response = await admin.post('/trpc/user.createUser')
                .send({
                    username: 'test',
                    firstname: 'firstname',
                    lastname: 'lastname',
                    email: 'test@test.com',
                    password: 'test',
                    description: '',
                    organisation: organisation.id
                });
            expect(response.status).toBe(400);
            expect(response.body.error.message).toBe('Password has to be at least 8 character long.');
        });
        test('Create a user (username have spaces)', async () => {
            const response = await admin.post('/trpc/user.createUser')
                .send({
                    username: 'te st',
                    firstname: 'firstname',
                    lastname: 'lastname',
                    email: 'test@test.com',
                    password: 'test_password',
                    description: '',
                    organisation: organisation.id
                });
            expect(response.status).toBe(400);
            expect(response.body.error.message).toBe('Username or password cannot have spaces.');
        });
        test('Create a user (password have spaces)', async () => {
            const response = await admin.post('/trpc/user.createUser')
                .send({
                    username: 'test',
                    firstname: 'firstname',
                    lastname: 'lastname',
                    email: 'test@test.com',
                    password: 'test_pa ssword',
                    description: '',
                    organisation: organisation.id
                });
            expect(response.status).toBe(400);
            expect(response.body.error.message).toBe('Username or password cannot have spaces.');
        });
        test('Create a user (username already registered)', async () => {
            const response = await admin.post('/trpc/user.createUser')
                .send({
                    username: userProfile.username,
                    firstname: 'firstname',
                    lastname: 'lastname',
                    email: 'test@test.com',
                    password: 'test_password',
                    description: '',
                    organisation: organisation.id
                });
            expect(response.status).toBe(400);
            expect(response.body.error.message).toBe('Username or email already exists.');
        });
        test('Create a user (email already registered)', async () => {
            const response = await admin.post('/trpc/user.createUser')
                .send({
                    username: 'test',
                    firstname: 'firstname',
                    lastname: 'lastname',
                    email: userProfile.email,
                    password: 'test_password',
                    description: '',
                    organisation: organisation.id
                });
            expect(response.status).toBe(400);
            expect(response.body.error.message).toBe('Username or email already exists.');
        });
        test('Create a user (organisation does not exist)', async () => {
            const response = await admin.post('/trpc/user.createUser')
                .send({
                    username: 'test',
                    firstname: 'firstname',
                    lastname: 'lastname',
                    email: 'test@test.com',
                    password: 'test_password',
                    description: '',
                    organisation: 'random'
                });
            expect(response.status).toBe(400);
            expect(response.body.error.message).toBe('Organisation does not exist.');
        });
        test('Edit a user (admin)', async () => {
            const response = await admin.post('/trpc/user.editUser')
                .send({
                    userId: userProfile.id,
                    username: 'edit_username',
                    firstname: 'edit_firstname',
                    lastname: 'edit_lastname',
                    email: 'edit_email@test.com',
                    password: 'edit_password',
                    description: 'edit_description',
                    type: enumUserTypes.MANAGER
                });
            expect(response.status).toBe(200);
            expect(response.body.result.data.username).toBe('edit_username');
            const editedUser = await db.collections.users_collection.findOne({ id: userProfile.id });
            expect(editedUser?.username).toBe('edit_username');
        });
        test('Edit a user (user)', async () => {
            const response = await user.post('/trpc/user.editUser')
                .send({
                    userId: userProfile.id,
                    username: 'edit_username',
                    firstname: 'edit_firstname',
                    lastname: 'edit_lastname',
                    email: 'edit_email@test.com',
                    password: 'edit_password',
                    description: 'edit_description'
                });
            expect(response.status).toBe(200);
            expect(response.body.result.data.username).toBe('edit_username');
            const editedUser = await db.collections.users_collection.findOne({ id: userProfile.id });
            expect(editedUser?.username).toBe('edit_username');
        });
        test('Edit a user (user edit others accounts)', async () => {
            const response = await user.post('/trpc/user.editUser')
                .send({
                    userId: adminProfile.id,
                    username: 'edit_username',
                    firstname: 'edit_firstname',
                    lastname: 'edit_lastname',
                    email: 'edit_email@test.com',
                    password: 'edit_password',
                    description: 'edit_description'
                });
            expect(response.status).toBe(400);
            expect(response.body.error.message).toBe('User can only edit his/her own account.');
        });
        test('Edit a user (user edit unpermitted fields)', async () => {
            const response = await user.post('/trpc/user.editUser')
                .send({
                    userId: userProfile.id,
                    username: 'edit_username',
                    firstname: 'edit_firstname',
                    lastname: 'edit_lastname',
                    email: 'edit_email@test.com',
                    password: 'edit_password',
                    description: 'edit_description',
                    type: enumUserTypes.ADMIN
                });
            expect(response.status).toBe(400);
            expect(response.body.error.message).toBe('Standard user can not change their type, expiration time and organisation. Please contact admins for help.');
        });
        test('Edit a user (password not long enough)', async () => {
            const response = await user.post('/trpc/user.editUser')
                .send({
                    userId: userProfile.id,
                    username: 'edit_username',
                    firstname: 'edit_firstname',
                    lastname: 'edit_lastname',
                    email: 'edit_email@test.com',
                    password: 'edit_',
                    description: 'edit_description'
                });
            expect(response.status).toBe(400);
            expect(response.body.error.message).toBe('Password has to be at least 8 character long.');
        });
        test('Edit a user (email not right format)', async () => {
            const response = await user.post('/trpc/user.editUser')
                .send({
                    userId: userProfile.id,
                    username: 'edit_username',
                    firstname: 'edit_firstname',
                    lastname: 'edit_lastname',
                    email: 'edit_email@',
                    password: 'edit_password',
                    description: 'edit_description'
                });
            expect(response.status).toBe(400);
            expect(response.body.error.message).toBe('Email is not the right format.');
        });
        test('Edit a user (username already used)', async () => {
            const response = await user.post('/trpc/user.editUser')
                .send({
                    userId: userProfile.id,
                    username: adminProfile.username,
                    firstname: 'edit_firstname',
                    lastname: 'edit_lastname',
                    email: 'edit_email@test.com',
                    password: 'edit_password',
                    description: 'edit_description'
                });
            expect(response.status).toBe(400);
            expect(response.body.error.message).toBe('Username already used.');
        });
        test('Edit a user (email already used)', async () => {
            const response = await user.post('/trpc/user.editUser')
                .send({
                    userId: userProfile.id,
                    username: 'edit_username',
                    firstname: 'edit_firstname',
                    lastname: 'edit_lastname',
                    email: adminProfile.email,
                    password: 'edit_password',
                    description: 'edit_description'
                });
            expect(response.status).toBe(400);
            expect(response.body.error.message).toBe('Email already used.');
        });
        test('Edit a user (organisation does not exist)', async () => {
            const response = await admin.post('/trpc/user.editUser')
                .send({
                    userId: userProfile.id,
                    username: 'edit_username',
                    firstname: 'edit_firstname',
                    lastname: 'edit_lastname',
                    email: 'edit_email@test.com',
                    password: 'edit_password',
                    description: 'edit_description',
                    organisation: 'random'
                });
            expect(response.status).toBe(400);
            expect(response.body.error.message).toBe('Organisation does not exist.');
        });
        test('Edit a user (old password)', async () => {
            await admin.post('/trpc/user.editUser')
                .send({
                    userId: userProfile.id,
                    username: 'edit_username',
                    firstname: 'edit_firstname',
                    lastname: 'edit_lastname',
                    email: 'edit_email@test.com',
                    password: 'edit_password',
                    description: 'edit_description'
                });
            const response = await admin.post('/trpc/user.editUser')
                .send({
                    userId: userProfile.id,
                    password: 'edit_password'
                });
            expect(response.status).toBe(400);
            expect(response.body.error.message).toBe('You need to select a new password.');
        });
        test('Edit a user (expired time is outdated)', async () => {
            const response = await admin.post('/trpc/user.editUser')
                .send({
                    userId: userProfile.id,
                    username: 'edit_username',
                    firstname: 'edit_firstname',
                    lastname: 'edit_lastname',
                    email: 'edit_email@test.com',
                    password: 'edit_password',
                    description: 'edit_description',
                    expiredAt: Date.now() - 1000
                });
            expect(response.status).toBe(400);
            expect(response.body.error.message).toBe('Cannot set to a previous time.');
        });
        test('Get a user by admin (through userId)', async () => {
            const paramteres = {
                userId: userProfile.id
            };
            const response = await admin.get('/trpc/user.getUser?input=' + encodeQueryParams(paramteres))
                .query({
                });
            expect(response.status).toBe(200);
            expect(response.body.result.data).toBeDefined();
            expect(response.body.result.data.username).toBe(userProfile.username);
        });
        test('Get a user by user (through userId)', async () => {
            const paramteres = {
                userId: adminProfile.id
            };
            const response = await user.get('/trpc/user.getUser?input=' + encodeQueryParams(paramteres))
                .query({
                });
            expect(response.status).toBe(400);
            expect(response.body.error.message).toBe(errorCodes.NO_PERMISSION_ERROR);
        });
        test('Get a user (through username)', async () => {
            const paramteres = {
                username: userProfile.username
            };
            const response = await user.get('/trpc/user.getUser?input=' + encodeQueryParams(paramteres))
                .query({
                });
            expect(response.status).toBe(200);
            expect(response.body.result.data).toBeDefined();
            expect(response.body.result.data.username).toBe(userProfile.username);
        });
        test('Get a user (through email)', async () => {
            const paramteres = {
                email: userProfile.email
            };
            const response = await user.get('/trpc/user.getUser?input=' + encodeQueryParams(paramteres))
                .query({
                });
            expect(response.status).toBe(200);
            expect(response.body.result.data).toBeDefined();
            expect(response.body.result.data.username).toBe(userProfile.username);
        });
        test('Get a user by user (user does not exist)', async () => {
            const paramteres = {
                email: 'random'
            };
            const response = await user.get('/trpc/user.getUser?input=' + encodeQueryParams(paramteres))
                .query({
                });
            expect(response.status).toBe(400);
            expect(response.body.error.message).toBe(errorCodes.NO_PERMISSION_ERROR);
        });
        test('Get a user by admin (user does not exist)', async () => {
            const paramteres = {
                email: 'random'
            };
            const response = await admin.get('/trpc/user.getUser?input=' + encodeQueryParams(paramteres))
                .query({
                });
            expect(response.status).toBe(400);
            expect(response.body.error.message).toBe('User does not exist.');
        });
        test('Get all users (admin)', async () => {
            const paramteres = {
            };
            const response = await admin.get('/trpc/user.getUsers?input=' + encodeQueryParams(paramteres))
                .query({
                });
            expect(response.status).toBe(200);
            expect(response.body.result.data).toHaveLength(2);
        });
        test('Get all users (user)', async () => {
            const paramteres = {
            };
            const response = await user.get('/trpc/user.getUsers?input=' + encodeQueryParams(paramteres))
                .query({
                });
            expect(response.status).toBe(400);
            expect(response.body.error.message).toBe(errorCodes.NO_PERMISSION_ERROR);
        });
    });
} else {
    test(`${__filename.split(/[\\/]/).pop()} skipped because it requires Minio on Docker`, () => {
        expect(true).toBe(true);
    });
}<|MERGE_RESOLUTION|>--- conflicted
+++ resolved
@@ -130,14 +130,7 @@
             expect(response.body.result.data.username).toBe('test');
             const user = await db.collections.users_collection.findOne({ username: 'test' });
             expect(user).toBeDefined();
-<<<<<<< HEAD
-            expect(userProfile.id).toBe(response.body.result.data.id);
-            // check config
-            const config = await db.collections.configs_collection.findOne({ type: 'USERCONFIG', key: response.body.result.data.id });
-            expect(config).toBeDefined();
-=======
             expect(user.id).toBe(response.body.result.data.id);
->>>>>>> 23b53b04
         });
         test('Create a user (invalid email format)', async () => {
             const response = await admin.post('/trpc/user.createUser')
