--- conflicted
+++ resolved
@@ -2042,12 +2042,8 @@
             const userDataCurator: IUser = {
                 id: uuid(),
                 username: 'datacurator',
-<<<<<<< HEAD
                 password: '$2b$04$j0aSK.Dyq7Q9N.r6d0uIaOGrOe7sI4rGUn0JNcaXcPCv.49Otjwpi', 
                 otpSecret: "H6BNKKO27DPLCATGEJAZNWQV4LWOTMRA",
-=======
-                password: '$2b$04$j0aSK.Dyq7Q9N.r6d0uIaOGrOe7sI4rGUn0JNcaXcPCv.49Otjwpi',
->>>>>>> ea1bf618
                 email: 'user@ic.ac.uk',
                 realName: 'DataCurator',
                 organisation: 'DSI',
