import request from 'supertest';
import { print } from 'graphql';
import { connectAdmin, connectUser, connectAgent } from './_loginHelper';
import { db } from '../../src/database/database';
import { Router } from '../../src/server/router';
import { errorCodes } from '../../src/graphql/errors';
import { MongoClient } from 'mongodb';
import * as itmatCommons from 'itmat-commons';
import { MongoMemoryServer } from 'mongodb-memory-server';
import setupDatabase from 'itmat-utils/src/databaseSetup/collectionsAndIndexes';
import config from '../../config/config.sample.json';
import { v4 as uuid } from 'uuid';
const {
    GET_STUDY_FIELDS,
    EDIT_PROJECT_APPROVED_FIELDS,
    GET_PROJECT_PATIENT_MAPPING,
    GET_STUDY,
    GET_PROJECT,
    GET_USERS,
    EDIT_ROLE,
    CREATE_USER,
    ADD_NEW_ROLE,
    WHO_AM_I,
    CREATE_PROJECT,
    CREATE_STUDY,
    DELETE_STUDY,
    DELETE_PROJECT,
    EDIT_PROJECT_APPROVED_FILES,
    SET_DATAVERSION_AS_CURRENT
} = itmatCommons.GQLRequests;
const { permissions } = itmatCommons;
const { Models: { UserModels: { userTypes } } } = itmatCommons;
type IDataEntry = itmatCommons.Models.Data.IDataEntry;
type IUser = itmatCommons.Models.UserModels.IUser;
type IFile = itmatCommons.Models.File.IFile;
type IFieldEntry = itmatCommons.Models.Field.IFieldEntry;
type IRole = itmatCommons.Models.Study.IRole;
type IStudyDataVersion = itmatCommons.Models.Study.IStudyDataVersion;

let app;
let mongodb;
let admin;
let user;
let mongoConnection;
let mongoClient;

afterAll(async () => {
    await db.closeConnection();
    await mongoConnection?.close();
    await mongodb.stop();

    /* claer all mocks */
    jest.clearAllMocks();
});

beforeAll(async () => { // eslint-disable-line no-undef
    /* Creating a in-memory MongoDB instance for testing */
    mongodb = new MongoMemoryServer();
    const connectionString = await mongodb.getUri();
    const database = await mongodb.getDbName();
    await setupDatabase(connectionString, database);

    /* Wiring up the backend server */
    config.database.mongo_url = connectionString;
    config.database.database = database;
    await db.connect(config.database);
    const router = new Router(config);

    /* Connect mongo client (for test setup later / retrieve info later) */
    mongoConnection = await MongoClient.connect(connectionString, {
        useNewUrlParser: true,
        useUnifiedTopology: true
    });
    mongoClient = mongoConnection.db(database);

    /* Connecting clients for testing later */
    app = router.getApp();
    admin = request.agent(app);
    user = request.agent(app);
    await connectAdmin(admin);
    await connectUser(user);

    /* Mock Date for testing */
    jest.spyOn(Date, 'now').mockImplementation(() => 1591134065000);
});

describe('STUDY API', () => {
    let adminId;

    beforeAll(async () => {
        /* setup: first retrieve the generated user id */
        const result = await mongoClient.collection(config.database.collections.users_collection).find({}, { projection: { id: 1, username: 1 } }).toArray();
        adminId = result.filter(e => e.username === 'admin')[0].id;
    });

    describe('MANIPULATING STUDIES EXISTENCE', () => {
        test('Create study (admin)', async () => {
            const studyName = uuid();
            const res = await admin.post('/graphql').send({
                query: print(CREATE_STUDY),
                variables: { name: studyName }
            });
            expect(res.status).toBe(200);
            expect(res.body.errors).toBeUndefined();

            const createdStudy = await mongoClient.collection(config.database.collections.studies_collection).findOne({ name: studyName });
            expect(res.body.data.createStudy).toEqual({
                id: createdStudy.id,
                name: studyName
            });

            const resWhoAmI = await admin.post('/graphql').send({ query: print(WHO_AM_I) });
            expect(resWhoAmI.status).toBe(200);
            expect(resWhoAmI.body.data.errors).toBeUndefined();
            expect(resWhoAmI.body.data.whoAmI).toEqual({
                username: 'admin',
                otpSecret: 'H6BNKKO27DPLCATGEJAZNWQV4LWOTMRA',
                type: userTypes.ADMIN,
                realName: 'admin',
                organisation: 'DSI',
                email: 'admin@user.io',
                description: 'I am an admin user.',
                id: adminId,
                access: {
                    id: `user_access_obj_user_id_${adminId}`,
                    projects: [],
                    studies: [{
                        id: createdStudy.id,
                        name: studyName
                    }]
                },
                createdAt: 1591134065000,
                expiredAt: 1991134065000
            });

            /* cleanup: delete study */
            await mongoClient.collection(config.database.collections.studies_collection).findOneAndUpdate({ name: studyName, deleted: null }, { $set: { deleted: new Date().valueOf() } });
        });

        test('Create study that violate unique name constraint (admin)', async () => {
            const studyName = uuid();
            const newStudy = {
                id: `id_${studyName}`,
                name: studyName,
                createdBy: 'admin',
                lastModified: 200000002,
                deleted: null,
                currentDataVersion: -1,
                dataVersions: []
            };
            await mongoClient.collection(config.database.collections.studies_collection).insertOne(newStudy);

            const res = await admin.post('/graphql').send({
                query: print(CREATE_STUDY),
                variables: { name: studyName }
            });
            expect(res.status).toBe(200);
            expect(res.body.errors).toHaveLength(1);
            expect(res.body.errors[0].message).toBe(`Study "${studyName}" already exists (duplicates are case-insensitive).`);
            expect(res.body.data.createStudy).toBe(null);

            /* should be only one study in database */
            const study = await mongoClient.collection(config.database.collections.studies_collection).find({ name: studyName }).toArray();
            expect(study).toEqual([newStudy]);

            /* cleanup: delete study */
            await mongoClient.collection(config.database.collections.studies_collection).findOneAndUpdate({ name: studyName, deleted: null }, { $set: { deleted: new Date().valueOf() } });
        });

        test('Create study that violate unique name constraint (case insensitive) (admin)', async () => {
            const studyName = uuid();
            const newStudy = {
                id: `id_${studyName}`,
                name: studyName,
                createdBy: 'admin',
                lastModified: 200000002,
                deleted: null,
                currentDataVersion: -1,
                dataVersions: []
            };
            await mongoClient.collection(config.database.collections.studies_collection).insertOne(newStudy);

            const res = await admin.post('/graphql').send({
                query: print(CREATE_STUDY),
                variables: { name: studyName.toUpperCase() }
            });
            expect(res.status).toBe(200);
            expect(res.body.errors).toHaveLength(1);
            expect(res.body.errors[0].message).toBe(`Study "${studyName.toUpperCase()}" already exists (duplicates are case-insensitive).`);
            expect(res.body.data.createStudy).toBe(null);

            /* should be only one study in database */
            const study = await mongoClient.collection(config.database.collections.studies_collection).find({ name: { $in: [studyName, studyName.toUpperCase()] } }).toArray();
            expect(study).toEqual([newStudy]);

            /* cleanup: delete study */
            await mongoClient.collection(config.database.collections.studies_collection).findOneAndUpdate({ name: studyName, deleted: null }, { $set: { deleted: new Date().valueOf() } });
        });

        test('Create study (user) (should fail)', async () => {
            const studyName = uuid();
            const res = await user.post('/graphql').send({
                query: print(CREATE_STUDY),
                variables: { name: studyName }
            });
            expect(res.status).toBe(200);
            expect(res.body.data.createStudy).toBe(null);
            expect(res.body.errors).toHaveLength(1);
            expect(res.body.errors[0].message).toBe(errorCodes.NO_PERMISSION_ERROR);

            const createdStudy = await mongoClient.collection(config.database.collections.studies_collection).findOne({ name: studyName });
            expect(createdStudy).toBe(null);
        });

        test('Delete study (no projects) (admin)', async () => {
            /* setup: create a study to be deleted */
            const studyName = uuid();
            const newStudy = {
                id: `id_${studyName}`,
                name: studyName,
                createdBy: 'admin',
                lastModified: 200000002,
                deleted: null,
                currentDataVersion: -1,
                dataVersions: []
            };
            await mongoClient.collection(config.database.collections.studies_collection).insertOne(newStudy);

            const resWhoAmI = await admin.post('/graphql').send({ query: print(WHO_AM_I) });
            expect(resWhoAmI.status).toBe(200);
            expect(resWhoAmI.body.data.errors).toBeUndefined();
            expect(resWhoAmI.body.data.whoAmI).toEqual({
                username: 'admin',
                otpSecret: 'H6BNKKO27DPLCATGEJAZNWQV4LWOTMRA',
                type: userTypes.ADMIN,
                realName: 'admin',
                organisation: 'DSI',
                email: 'admin@user.io',
                description: 'I am an admin user.',
                id: adminId,
                access: {
                    id: `user_access_obj_user_id_${adminId}`,
                    projects: [],
                    studies: [{
                        id: newStudy.id,
                        name: studyName
                    }]
                },
                createdAt: 1591134065000,
                expiredAt: 1991134065000
            });

            /* test */
            const res = await admin.post('/graphql').send({
                query: print(DELETE_STUDY),
                variables: { studyId: newStudy.id }
            });
            expect(res.status).toBe(200);
            expect(res.body.errors).toBeUndefined();
            expect(res.body.data.deleteStudy).toEqual({
                id: newStudy.id,
                successful: true
            });

            const study = await mongoClient.collection(config.database.collections.studies_collection).findOne({ id: newStudy.id });
            expect(typeof study.deleted).toBe('number');

            const resWhoAmIAfter = await admin.post('/graphql').send({ query: print(WHO_AM_I) });
            expect(resWhoAmIAfter.status).toBe(200);
            expect(resWhoAmIAfter.body.data.errors).toBeUndefined();
            expect(resWhoAmIAfter.body.data.whoAmI).toEqual({
                username: 'admin',
                otpSecret: 'H6BNKKO27DPLCATGEJAZNWQV4LWOTMRA',
                type: userTypes.ADMIN,
                realName: 'admin',
                organisation: 'DSI',
                email: 'admin@user.io',
                description: 'I am an admin user.',
                id: adminId,
                access: {
                    id: `user_access_obj_user_id_${adminId}`,
                    projects: [],
                    studies: []
                },
                createdAt: 1591134065000,
                expiredAt: 1991134065000
            });
        });

        test('Delete study that has been deleted (no projects) (admin)', async () => {
            /* setup: create a study to be deleted */
            const studyName = uuid();
            const newStudy = {
                id: `id_${studyName}`,
                name: studyName,
                createdBy: 'admin',
                lastModified: 200000002,
                deleted: new Date().valueOf(),
                currentDataVersion: -1,
                dataVersions: []
            };
            await mongoClient.collection(config.database.collections.studies_collection).insertOne(newStudy);

            /* test */
            const res = await admin.post('/graphql').send({
                query: print(DELETE_STUDY),
                variables: { studyId: newStudy.id }
            });
            expect(res.status).toBe(200);
            expect(res.body.errors).toHaveLength(1);
            expect(res.body.errors[0].message).toBe(errorCodes.CLIENT_ACTION_ON_NON_EXISTENT_ENTRY);
            expect(res.body.data.deleteStudy).toEqual(null);
        });

        test('Delete study that never existed (admin)', async () => {
            const res = await admin.post('/graphql').send({
                query: print(DELETE_STUDY),
                variables: { studyId: 'I_never_existed' }
            });
            expect(res.status).toBe(200);
            expect(res.body.errors).toHaveLength(1);
            expect(res.body.errors[0].message).toBe(errorCodes.CLIENT_ACTION_ON_NON_EXISTENT_ENTRY);
            expect(res.body.data.deleteStudy).toEqual(null);
        });

        test('Delete study (user) (should fail)', async () => {
            /* setup: create a study to be deleted */
            const studyName = uuid();
            const newStudy = {
                id: `id_${studyName}`,
                name: studyName,
                createdBy: 'admin',
                lastModified: 200000002,
                deleted: null,
                currentDataVersion: -1,
                dataVersions: []
            };
            await mongoClient.collection(config.database.collections.studies_collection).insertOne(newStudy);

            const res = await user.post('/graphql').send({
                query: print(DELETE_STUDY),
                variables: { studyId: studyName }
            });
            expect(res.status).toBe(200);
            expect(res.body.data.deleteStudy).toBe(null);
            expect(res.body.errors).toHaveLength(1);
            expect(res.body.errors[0].message).toBe(errorCodes.NO_PERMISSION_ERROR);

            /* confirms that the created study is still alive */
            const createdStudy = await mongoClient.collection(config.database.collections.studies_collection).findOne({ name: studyName });
            expect(createdStudy.deleted).toBe(null);

            /* cleanup: delete study */
            await mongoClient.collection(config.database.collections.studies_collection).findOneAndUpdate({ name: studyName, deleted: null }, { $set: { deleted: new Date().valueOf() } });
        });
    });

    describe('MANIPULATING PROJECTS EXISTENCE', () => {
        let testCounter = 0;
        let setupStudy;
        let setupProject;
        beforeEach(async () => {
            testCounter++;
            /* setup: creating a study */
            const studyName = uuid() + 'STUDYNAME_manipulating_project_existentce_' + testCounter;
            setupStudy = {
                id: `id_${studyName}`,
                name: studyName,
                createdBy: 'admin',
                lastModified: 200000002,
                deleted: null,
                currentDataVersion: -1,
                dataVersions: []
            };
            await mongoClient.collection(config.database.collections.studies_collection).insertOne(setupStudy);

            /* setup: creating a project */
            const projectName = uuid() + 'PROJECTNAME_manipulating_project_existentce_' + testCounter;
            setupProject = {
                id: `id_${projectName}`,
                studyId: setupStudy.id,
                createdBy: 'admin',
                name: projectName,
                patientMapping: { patient001: 'patientA' },
                approvedFields: [],
                approvedFiles: [],
                lastModified: 20000002,
                deleted: null
            };
            await mongoClient.collection(config.database.collections.projects_collection).insertOne(setupProject);
        });

        afterEach(async () => {
            await mongoClient.collection(config.database.collections.studies_collection).updateOne({ id: setupStudy.id }, { $set: { deleted: 10000 } });
            await mongoClient.collection(config.database.collections.projects_collection).updateOne({ id: setupProject.id }, { $set: { deleted: 10000 } });
        });

        test('Create project (no existing patients in study) (admin)', async () => {
            const projectName = uuid();
            const res = await admin.post('/graphql').send({
                query: print(CREATE_PROJECT),
                variables: {
                    studyId: setupStudy.id,
                    projectName
                }
            });
            expect(res.status).toBe(200);
            expect(res.body.errors).toBeUndefined();

            const createdProject = await mongoClient.collection(config.database.collections.projects_collection).findOne({ name: projectName });
            expect(createdProject).toEqual({
                _id: createdProject._id,
                id: createdProject.id,
                studyId: setupStudy.id,
                createdBy: adminId,
                name: projectName,
                patientMapping: {},
                approvedFields: {},
                approvedFiles: [],
                lastModified: createdProject.lastModified,
                deleted: null
            });
            expect(res.body.data.createProject).toEqual({
                id: createdProject.id,
                studyId: setupStudy.id,
                name: projectName,
                approvedFields: {}
            });

            /* cleanup: delete project */
            await mongoClient.collection(config.database.collections.projects_collection).updateOne({ id: createdProject.id }, { $set: { deleted: 10000 } });
        });

        test('Create project (user with no privilege) (should fail)', async () => {
            const res = await user.post('/graphql').send({
                query: print(CREATE_PROJECT),
                variables: {
                    studyId: setupStudy.id,
                    projectName: 'new_project_4'
                }
            });
            expect(res.status).toBe(200);
            expect(res.body.errors).toHaveLength(1);
            expect(res.body.errors[0].message).toBe(errorCodes.NO_PERMISSION_ERROR);
            expect(res.body.data.createProject).toBe(null);
        });

        test('Create project (user with privilege)', async () => {
            /* setup: creating a privileged user */
            const username = uuid();
            const authorisedUserProfile: IUser = {
<<<<<<< HEAD
                username, 
                type: userTypes.STANDARD, 
                realName: `${username}_realname`, 
                password: '$2b$04$j0aSK.Dyq7Q9N.r6d0uIaOGrOe7sI4rGUn0JNcaXcPCv.49Otjwpi', 
                otpSecret: "H6BNKKO27DPLCATGEJAZNWQV4LWOTMRA",
                email: `${username}@user.io`, 
=======
                username,
                type: userTypes.STANDARD,
                realName: `${username}_realname`,
                password: '$2b$04$j0aSK.Dyq7Q9N.r6d0uIaOGrOe7sI4rGUn0JNcaXcPCv.49Otjwpi',
                otpSecret: 'H6BNKKO27DPLCATGEJAZNWQV4LWOTMRA',
                createdBy: 'admin',
                email: `${username}@user.io`,
>>>>>>> ae9e0f52
                resetPasswordRequests: [],
                description: 'I am a new user.',
                emailNotificationsActivated: true,
                organisation: 'DSI',
                deleted: null,
                id: `new_user_id_${username}`,
                createdAt: 1591134065000,
                expiredAt: 1991134065000
            };
            await mongoClient.collection(config.database.collections.users_collection).insertOne(authorisedUserProfile);

            const roleId = uuid();
            const newRole = {
                id: roleId,
                projectId: null,
                studyId: setupStudy.id,
                name: `${roleId}_rolename`,
                permissions: [
                    permissions.specific_study.specific_study_projects_management
                ],
                users: [authorisedUserProfile.id],
                deleted: null
            };
            await mongoClient.collection(config.database.collections.roles_collection).insertOne(newRole);

            const authorisedUser = request.agent(app);
            await connectAgent(authorisedUser, username, 'admin', authorisedUserProfile.otpSecret);

            /* test */
            const projectName = uuid();
            const res = await authorisedUser.post('/graphql').send({
                query: print(CREATE_PROJECT),
                variables: {
                    studyId: setupStudy.id,
                    projectName
                }
            });
            expect(res.status).toBe(200);
            expect(res.body.errors).toBeUndefined();
            const createdProject = await mongoClient.collection(config.database.collections.projects_collection).findOne({ name: projectName });
            expect(createdProject).toEqual({
                _id: createdProject._id,
                id: createdProject.id,
                studyId: setupStudy.id,
                createdBy: authorisedUserProfile.id,
                patientMapping: {},
                name: projectName,
                approvedFields: {},
                approvedFiles: [],
                lastModified: createdProject.lastModified,
                deleted: null
            });
            expect(res.body.data.createProject).toEqual({
                id: createdProject.id,
                studyId: setupStudy.id,
                name: projectName,
                approvedFields: {}
            });

            /* cleanup: delete project */
            await mongoClient.collection(config.database.collections.projects_collection).updateOne({ id: createdProject.id }, { $set: { deleted: 10000 } });
        });

        test('Delete project (user without privilege) (should fail)', async () => {
            const res = await user.post('/graphql').send({
                query: print(DELETE_PROJECT),
                variables: {
                    projectId: setupProject.id
                }
            });
            expect(res.status).toBe(200);
            expect(res.body.errors).toHaveLength(1);
            expect(res.body.errors[0].message).toBe(errorCodes.NO_PERMISSION_ERROR);
            expect(res.body.data.deleteProject).toEqual(null);
            /* TO_DO make sure api project is not gone */
        });

        test('Delete project (admin)', async () => {
            const res = await admin.post('/graphql').send({
                query: print(DELETE_PROJECT),
                variables: {
                    projectId: setupProject.id
                }
            });
            expect(res.status).toBe(200);
            expect(res.body.errors).toBeUndefined();
            expect(res.body.data.deleteProject).toEqual({
                id: setupProject.id,
                successful: true
            });
            /* TO_DO make sure api project is gone */
        });

        test('Delete project (user with privilege)', async () => {
            /* setup: creating a privileged user */
            const username = uuid();
            const authorisedUserProfile: IUser = {
<<<<<<< HEAD
                username, 
                type: userTypes.STANDARD, 
                realName: `${username}_realname`, 
                password: '$2b$04$j0aSK.Dyq7Q9N.r6d0uIaOGrOe7sI4rGUn0JNcaXcPCv.49Otjwpi', 
                otpSecret: "H6BNKKO27DPLCATGEJAZNWQV4LWOTMRA",
=======
                username,
                type: userTypes.STANDARD,
                realName: `${username}_realname`,
                password: '$2b$04$j0aSK.Dyq7Q9N.r6d0uIaOGrOe7sI4rGUn0JNcaXcPCv.49Otjwpi',
                otpSecret: 'H6BNKKO27DPLCATGEJAZNWQV4LWOTMRA',
                createdBy: 'admin',
>>>>>>> ae9e0f52
                email: `${username}@user.io`,
                resetPasswordRequests: [],
                description: 'I am a new user.',
                emailNotificationsActivated: true,
                organisation: 'DSI',
                deleted: null,
                id: `new_user_id_${username}`,
                createdAt: 1591134065000,
                expiredAt: 1991134065000
            };
            await mongoClient.collection(config.database.collections.users_collection).insertOne(authorisedUserProfile);

            const roleId = uuid();
            const newRole = {
                id: roleId,
                projectId: null,
                studyId: setupStudy.id,
                name: `${roleId}_rolename`,
                permissions: [
                    permissions.specific_study.specific_study_projects_management
                ],
                users: [authorisedUserProfile.id],
                deleted: null
            };
            await mongoClient.collection(config.database.collections.roles_collection).insertOne(newRole);

            const authorisedUser = request.agent(app);
            await connectAgent(authorisedUser, username, 'admin', authorisedUserProfile.otpSecret);

            /* test */
            const res = await authorisedUser.post('/graphql').send({
                query: print(DELETE_PROJECT),
                variables: {
                    projectId: setupProject.id
                }
            });
            expect(res.status).toBe(200);
            expect(res.body.errors).toBeUndefined();
            expect(res.body.data.deleteProject).toEqual({
                id: setupProject.id,
                successful: true
            });
            /* TO_DO make sure api project is gone */
        });

        test('Delete a non-existent project (admin) (should fail)', async () => {
            const res = await admin.post('/graphql').send({
                query: print(DELETE_PROJECT),
                variables: {
                    projectId: 'I dont exist'
                }
            });
            expect(res.status).toBe(200);
            expect(res.body.errors).toHaveLength(1);
            expect(res.body.errors[0].message).toBe('Project does not exist.');
            expect(res.body.data.deleteProject).toEqual(null);
        });
    });

    describe('MINI END-TO-END API TEST, NO UI, NO DATA', () => {
        let createdProject;
        let createdStudy;
        let createdRole_study;
        let createdRole_study_manageProject;
        let createdRole_project;
        let createdUserAuthorised;  // profile
        let createdUserAuthorisedStudy;  // profile
        let createdUserAuthorisedStudyManageProjects;  // profile
        let authorisedUser; // client
        let authorisedUserStudy; // client
        let authorisedUserStudyManageProject; // client
        const fieldTreeId = uuid();
        let mockFields: IFieldEntry[];
        let mockFiles: IFile[];
        let mockDataVersion: IStudyDataVersion;
        const newMockDataVersion: IStudyDataVersion = { // this is not added right away; but multiple tests uses this
            id: 'mockDataVersionId2',
            contentId: 'mockContentId2',
            version: '0.0.1',
            fileSize: '10000',
            uploadDate: '5000000',
            tag: 'hey',
            jobId: 'mockjobid2',
            extractedFrom: 'mockfile2',
            fieldTrees: []
        };

        beforeAll(async () => {
            /*** setup: create a setup study ***/
            /* 1. create study */
            {
                const studyName = uuid();
                const res = await admin.post('/graphql').send({
                    query: print(CREATE_STUDY),
                    variables: { name: studyName }
                });
                expect(res.status).toBe(200);
                expect(res.body.errors).toBeUndefined();
                createdStudy = await mongoClient.collection(config.database.collections.studies_collection).findOne({ name: studyName });
                expect(res.body.data.createStudy).toEqual({
                    id: createdStudy.id,
                    name: studyName
                });
            }

            /* x. mock - add data to the study */
            {
                mockDataVersion = {
                    id: 'mockDataVersionId',
                    contentId: 'mockContentId',
                    version: '0.0.1',
                    fileSize: '10000',
                    uploadDate: '5000000',
                    jobId: 'mockjobid',
                    extractedFrom: 'mockfile',
                    fieldTrees: [fieldTreeId]
                };
                const mockData: IDataEntry[] = [
                    {
                        m_eid: 'mock_patient1',
                        m_jobId: 'mockjobId',
                        m_study: createdStudy.id,
                        m_versionId: mockDataVersion.id,
                        31: {
                            0: {
                                0: 'male'
                            }
                        },
                        49: {
                            1: {
                                0: 'England'
                            },
                            2: {
                                0: 'Hong Kong'
                            }
                        }
                    },
                    {
                        m_eid: 'mock_patient2',
                        m_jobId: 'mockjobId',
                        m_study: createdStudy.id,
                        m_versionId: mockDataVersion.id,
                        31: {
                            0: {
                                0: 'female'
                            }
                        },
                        49: {
                            1: {
                                0: 'France'
                            },
                            2: {
                                0: 'England'
                            }
                        }
                    }
                ];
                mockFields = [
                    {
                        id: 'mockfield1',
                        studyId: createdStudy.id,
                        path: 'Demographic',
                        fieldId: 32,
                        fieldName: 'Sex',
                        valueType: itmatCommons.Models.Field.enumValueType.CATEGORICAL,
                        possibleValues: ['male', 'female'],
                        itemType: itmatCommons.Models.Field.enumItemType.CLINICAL,
                        numOfTimePoints: 1,
                        numOfMeasurements: 1,
                        startingTimePoint: 1,
                        startingMeasurement: 1,
                        jobId: 'mockjobId',
                        dateAdded: 2314231,
                        deleted: null,
                        fieldTreeId
                    },
                    {
                        id: 'mockfield2',
                        studyId: createdStudy.id,
                        path: 'Demographic',
                        fieldId: 32,
                        fieldName: 'Sex',
                        valueType: itmatCommons.Models.Field.enumValueType.CATEGORICAL,
                        possibleValues: ['male', 'female'],
                        itemType: itmatCommons.Models.Field.enumItemType.CLINICAL,
                        numOfTimePoints: 1,
                        numOfMeasurements: 1,
                        startingTimePoint: 1,
                        startingMeasurement: 1,
                        jobId: 'mockjobId',
                        dateAdded: 2314231,
                        deleted: null,
                        fieldTreeId: 'fieldTree2'
                    }
                ];

                mockFiles = [
                    {
                        id: 'mockfile1_id',
                        fileName: 'mockfile1_name',
                        studyId: createdStudy.id,
                        fileSize: 1000,
                        description: 'Just a test file1',
                        uploadedBy: adminId,
                        uri: 'fakeuri',
                        deleted: null
                    },
                    {
                        id: 'mockfile2_id',
                        fileName: 'mockfile2_name',
                        studyId: createdStudy.id,
                        fileSize: 1000,
                        description: 'Just a test file2',
                        uploadedBy: adminId,
                        uri: 'fakeuri2',
                        deleted: null
                    }
                ];
                await db.collections!.studies_collection.updateOne({ id: createdStudy.id }, { $push: { dataVersions: mockDataVersion }, $inc: { currentDataVersion: 1 } });
                await db.collections!.data_collection.insertMany(mockData);
                await db.collections!.field_dictionary_collection.insertMany(mockFields);
                await db.collections!.files_collection.insertMany(mockFiles);
            }

            /* 2. create projects for the study */
            {
                const projectName = uuid();
                const res = await admin.post('/graphql').send({
                    query: print(CREATE_PROJECT),
                    variables: {
                        studyId: createdStudy.id,
                        projectName
                    }
                });
                expect(res.status).toBe(200);
                expect(res.body.errors).toBeUndefined();
                createdProject = await mongoClient.collection(config.database.collections.projects_collection).findOne({ name: projectName });
                expect(res.body.data.createProject).toEqual({
                    id: createdProject.id,
                    studyId: createdStudy.id,
                    name: projectName,
                    approvedFields: {}
                });
            }

            /* 3. create roles for study */
            {
                const roleName = uuid();
                const res = await admin.post('/graphql').send({
                    query: print(ADD_NEW_ROLE),
                    variables: {
                        roleName,
                        studyId: createdStudy.id,
                        projectId: null
                    }
                });
                expect(res.status).toBe(200);
                expect(res.body.errors).toBeUndefined();

                createdRole_study = await mongoClient.collection(config.database.collections.roles_collection).findOne({ name: roleName });
                expect(createdRole_study).toEqual({
                    _id: createdRole_study._id,
                    id: createdRole_study.id,
                    projectId: null,
                    studyId: createdStudy.id,
                    name: roleName,
                    permissions: [],
                    createdBy: adminId,
                    users: [],
                    deleted: null
                });
                expect(res.body.data.addRoleToStudyOrProject).toEqual({
                    id: createdRole_study.id,
                    name: roleName,
                    permissions: [],
                    studyId: createdStudy.id,
                    projectId: null,
                    users: []
                });
            }
            /* create another role for study (this time it will have "manage project" privilege - equivalent to PI */
            {
                const roleName = uuid();
                const res = await admin.post('/graphql').send({
                    query: print(ADD_NEW_ROLE),
                    variables: {
                        roleName,
                        studyId: createdStudy.id,
                        projectId: null
                    }
                });
                expect(res.status).toBe(200);
                expect(res.body.errors).toBeUndefined();

                createdRole_study_manageProject = await mongoClient.collection(config.database.collections.roles_collection).findOne({ name: roleName });
                expect(createdRole_study_manageProject).toEqual({
                    _id: createdRole_study_manageProject._id,
                    id: createdRole_study_manageProject.id,
                    projectId: null,
                    studyId: createdStudy.id,
                    name: roleName,
                    permissions: [],
                    createdBy: adminId,
                    users: [],
                    deleted: null
                });
                expect(res.body.data.addRoleToStudyOrProject).toEqual({
                    id: createdRole_study_manageProject.id,
                    name: roleName,
                    permissions: [],
                    studyId: createdStudy.id,
                    projectId: null,
                    users: []
                });
            }

            /* 4. create roles for project */
            {
                const roleName = uuid();
                const res = await admin.post('/graphql').send({
                    query: print(ADD_NEW_ROLE),
                    variables: {
                        roleName,
                        studyId: createdStudy.id,
                        projectId: createdProject.id
                    }
                });
                expect(res.status).toBe(200);
                expect(res.body.errors).toBeUndefined();
                createdRole_project = await mongoClient.collection(config.database.collections.roles_collection).findOne({ name: roleName });
                expect(createdRole_project).toEqual({
                    _id: createdRole_project._id,
                    id: createdRole_project.id,
                    projectId: createdProject.id,
                    studyId: createdStudy.id,
                    name: roleName,
                    permissions: [],
                    createdBy: adminId,
                    users: [],
                    deleted: null
                });
                expect(res.body.data.addRoleToStudyOrProject).toEqual({
                    id: createdRole_project.id,
                    name: roleName,
                    permissions: [],
                    studyId: createdStudy.id,
                    projectId: createdProject.id,
                    users: []
                });
            }

            /* 5. create an authorised project user (no role yet) */
            {
                const username = uuid();
                const res = await admin.post('/graphql').send({
                    query: print(CREATE_USER),
                    variables: {
                        username,
                        password: 'admin',
                        realName: `${username}_realname`,
                        description: 'setupUser',
                        organisation: 'DSI',
                        emailNotificationsActivated: true,
                        email: `${username}@user.io`,
                        type: userTypes.STANDARD
                    }
                });
                expect(res.status).toBe(200);
                expect(res.body.errors).toBeUndefined();
                createdUserAuthorised = await mongoClient.collection(config.database.collections.users_collection).findOne({ username });
<<<<<<< HEAD
                expect(res.body.data.createUser).toEqual({
                    successful: true
=======
                expect(res.body.data.createUser).toStrictEqual({
                    id: createdUserAuthorised.id,
                    username,
                    otpSecret: createdUserAuthorised.otpSecret,
                    type: userTypes.STANDARD,
                    realName: `${username}_realname`,
                    description: 'setupUser',
                    organisation: 'DSI',
                    email: `${username}@user.io`,
                    createdBy: 'admin',
                    access: {
                        id: `user_access_obj_user_id_${createdUserAuthorised.id}`,
                        projects: [],
                        studies: []
                    },
                    createdAt: 1591134065000,
                    expiredAt: 1591220465000
>>>>>>> ae9e0f52
                });
            }

            /* 6. add authorised user to role */
            {
                const res = await admin.post('/graphql').send({
                    query: print(EDIT_ROLE),
                    variables: {
                        roleId: createdRole_project.id,
                        userChanges: {
                            add: [createdUserAuthorised.id],
                            remove: []
                        },
                        permissionChanges: {
                            add: [permissions.specific_project.specific_project_readonly_access],
                            remove: []
                        }
                    }
                });
                expect(res.status).toBe(200);
                expect(res.body.errors).toBeUndefined();
                expect(res.body.data.editRole).toEqual({
                    id: createdRole_project.id,
                    name: createdRole_project.name,
                    studyId: createdStudy.id,
                    projectId: createdProject.id,
                    permissions: [permissions.specific_project.specific_project_readonly_access],
                    users: [{
                        id: createdUserAuthorised.id,
                        organisation: 'DSI',
                        realName: createdUserAuthorised.realName
                    }]
                });
                const resUser = await admin.post('/graphql').send({
                    query: print(GET_USERS),
                    variables: {
                        fetchDetailsAdminOnly: false,
                        userId: createdUserAuthorised.id,
                        fetchAccessPrivileges: true
                    }
                });
                expect(resUser.status).toBe(200);
                expect(resUser.body.errors).toBeUndefined();
                expect(resUser.body.data.getUsers).toHaveLength(1);
                expect(resUser.body.data.getUsers[0]).toEqual({
                    id: createdUserAuthorised.id,
                    otpSecret: createdUserAuthorised.otpSecret,
                    type: userTypes.STANDARD,
                    realName: `${createdUserAuthorised.username}_realname`,
                    organisation: 'DSI',
                    access: {
                        id: `user_access_obj_user_id_${createdUserAuthorised.id}`,
                        projects: [{
                            id: createdProject.id,
                            name: createdProject.name,
                            studyId: createdStudy.id
                        }],
                        studies: []
                    }
                });
            }

            /* 5. create an authorised study user (no role yet) */
            {
                const username = uuid();
                const res = await admin.post('/graphql').send({
                    query: print(CREATE_USER),
                    variables: {
                        username,
                        password: 'admin',
                        realName: `${username}_realname`,
                        description: 'setupUser2',
                        organisation: 'DSI',
                        emailNotificationsActivated: true,
                        email: `${username}@user.io`,
                        type: userTypes.STANDARD
                    }
                });
                expect(res.status).toBe(200);
                expect(res.body.errors).toBeUndefined();
                createdUserAuthorisedStudy = await mongoClient.collection(config.database.collections.users_collection).findOne({ username });
<<<<<<< HEAD
                expect(res.body.data.createUser).toEqual({
                    successful: true
=======
                expect(res.body.data.createUser).toStrictEqual({
                    id: createdUserAuthorisedStudy.id,
                    username,
                    otpSecret: createdUserAuthorisedStudy.otpSecret,
                    type: userTypes.STANDARD,
                    realName: `${username}_realname`,
                    description: 'setupUser2',
                    organisation: 'DSI',
                    email: `${username}@user.io`,
                    createdBy: 'admin',
                    access: {
                        id: `user_access_obj_user_id_${createdUserAuthorisedStudy.id}`,
                        projects: [],
                        studies: []
                    },
                    createdAt: 1591134065000,
                    expiredAt: 1591220465000
>>>>>>> ae9e0f52
                });
            }

            /* 6. add authorised user to role */
            {
                const res = await admin.post('/graphql').send({
                    query: print(EDIT_ROLE),
                    variables: {
                        roleId: createdRole_study.id,
                        userChanges: {
                            add: [createdUserAuthorisedStudy.id],
                            remove: []
                        },
                        permissionChanges: {
                            add: [permissions.specific_study.specific_study_readonly_access],
                            remove: []
                        }
                    }
                });
                expect(res.status).toBe(200);
                expect(res.body.errors).toBeUndefined();
                expect(res.body.data.editRole).toEqual({
                    id: createdRole_study.id,
                    name: createdRole_study.name,
                    studyId: createdStudy.id,
                    projectId: null,
                    permissions: [permissions.specific_study.specific_study_readonly_access],
                    users: [{
                        id: createdUserAuthorisedStudy.id,
                        organisation: 'DSI',
                        realName: createdUserAuthorisedStudy.realName
                    }]
                });
                const resUser = await admin.post('/graphql').send({
                    query: print(GET_USERS),
                    variables: {
                        fetchDetailsAdminOnly: false,
                        userId: createdUserAuthorisedStudy.id,
                        fetchAccessPrivileges: true
                    }
                });
                expect(resUser.status).toBe(200);
                expect(resUser.body.errors).toBeUndefined();
                expect(resUser.body.data.getUsers).toHaveLength(1);
                expect(resUser.body.data.getUsers[0]).toEqual({
                    id: createdUserAuthorisedStudy.id,
                    otpSecret: createdUserAuthorisedStudy.otpSecret,
                    type: userTypes.STANDARD,
                    realName: `${createdUserAuthorisedStudy.username}_realname`,
                    organisation: 'DSI',
                    access: {
                        id: `user_access_obj_user_id_${createdUserAuthorisedStudy.id}`,
                        projects: [{
                            id: createdProject.id,
                            name: createdProject.name,
                            studyId: createdStudy.id
                        }],
                        studies: [{
                            id: createdStudy.id,
                            name: createdStudy.name
                        }]
                    }
                });
            }

            /* 5. create an authorised study user that can manage projects (no role yet) */
            {
                const username = uuid();
                const res = await admin.post('/graphql').send({
                    query: print(CREATE_USER),
                    variables: {
                        username,
                        password: 'admin',
                        realName: `${username}_realname`,
                        description: 'setupUser2',
                        organisation: 'DSI',
                        emailNotificationsActivated: true,
                        email: `${username}@user.io`,
                        type: userTypes.STANDARD
                    }
                });
                expect(res.status).toBe(200);
                expect(res.body.errors).toBeUndefined();
                createdUserAuthorisedStudyManageProjects = await mongoClient.collection(config.database.collections.users_collection).findOne({ username });
<<<<<<< HEAD
                expect(res.body.data.createUser).toEqual({
                    successful: true
=======
                expect(res.body.data.createUser).toStrictEqual({
                    id: createdUserAuthorisedStudyManageProjects.id,
                    username,
                    otpSecret: createdUserAuthorisedStudyManageProjects.otpSecret,
                    type: userTypes.STANDARD,
                    realName: `${username}_realname`,
                    description: 'setupUser2',
                    organisation: 'DSI',
                    email: `${username}@user.io`,
                    createdBy: 'admin',
                    access: {
                        id: `user_access_obj_user_id_${createdUserAuthorisedStudyManageProjects.id}`,
                        projects: [],
                        studies: []
                    },
                    createdAt: 1591134065000,
                    expiredAt: 1591220465000
>>>>>>> ae9e0f52
                });
            }

            /* 6. add authorised user to role */
            {
                const res = await admin.post('/graphql').send({
                    query: print(EDIT_ROLE),
                    variables: {
                        roleId: createdRole_study_manageProject.id,
                        userChanges: {
                            add: [createdUserAuthorisedStudyManageProjects.id],
                            remove: []
                        },
                        permissionChanges: {
                            add: [permissions.specific_study.specific_study_projects_management],
                            remove: []
                        }
                    }
                });
                expect(res.status).toBe(200);
                expect(res.body.errors).toBeUndefined();
                expect(res.body.data.editRole).toEqual({
                    id: createdRole_study_manageProject.id,
                    name: createdRole_study_manageProject.name,
                    studyId: createdStudy.id,
                    projectId: null,
                    permissions: [permissions.specific_study.specific_study_projects_management],
                    users: [{
                        id: createdUserAuthorisedStudyManageProjects.id,
                        organisation: 'DSI',
                        realName: createdUserAuthorisedStudyManageProjects.realName
                    }]
                });
                const resUser = await admin.post('/graphql').send({
                    query: print(GET_USERS),
                    variables: {
                        fetchDetailsAdminOnly: false,
                        userId: createdUserAuthorisedStudyManageProjects.id,
                        fetchAccessPrivileges: true
                    }
                });
                expect(resUser.status).toBe(200);
                expect(resUser.body.errors).toBeUndefined();
                expect(resUser.body.data.getUsers).toHaveLength(1);
                expect(resUser.body.data.getUsers[0]).toEqual({
                    id: createdUserAuthorisedStudyManageProjects.id,
                    otpSecret: createdUserAuthorisedStudyManageProjects.otpSecret,
                    type: userTypes.STANDARD,
                    realName: `${createdUserAuthorisedStudyManageProjects.username}_realname`,
                    organisation: 'DSI',
                    access: {
                        id: `user_access_obj_user_id_${createdUserAuthorisedStudyManageProjects.id}`,
                        projects: [{
                            id: createdProject.id,
                            name: createdProject.name,
                            studyId: createdStudy.id
                        }],
                        studies: [{
                            id: createdStudy.id,
                            name: createdStudy.name
                        }]
                    }
                });
            }
            /* fsdafs: admin who am i */
            {
                const res = await admin.post('/graphql').send({ query: print(WHO_AM_I) });
                expect(res.body.data.whoAmI).toStrictEqual({
                    username: 'admin',
                    otpSecret: 'H6BNKKO27DPLCATGEJAZNWQV4LWOTMRA',
                    type: userTypes.ADMIN,
                    realName: 'admin',
                    organisation: 'DSI',
                    email: 'admin@user.io',
                    description: 'I am an admin user.',
                    id: adminId,
                    access: {
                        id: `user_access_obj_user_id_${adminId}`,
                        projects: [{
                            id: createdProject.id,
                            name: createdProject.name,
                            studyId: createdStudy.id
                        }],
                        studies: [{
                            id: createdStudy.id,
                            name: createdStudy.name
                        }]
                    },
                    createdAt: 1591134065000,
                    expiredAt: 1991134065000
                });
            }
            /* connecting users */
            authorisedUser = request.agent(app);
            await connectAgent(authorisedUser, createdUserAuthorised.username, 'admin', createdUserAuthorised.otpSecret);
            authorisedUserStudy = request.agent(app);
            await connectAgent(authorisedUserStudy, createdUserAuthorisedStudy.username, 'admin', createdUserAuthorisedStudy.otpSecret);
            authorisedUserStudyManageProject = request.agent(app);
            await connectAgent(authorisedUserStudyManageProject, createdUserAuthorisedStudyManageProjects.username, 'admin', createdUserAuthorisedStudyManageProjects.otpSecret);
        });

        afterAll(async () => {
            /* project user cannot delete study */
            {
                const res = await authorisedUser.post('/graphql').send({
                    query: print(DELETE_STUDY),
                    variables: { studyId: createdStudy.id }
                });
                expect(res.status).toBe(200);
                expect(res.body.errors).toHaveLength(1);
                expect(res.body.errors[0].message).toBe(errorCodes.NO_PERMISSION_ERROR);
                expect(res.body.data.deleteStudy).toBe(null);
            }

            /* study user cannot delete study */
            {
                const res = await authorisedUserStudy.post('/graphql').send({
                    query: print(DELETE_STUDY),
                    variables: { studyId: createdStudy.id }
                });
                expect(res.status).toBe(200);
                expect(res.body.errors).toHaveLength(1);
                expect(res.body.errors[0].message).toBe(errorCodes.NO_PERMISSION_ERROR);
                expect(res.body.data.deleteStudy).toBe(null);
            }

            /* admin can delete study */
            {
                const res = await admin.post('/graphql').send({
                    query: print(DELETE_STUDY),
                    variables: { studyId: createdStudy.id }
                });
                expect(res.status).toBe(200);
                expect(res.body.errors).toBeUndefined();
                expect(res.body.data.getProject).toBe(null);
            }

            /* check projects and roles are also deleted */
            {
                const res = await admin.post('/graphql').send({ query: print(WHO_AM_I) });
                expect(res.body.data.whoAmI).toEqual({
                    username: 'admin',
                    type: userTypes.ADMIN,
                    realName: 'admin',
                    organisation: 'DSI',
                    email: 'admin@user.io',
                    description: 'I am an admin user.',
                    id: adminId,
                    access: {
                        id: `user_access_obj_user_id_${adminId}`,
                        projects: [],
                        studies: []
                    }
                });

                // study data is NOT deleted for audit purposes - unless explicitly requested separately
                const roles = await db.collections!.roles_collection.find({ studyId: createdStudy.id, deleted: null }).toArray();
                const projects = await db.collections!.projects_collection.find({ studyId: createdStudy.id, deleted: null }).toArray();
                const study = await db.collections!.studies_collection.findOne({ id: createdStudy.id, deleted: null });
                expect(roles).toEqual([]);
                expect(projects).toEqual([]);
                expect(study).toBe(null);
            }

            /* cannot get study from api anymore */
            {
                const res = await admin.post('/graphql').send({
                    query: print(GET_STUDY),
                    variables: { studyId: createdStudy.id }
                });
                expect(res.status).toBe(200);
                expect(res.body.errors).toHaveLength(1);
                expect(res.body.errors[0].message).toBe(errorCodes.CLIENT_ACTION_ON_NON_EXISTENT_ENTRY);
                expect(res.body.data.getStudy).toBe(null);
            }
        });

        test('Get a non-existent study (admin)', async () => {
            const res = await admin.post('/graphql').send({
                query: print(GET_STUDY),
                variables: { studyId: 'iamfake' }
            });
            expect(res.status).toBe(200);
            expect(res.body.errors).toHaveLength(1);
            expect(res.body.errors[0].message).toBe(errorCodes.CLIENT_ACTION_ON_NON_EXISTENT_ENTRY);
            expect(res.body.data.getStudy).toBe(null);
        });

        test('Get a non-existent project (admin)', async () => {
            const res = await admin.post('/graphql').send({
                query: print(GET_PROJECT),
                variables: { projectId: 'iamfake', admin: true }
            });
            expect(res.status).toBe(200);
            expect(res.body.errors).toHaveLength(1);
            expect(res.body.errors[0].message).toBe(errorCodes.CLIENT_ACTION_ON_NON_EXISTENT_ENTRY);
            expect(res.body.data.getProject).toBe(null);
        });

        test('Get study (admin)', async () => {
            {
                const res = await admin.post('/graphql').send({
                    query: print(GET_STUDY),
                    variables: { studyId: createdStudy.id }
                });
                expect(res.status).toBe(200);
                expect(res.body.errors).toBeUndefined();
                expect(res.body.data.getStudy).toEqual({
                    id: createdStudy.id,
                    name: createdStudy.name,
                    createdBy: adminId,
                    jobs: [],
                    projects: [
                        {
                            id: createdProject.id,
                            studyId: createdStudy.id,
                            name: createdProject.name
                        }
                    ],
                    roles: [
                        {
                            id: createdRole_study.id,
                            name: createdRole_study.name,
                            permissions: [permissions.specific_study.specific_study_readonly_access],
                            projectId: null,
                            studyId: createdStudy.id,
                            users: [{
                                id: createdUserAuthorisedStudy.id,
                                organisation: 'DSI',
                                realName: createdUserAuthorisedStudy.realName,
                                username: createdUserAuthorisedStudy.username
                            }]
                        },
                        {
                            id: createdRole_study_manageProject.id,
                            name: createdRole_study_manageProject.name,
                            permissions: [permissions.specific_study.specific_study_projects_management],
                            projectId: null,
                            studyId: createdStudy.id,
                            users: [{
                                id: createdUserAuthorisedStudyManageProjects.id,
                                organisation: 'DSI',
                                realName: createdUserAuthorisedStudyManageProjects.realName,
                                username: createdUserAuthorisedStudyManageProjects.username
                            }]
                        }
                    ],
                    files: [
                        {
                            id: 'mockfile1_id',
                            fileName: 'mockfile1_name',
                            studyId: createdStudy.id,
                            projectId: null,
                            fileSize: 1000,
                            description: 'Just a test file1',
                            uploadedBy: adminId
                        },
                        {
                            id: 'mockfile2_id',
                            fileName: 'mockfile2_name',
                            studyId: createdStudy.id,
                            projectId: null,
                            fileSize: 1000,
                            description: 'Just a test file2',
                            uploadedBy: adminId
                        }
                    ],
                    numOfSubjects: 2,
                    currentDataVersion: 0,
                    dataVersions: [{
                        id: 'mockDataVersionId',
                        contentId: 'mockContentId',
                        version: '0.0.1',
                        fileSize: '10000',
                        uploadDate: '5000000',
                        tag: null,
                        jobId: 'mockjobid',
                        extractedFrom: 'mockfile',
                        fieldTrees: [fieldTreeId]
                    }]
                });
            }
            {
                const res = await admin.post('/graphql').send({
                    query: print(GET_PROJECT),
                    variables: { projectId: createdProject.id, admin: true }
                });
                expect(res.status).toBe(200);
                expect(res.body.errors).toBeUndefined();
                expect(res.body.data.getProject).toEqual({
                    id: createdProject.id,
                    studyId: createdStudy.id,
                    name: createdProject.name,
                    approvedFields: {},
                    approvedFiles: [],
                    jobs: [],
                    roles: [
                        {
                            id: createdRole_project.id,
                            name: createdRole_project.name,
                            permissions: [permissions.specific_project.specific_project_readonly_access],
                            projectId: createdProject.id,
                            studyId: createdStudy.id,
                            users: [{
                                id: createdUserAuthorised.id,
                                organisation: 'DSI',
                                realName: createdUserAuthorised.realName,
                                username: createdUserAuthorised.username
                            }]
                        }
                    ],
                    iCanEdit: true,
                    fields: [],
                    files: []
                });
            }
        });

        test('Get patient mapping (admin)', async () => {
            const res = await admin.post('/graphql').send({
                query: print(GET_PROJECT_PATIENT_MAPPING),
                variables: { projectId: createdProject.id }
            });
            expect(res.status).toBe(200);
            expect(res.body.errors).toBeUndefined();
            expect(res.body.data.getProject).toEqual({
                id: createdProject.id,
                patientMapping: {
                    mock_patient1: createdProject.patientMapping.mock_patient1,
                    mock_patient2: createdProject.patientMapping.mock_patient2
                }
            });
            const { patientMapping } = res.body.data.getProject;
            expect(typeof patientMapping.mock_patient1).toBe('string');
            expect(patientMapping.mock_patient1).not.toBe('mock_patient1'); // should not be the same as before mapped
            expect(typeof patientMapping.mock_patient2).toBe('string');
            expect(patientMapping.mock_patient2).not.toBe('mock_patient2'); // should not be the same as before mapped
        });

        test('Get patient mapping (user without privilege) (should fail)', async () => {
            const res = await user.post('/graphql').send({
                query: print(GET_PROJECT_PATIENT_MAPPING),
                variables: { projectId: createdProject.id }
            });
            expect(res.status).toBe(200);
            expect(res.body.errors).toHaveLength(1);
            expect(res.body.errors[0].message).toBe(errorCodes.NO_PERMISSION_ERROR);
            expect(res.body.data.getProject).toBe(null);
        });

        test('Get patient mapping (user with project data privilege) (should fail)', async () => {
            // patient mapping is obscured from users that can only access project data. They should only see the mapped id
            const res = await authorisedUser.post('/graphql').send({
                query: print(GET_PROJECT_PATIENT_MAPPING),
                variables: { projectId: createdProject.id }
            });
            expect(res.status).toBe(200);
            expect(res.body.errors).toHaveLength(1);
            expect(res.body.errors[0].message).toBe(errorCodes.NO_PERMISSION_ERROR);
            expect(res.body.data.getProject).toBe(null);
        });

        test('Get patient mapping (user with study data privilege)', async () => {
            const res = await authorisedUserStudy.post('/graphql').send({
                query: print(GET_PROJECT_PATIENT_MAPPING),
                variables: { projectId: createdProject.id }
            });
            expect(res.status).toBe(200);
            expect(res.body.errors).toBeUndefined();
            expect(res.body.data.getProject).toEqual({
                id: createdProject.id,
                patientMapping: {
                    mock_patient1: createdProject.patientMapping.mock_patient1,
                    mock_patient2: createdProject.patientMapping.mock_patient2
                }
            });
            const { patientMapping } = res.body.data.getProject;
            expect(typeof patientMapping.mock_patient1).toBe('string');
            expect(patientMapping.mock_patient1).not.toBe('mock_patient1'); // should not be the same as before mapped
            expect(typeof patientMapping.mock_patient2).toBe('string');
            expect(patientMapping.mock_patient2).not.toBe('mock_patient2'); // should not be the same as before mapped
        });

        test('Get study (user without privilege)', async () => {
            const res = await user.post('/graphql').send({
                query: print(GET_STUDY),
                variables: { studyId: createdStudy.id }
            });
            expect(res.status).toBe(200);
            expect(res.body.errors).toHaveLength(1);
            expect(res.body.errors[0].message).toBe(errorCodes.NO_PERMISSION_ERROR);
            expect(res.body.data.getStudy).toBe(null);
        });

        test('Get study (user with privilege)', async () => {
            {
                const res = await authorisedUser.post('/graphql').send({
                    query: print(GET_STUDY),
                    variables: { studyId: createdStudy.id }
                });
                expect(res.status).toBe(200);
                expect(res.body.errors).toHaveLength(1);
                expect(res.body.errors[0].message).toBe(errorCodes.NO_PERMISSION_ERROR);
                expect(res.body.data.getStudy).toEqual(null);
            }
            {
                const res = await authorisedUser.post('/graphql').send({
                    query: print(GET_PROJECT),
                    variables: { projectId: createdProject.id, admin: false }
                });
                expect(res.status).toBe(200);
                expect(res.body.errors).toBeUndefined();
                expect(res.body.data.getProject).toEqual({
                    id: createdProject.id,
                    studyId: createdStudy.id,
                    name: createdProject.name,
                    jobs: [],
                    iCanEdit: true,
                    fields: [],
                    files: []
                });
            }
        });

        test('Get study fields (admin)', async () => {
            const res = await admin.post('/graphql').send({
                query: print(GET_STUDY_FIELDS),
                variables: {
                    studyId: createdStudy.id,
                    fieldTreeId
                }
            });
            expect(res.status).toBe(200);
            expect(res.body.errors).toBeUndefined();
            expect(res.body.data.getStudyFields).toEqual([
                {
                    id: 'mockfield1',
                    studyId: createdStudy.id,
                    path: 'Demographic',
                    fieldId: 32,
                    fieldName: 'Sex',
                    valueType: itmatCommons.Models.Field.enumValueType.CATEGORICAL,
                    possibleValues: ['male', 'female'],
                    unit: null,
                    itemType: itmatCommons.Models.Field.enumItemType.CLINICAL,
                    numOfTimePoints: 1,
                    numOfMeasurements: 1,
                    notes: null,
                    fieldTreeId
                }
            ]);
        });

        test('Get study fields (user with project privilege) (should fail)', async () => {
            const res = await authorisedUser.post('/graphql').send({
                query: print(GET_STUDY_FIELDS),
                variables: {
                    studyId: createdStudy.id,
                    fieldTreeId
                }
            });
            expect(res.status).toBe(200);
            expect(res.body.errors).toHaveLength(1);
            expect(res.body.errors[0].message).toBe(errorCodes.NO_PERMISSION_ERROR);
            expect(res.body.data.getStudyFields).toBe(null);
        });

        test('Edit project approved fields with fields that are not in the field tree (admin) (should fail)', async () => {
            const res = await admin.post('/graphql').send({
                query: print(EDIT_PROJECT_APPROVED_FIELDS),
                variables: {
                    projectId: createdProject.id,
                    fieldTreeId,
                    approvedFields: ['fakefieldhere']
                }
            });
            expect(res.status).toBe(200);
            expect(res.body.errors).toHaveLength(1);
            expect(res.body.errors[0].message).toBe('Some of the fields provided in your changes are not valid.');
            expect(res.body.data.editProjectApprovedFields).toBe(null);
        });


        test('Edit project approved fields (admin)', async () => {
            const tentativeApprovedFields = mockFields.filter(e => e.fieldTreeId === fieldTreeId).reduce((a: string[], e) => [...a, e.id], []);
            const res = await admin.post('/graphql').send({
                query: print(EDIT_PROJECT_APPROVED_FIELDS),
                variables: {
                    projectId: createdProject.id,
                    fieldTreeId,
                    approvedFields: tentativeApprovedFields
                }
            });
            expect(res.status).toBe(200);
            expect(res.body.errors).toBeUndefined();
            expect(res.body.data.editProjectApprovedFields).toEqual({
                id: createdProject.id,
                approvedFields: { // seen by study user
                    [fieldTreeId]: tentativeApprovedFields
                },
                fields: [  // seen by project user
                    {
                        fieldTreeId,
                        fieldsInFieldTree: [
                            {
                                id: 'mockfield1',
                                studyId: createdStudy.id,
                                path: 'Demographic',
                                fieldId: 32,
                                fieldName: 'Sex',
                                valueType: itmatCommons.Models.Field.enumValueType.CATEGORICAL,
                                possibleValues: ['male', 'female'],
                                unit: null,
                                itemType: itmatCommons.Models.Field.enumItemType.CLINICAL,
                                numOfTimePoints: 1,
                                numOfMeasurements: 1,
                                notes: null,
                                fieldTreeId
                            }
                        ]
                    }
                ]
            });
            /* cleanup: revert the adding of fields */
            await db.collections!.projects_collection.updateOne({ id: createdProject.id }, { $set: { approvedFields: {} } });
        });

        test('Edit project approved fields (user without privilege) (should fail)', async () => {
            const tentativeApprovedFields = mockFields.filter(e => e.fieldTreeId === fieldTreeId).reduce((a: string[], e) => [...a, e.id], []);
            const res = await user.post('/graphql').send({
                query: print(EDIT_PROJECT_APPROVED_FIELDS),
                variables: {
                    projectId: createdProject.id,
                    fieldTreeId,
                    approvedFields: tentativeApprovedFields
                }
            });
            expect(res.status).toBe(200);
            expect(res.body.errors).toHaveLength(1);
            expect(res.body.errors[0].message).toBe(errorCodes.NO_PERMISSION_ERROR);
            expect(res.body.data.editProjectApprovedFields).toEqual(null);
        });

        test('Edit project approved fields (user with study readonly privilege) (should fail)', async () => {
            const tentativeApprovedFields = mockFields.filter(e => e.fieldTreeId === fieldTreeId).reduce((a: string[], e) => [...a, e.id], []);
            const res = await authorisedUserStudy.post('/graphql').send({
                query: print(EDIT_PROJECT_APPROVED_FIELDS),
                variables: {
                    projectId: createdProject.id,
                    fieldTreeId,
                    approvedFields: tentativeApprovedFields
                }
            });
            expect(res.status).toBe(200);
            expect(res.body.errors).toHaveLength(1);
            expect(res.body.errors[0].message).toBe(errorCodes.NO_PERMISSION_ERROR);
            expect(res.body.data.editProjectApprovedFields).toEqual(null);
        });

        test('Edit project approved fields (user with study " manage project" privilege)', async () => {
            const tentativeApprovedFields = mockFields.filter(e => e.fieldTreeId === fieldTreeId).reduce((a: string[], e) => [...a, e.id], []);
            const res = await authorisedUserStudyManageProject.post('/graphql').send({
                query: print(EDIT_PROJECT_APPROVED_FIELDS),
                variables: {
                    projectId: createdProject.id,
                    fieldTreeId,
                    approvedFields: tentativeApprovedFields
                }
            });
            expect(res.status).toBe(200);
            expect(res.body.errors).toBeUndefined();
            expect(res.body.data.editProjectApprovedFields).toEqual({
                id: createdProject.id,
                approvedFields: { // seen by study user
                    [fieldTreeId]: tentativeApprovedFields
                },
                fields: [  // seen by project user
                    {
                        fieldTreeId,
                        fieldsInFieldTree: [
                            {
                                id: 'mockfield1',
                                studyId: createdStudy.id,
                                path: 'Demographic',
                                fieldId: 32,
                                fieldName: 'Sex',
                                valueType: itmatCommons.Models.Field.enumValueType.CATEGORICAL,
                                possibleValues: ['male', 'female'],
                                unit: null,
                                itemType: itmatCommons.Models.Field.enumItemType.CLINICAL,
                                numOfTimePoints: 1,
                                numOfMeasurements: 1,
                                notes: null,
                                fieldTreeId
                            }
                        ]
                    }
                ]
            });
            /* cleanup: revert the adding of fields */
            await db.collections!.projects_collection.updateOne({ id: createdProject.id }, { $set: { approvedFields: {} } });
        });

        test('Edit project approved fields (user with project privilege) (should fail)', async () => {
            const tentativeApprovedFields = mockFields.filter(e => e.fieldTreeId === fieldTreeId).reduce((a: string[], e) => [...a, e.id], []);
            const res = await authorisedUser.post('/graphql').send({
                query: print(EDIT_PROJECT_APPROVED_FIELDS),
                variables: {
                    projectId: createdProject.id,
                    fieldTreeId,
                    approvedFields: tentativeApprovedFields
                }
            });
            expect(res.status).toBe(200);
            expect(res.body.errors).toHaveLength(1);
            expect(res.body.errors[0].message).toBe(errorCodes.NO_PERMISSION_ERROR);
            expect(res.body.data.editProjectApprovedFields).toEqual(null);
        });

        test('Edit project approved files (user without privilege) (should fail)', async () => {
            const res = await user.post('/graphql').send({
                query: print(EDIT_PROJECT_APPROVED_FILES),
                variables: {
                    projectId: createdProject.id,
                    approvedFiles: [mockFiles[0].id]
                }
            });
            expect(res.status).toBe(200);
            expect(res.body.errors).toHaveLength(1);
            expect(res.body.errors[0].message).toBe(errorCodes.NO_PERMISSION_ERROR);
            expect(res.body.data.editProjectApprovedFiles).toEqual(null);
        });

        test('Edit project approved files (user with project privilege) (should fail)', async () => {
            const res = await authorisedUser.post('/graphql').send({
                query: print(EDIT_PROJECT_APPROVED_FILES),
                variables: {
                    projectId: createdProject.id,
                    approvedFiles: [mockFiles[0].id]
                }
            });
            expect(res.status).toBe(200);
            expect(res.body.errors).toHaveLength(1);
            expect(res.body.errors[0].message).toBe(errorCodes.NO_PERMISSION_ERROR);
            expect(res.body.data.editProjectApprovedFiles).toEqual(null);
        });

        test('Edit project approved files (user with project privilege) (should fail)', async () => {
            const res = await authorisedUser.post('/graphql').send({
                query: print(EDIT_PROJECT_APPROVED_FILES),
                variables: {
                    projectId: createdProject.id,
                    approvedFiles: [mockFiles[0].id]
                }
            });
            expect(res.status).toBe(200);
            expect(res.body.errors).toHaveLength(1);
            expect(res.body.errors[0].message).toBe(errorCodes.NO_PERMISSION_ERROR);
            expect(res.body.data.editProjectApprovedFiles).toEqual(null);
        });

        test('Edit project approved files (user with study read-only privilege) (should fail)', async () => {
            const res = await authorisedUserStudy.post('/graphql').send({
                query: print(EDIT_PROJECT_APPROVED_FILES),
                variables: {
                    projectId: createdProject.id,
                    approvedFiles: [mockFiles[0].id]
                }
            });
            expect(res.status).toBe(200);
            expect(res.body.errors).toHaveLength(1);
            expect(res.body.errors[0].message).toBe(errorCodes.NO_PERMISSION_ERROR);
            expect(res.body.data.editProjectApprovedFiles).toEqual(null);
        });

        test('Edit project approved files (user with study "manage project" privilege)', async () => {
            const res = await authorisedUserStudyManageProject.post('/graphql').send({
                query: print(EDIT_PROJECT_APPROVED_FILES),
                variables: {
                    projectId: createdProject.id,
                    approvedFiles: [mockFiles[0].id]
                }
            });
            expect(res.status).toBe(200);
            expect(res.body.errors).toBeUndefined();
            const { editProjectApprovedFiles } = res.body.data;
            expect(editProjectApprovedFiles).toEqual({
                id: createdProject.id,
                approvedFiles: [mockFiles[0].id],
                files: [{
                    id: mockFiles[0].id,
                    fileName: mockFiles[0].fileName,
                    studyId: createdStudy.id,
                    projectId: null,
                    fileSize: mockFiles[0].fileSize,
                    description: mockFiles[0].description,
                    uploadedBy: adminId
                }]
            });
            expect(typeof editProjectApprovedFiles.id).toEqual('string');
            expect(typeof editProjectApprovedFiles.files[0].fileName).toEqual('string');
            expect(typeof editProjectApprovedFiles.files[0].studyId).toEqual('string');
            expect(typeof editProjectApprovedFiles.files[0].fileSize).toEqual('number');
            expect(typeof editProjectApprovedFiles.files[0].description).toEqual('string');
            expect(typeof editProjectApprovedFiles.files[0].uploadedBy).toEqual('string');

            /* cleanup: reverse adding project approvedfiles */
            await mongoClient.collection(config.database.collections.projects_collection).updateOne({ id: createdProject.id }, { $set: { approvedFiles: [] } });
        });

        test('Edit project approved files (admin)', async () => {
            const res = await admin.post('/graphql').send({
                query: print(EDIT_PROJECT_APPROVED_FILES),
                variables: {
                    projectId: createdProject.id,
                    approvedFiles: [mockFiles[0].id]
                }
            });
            expect(res.status).toBe(200);
            expect(res.body.errors).toBeUndefined();
            const { editProjectApprovedFiles } = res.body.data;
            expect(editProjectApprovedFiles).toEqual({
                id: createdProject.id,
                approvedFiles: [mockFiles[0].id],
                files: [{
                    id: mockFiles[0].id,
                    fileName: mockFiles[0].fileName,
                    studyId: createdStudy.id,
                    projectId: null,
                    fileSize: mockFiles[0].fileSize,
                    description: mockFiles[0].description,
                    uploadedBy: adminId
                }]
            });
            expect(typeof editProjectApprovedFiles.id).toEqual('string');
            expect(typeof editProjectApprovedFiles.files[0].fileName).toEqual('string');
            expect(typeof editProjectApprovedFiles.files[0].studyId).toEqual('string');
            expect(typeof editProjectApprovedFiles.files[0].fileSize).toEqual('number');
            expect(typeof editProjectApprovedFiles.files[0].description).toEqual('string');
            expect(typeof editProjectApprovedFiles.files[0].uploadedBy).toEqual('string');

            /* cleanup: reverse adding project approvedfiles */
            await mongoClient.collection(config.database.collections.projects_collection).updateOne({ id: createdProject.id }, { $set: { approvedFiles: [] } });
        });

        test('Edit project approved files for non-existnet file (admin)', async () => {
            const res = await admin.post('/graphql').send({
                query: print(EDIT_PROJECT_APPROVED_FILES),
                variables: {
                    projectId: createdProject.id,
                    approvedFiles: ['Idontexist!']
                }
            });
            expect(res.status).toBe(200);
            expect(res.body.errors).toHaveLength(1);
            expect(res.body.errors[0].message).toBe('Some of the files provided in your changes are not valid.');
            expect(res.body.data.editProjectApprovedFiles).toBe(null);
        });

        test('Set a previous study dataversion as current (admin)', async () => {
            /* setup: add an extra dataversion */
            await db.collections!.studies_collection.updateOne({ id: createdStudy.id }, { $push: { dataVersions: newMockDataVersion }, $inc: { currentDataVersion: 1 } });

            const res = await admin.post('/graphql').send({
                query: print(SET_DATAVERSION_AS_CURRENT),
                variables: {
                    studyId: createdStudy.id,
                    dataVersionId: mockDataVersion.id
                }
            });
            expect(res.status).toBe(200);
            expect(res.body.errors).toBeUndefined();
            const study = await db.collections!.studies_collection.findOne({ id: createdStudy.id }, { projection: { dataVersions: 1 } });
            expect(study).toBeDefined();
            expect(res.body.data.setDataversionAsCurrent).toEqual({
                id: createdStudy.id,
                currentDataVersion: 2,
                dataVersions: [
                    { ...mockDataVersion, tag: null },
                    { ...newMockDataVersion },
                    { ...mockDataVersion, tag: null, id: study.dataVersions[2].id }
                ]
            });
            // content id should be the same be id is different
            expect(res.body.data.setDataversionAsCurrent.dataVersions[2].id).not.toBe(res.body.data.setDataversionAsCurrent.dataVersions[0].id);
            expect(study.dataVersions[2].id).not.toBe(study.dataVersions[0].id);
            expect(res.body.data.setDataversionAsCurrent.dataVersions[2].contentId).toBe(res.body.data.setDataversionAsCurrent.dataVersions[0].contentId);
            expect(study.dataVersions[2].contentId).toBe(study.dataVersions[0].contentId);

            /* cleanup: reverse setting dataversion */
            await mongoClient.collection(config.database.collections.studies_collection)
                .updateOne({ id: createdStudy.id }, { $set: { dataVersions: [mockDataVersion], currentDataVersion: 0 } });
        });

        test('Set a previous study dataversion as current (user without privilege) (should fail)', async () => {
            /* setup: add an extra dataversion */
            await db.collections!.studies_collection.updateOne({ id: createdStudy.id }, { $push: { dataVersions: newMockDataVersion }, $inc: { currentDataVersion: 1 } });

            const res = await user.post('/graphql').send({
                query: print(SET_DATAVERSION_AS_CURRENT),
                variables: {
                    studyId: createdStudy.id,
                    dataVersionId: mockDataVersion.id
                }
            });
            expect(res.status).toBe(200);
            expect(res.body.errors).toHaveLength(1);
            expect(res.body.data.setDataversionAsCurrent).toEqual(null);

            /* cleanup: reverse setting dataversion */
            await mongoClient.collection(config.database.collections.studies_collection)
                .updateOne({ id: createdStudy.id }, { $set: { dataVersions: [mockDataVersion], currentDataVersion: 0 } });
        });

        test('Set a previous study dataversion as current (user with project privilege) (should fail)', async () => {
            /* setup: add an extra dataversion */
            await db.collections!.studies_collection.updateOne({ id: createdStudy.id }, { $push: { dataVersions: newMockDataVersion }, $inc: { currentDataVersion: 1 } });

            const res = await authorisedUser.post('/graphql').send({
                query: print(SET_DATAVERSION_AS_CURRENT),
                variables: {
                    studyId: createdStudy.id,
                    dataVersionId: mockDataVersion.id
                }
            });
            expect(res.status).toBe(200);
            expect(res.body.errors).toHaveLength(1);
            expect(res.body.data.setDataversionAsCurrent).toEqual(null);

            /* cleanup: reverse setting dataversion */
            await mongoClient.collection(config.database.collections.studies_collection)
                .updateOne({ id: createdStudy.id }, { $set: { dataVersions: [mockDataVersion], currentDataVersion: 0 } });
        });

        test('Set a previous study dataversion as current (user with study read-only privilege) (should fail)', async () => {
            /* setup: add an extra dataversion */
            await db.collections!.studies_collection.updateOne({ id: createdStudy.id }, { $push: { dataVersions: newMockDataVersion }, $inc: { currentDataVersion: 1 } });

            const res = await authorisedUserStudy.post('/graphql').send({
                query: print(SET_DATAVERSION_AS_CURRENT),
                variables: {
                    studyId: createdStudy.id,
                    dataVersionId: mockDataVersion.id
                }
            });
            expect(res.status).toBe(200);
            expect(res.body.errors).toHaveLength(1);
            expect(res.body.data.setDataversionAsCurrent).toEqual(null);

            /* cleanup: reverse setting dataversion */
            await mongoClient.collection(config.database.collections.studies_collection)
                .updateOne({ id: createdStudy.id }, { $set: { dataVersions: [mockDataVersion], currentDataVersion: 0 } });
        });

        test('Set a previous study dataversion as current (user with study "manage project" privilege) (should fail)', async () => {
            /* setup: add an extra dataversion */
            await db.collections!.studies_collection.updateOne({ id: createdStudy.id }, { $push: { dataVersions: newMockDataVersion }, $inc: { currentDataVersion: 1 } });

            const res = await authorisedUserStudyManageProject.post('/graphql').send({
                query: print(SET_DATAVERSION_AS_CURRENT),
                variables: {
                    studyId: createdStudy.id,
                    dataVersionId: mockDataVersion.id
                }
            });
            expect(res.status).toBe(200);
            expect(res.body.errors).toHaveLength(1);
            expect(res.body.data.setDataversionAsCurrent).toEqual(null);

            /* cleanup: reverse setting dataversion */
            await mongoClient.collection(config.database.collections.studies_collection)
                .updateOne({ id: createdStudy.id }, { $set: { dataVersions: [mockDataVersion], currentDataVersion: 0 } });
        });

        test('Set a previous study dataversion as current (user with study "manage project" privilege) (should fail)', async () => {
            /* setup: add an extra dataversion */
            await db.collections!.studies_collection.updateOne({ id: createdStudy.id }, { $push: { dataVersions: newMockDataVersion }, $inc: { currentDataVersion: 1 } });

            const res = await authorisedUserStudyManageProject.post('/graphql').send({
                query: print(SET_DATAVERSION_AS_CURRENT),
                variables: {
                    studyId: createdStudy.id,
                    dataVersionId: mockDataVersion.id
                }
            });
            expect(res.status).toBe(200);
            expect(res.body.errors).toHaveLength(1);
            expect(res.body.data.setDataversionAsCurrent).toEqual(null);

            /* cleanup: reverse setting dataversion */
            await mongoClient.collection(config.database.collections.studies_collection)
                .updateOne({ id: createdStudy.id }, { $set: { dataVersions: [mockDataVersion], currentDataVersion: 0 } });
        });

        test('Set a previous study dataversion as current (user with study "manage data" privilege) (should fail)', async () => {
            /* setup: create a new user */
            const userDataCurator: IUser = {
                id: uuid(),
                username: 'datacurator',
                password: '$2b$04$j0aSK.Dyq7Q9N.r6d0uIaOGrOe7sI4rGUn0JNcaXcPCv.49Otjwpi',
                otpSecret: 'H6BNKKO27DPLCATGEJAZNWQV4LWOTMRA',
                email: 'user@ic.ac.uk',
                realName: 'DataCurator',
                organisation: 'DSI',
                type: userTypes.STANDARD,
                description: 'just a data curator',
                resetPasswordRequests: [],
                emailNotificationsActivated: true,
                deleted: null,
<<<<<<< HEAD
=======
                createdBy: adminId,
                createdAt: 1591134065000,
                expiredAt: 1991134065000
>>>>>>> ae9e0f52
            };
            await db.collections!.users_collection.insertOne(userDataCurator);

            /* setup: create a new role with data management */
            const roleDataCurator: any = {
                id: uuid(),
                studyId: createdStudy.id,
                name: 'Data Manager',
                permissions: [permissions.specific_study.specific_study_data_management],
                users: [userDataCurator.id],
                createdBy: adminId,
                deleted: null
            };
            await db.collections!.roles_collection.insertOne(roleDataCurator);

            /* setup: connect user */
            const dataCurator = request.agent(app);
            await connectAgent(dataCurator, userDataCurator.username, 'admin', userDataCurator.otpSecret);

            /* setup: add an extra dataversion */
            await db.collections!.studies_collection.updateOne({ id: createdStudy.id }, { $push: { dataVersions: newMockDataVersion }, $inc: { currentDataVersion: 1 } });

            /* test */
            const res = await dataCurator.post('/graphql').send({
                query: print(SET_DATAVERSION_AS_CURRENT),
                variables: {
                    studyId: createdStudy.id,
                    dataVersionId: mockDataVersion.id
                }
            });
            expect(res.status).toBe(200);
            expect(res.body.errors).toBeUndefined();
            const study = await db.collections!.studies_collection.findOne({ id: createdStudy.id }, { projection: { dataVersions: 1 } });
            expect(study).toBeDefined();
            expect(res.body.data.setDataversionAsCurrent).toEqual({
                id: createdStudy.id,
                currentDataVersion: 2,
                dataVersions: [
                    { ...mockDataVersion, tag: null },
                    { ...newMockDataVersion },
                    { ...mockDataVersion, tag: null, id: study.dataVersions[2].id }
                ]
            });
            // content id should be the same be id is different
            expect(res.body.data.setDataversionAsCurrent.dataVersions[2].id).not.toBe(res.body.data.setDataversionAsCurrent.dataVersions[0].id);
            expect(study.dataVersions[2].id).not.toBe(study.dataVersions[0].id);
            expect(res.body.data.setDataversionAsCurrent.dataVersions[2].contentId).toBe(res.body.data.setDataversionAsCurrent.dataVersions[0].contentId);
            expect(study.dataVersions[2].contentId).toBe(study.dataVersions[0].contentId);

            /* cleanup: reverse setting dataversion */
            await mongoClient.collection(config.database.collections.studies_collection)
                .updateOne({ id: createdStudy.id }, { $set: { dataVersions: [mockDataVersion], currentDataVersion: 0 } });

            /* cleanup: delete user and role */
            await db.collections!.users_collection.deleteOne({ id: userDataCurator.id });
            await db.collections!.roles_collection.deleteOne({ id: roleDataCurator.id });
        });


    });

    /**
     * setDataversion as current
     */
});<|MERGE_RESOLUTION|>--- conflicted
+++ resolved
@@ -449,22 +449,12 @@
             /* setup: creating a privileged user */
             const username = uuid();
             const authorisedUserProfile: IUser = {
-<<<<<<< HEAD
                 username, 
                 type: userTypes.STANDARD, 
                 realName: `${username}_realname`, 
                 password: '$2b$04$j0aSK.Dyq7Q9N.r6d0uIaOGrOe7sI4rGUn0JNcaXcPCv.49Otjwpi', 
                 otpSecret: "H6BNKKO27DPLCATGEJAZNWQV4LWOTMRA",
                 email: `${username}@user.io`, 
-=======
-                username,
-                type: userTypes.STANDARD,
-                realName: `${username}_realname`,
-                password: '$2b$04$j0aSK.Dyq7Q9N.r6d0uIaOGrOe7sI4rGUn0JNcaXcPCv.49Otjwpi',
-                otpSecret: 'H6BNKKO27DPLCATGEJAZNWQV4LWOTMRA',
-                createdBy: 'admin',
-                email: `${username}@user.io`,
->>>>>>> ae9e0f52
                 resetPasswordRequests: [],
                 description: 'I am a new user.',
                 emailNotificationsActivated: true,
@@ -562,20 +552,11 @@
             /* setup: creating a privileged user */
             const username = uuid();
             const authorisedUserProfile: IUser = {
-<<<<<<< HEAD
                 username, 
                 type: userTypes.STANDARD, 
                 realName: `${username}_realname`, 
                 password: '$2b$04$j0aSK.Dyq7Q9N.r6d0uIaOGrOe7sI4rGUn0JNcaXcPCv.49Otjwpi', 
                 otpSecret: "H6BNKKO27DPLCATGEJAZNWQV4LWOTMRA",
-=======
-                username,
-                type: userTypes.STANDARD,
-                realName: `${username}_realname`,
-                password: '$2b$04$j0aSK.Dyq7Q9N.r6d0uIaOGrOe7sI4rGUn0JNcaXcPCv.49Otjwpi',
-                otpSecret: 'H6BNKKO27DPLCATGEJAZNWQV4LWOTMRA',
-                createdBy: 'admin',
->>>>>>> ae9e0f52
                 email: `${username}@user.io`,
                 resetPasswordRequests: [],
                 description: 'I am a new user.',
@@ -946,28 +927,8 @@
                 expect(res.status).toBe(200);
                 expect(res.body.errors).toBeUndefined();
                 createdUserAuthorised = await mongoClient.collection(config.database.collections.users_collection).findOne({ username });
-<<<<<<< HEAD
                 expect(res.body.data.createUser).toEqual({
                     successful: true
-=======
-                expect(res.body.data.createUser).toStrictEqual({
-                    id: createdUserAuthorised.id,
-                    username,
-                    otpSecret: createdUserAuthorised.otpSecret,
-                    type: userTypes.STANDARD,
-                    realName: `${username}_realname`,
-                    description: 'setupUser',
-                    organisation: 'DSI',
-                    email: `${username}@user.io`,
-                    createdBy: 'admin',
-                    access: {
-                        id: `user_access_obj_user_id_${createdUserAuthorised.id}`,
-                        projects: [],
-                        studies: []
-                    },
-                    createdAt: 1591134065000,
-                    expiredAt: 1591220465000
->>>>>>> ae9e0f52
                 });
             }
 
@@ -1049,28 +1010,8 @@
                 expect(res.status).toBe(200);
                 expect(res.body.errors).toBeUndefined();
                 createdUserAuthorisedStudy = await mongoClient.collection(config.database.collections.users_collection).findOne({ username });
-<<<<<<< HEAD
                 expect(res.body.data.createUser).toEqual({
                     successful: true
-=======
-                expect(res.body.data.createUser).toStrictEqual({
-                    id: createdUserAuthorisedStudy.id,
-                    username,
-                    otpSecret: createdUserAuthorisedStudy.otpSecret,
-                    type: userTypes.STANDARD,
-                    realName: `${username}_realname`,
-                    description: 'setupUser2',
-                    organisation: 'DSI',
-                    email: `${username}@user.io`,
-                    createdBy: 'admin',
-                    access: {
-                        id: `user_access_obj_user_id_${createdUserAuthorisedStudy.id}`,
-                        projects: [],
-                        studies: []
-                    },
-                    createdAt: 1591134065000,
-                    expiredAt: 1591220465000
->>>>>>> ae9e0f52
                 });
             }
 
@@ -1155,28 +1096,8 @@
                 expect(res.status).toBe(200);
                 expect(res.body.errors).toBeUndefined();
                 createdUserAuthorisedStudyManageProjects = await mongoClient.collection(config.database.collections.users_collection).findOne({ username });
-<<<<<<< HEAD
                 expect(res.body.data.createUser).toEqual({
                     successful: true
-=======
-                expect(res.body.data.createUser).toStrictEqual({
-                    id: createdUserAuthorisedStudyManageProjects.id,
-                    username,
-                    otpSecret: createdUserAuthorisedStudyManageProjects.otpSecret,
-                    type: userTypes.STANDARD,
-                    realName: `${username}_realname`,
-                    description: 'setupUser2',
-                    organisation: 'DSI',
-                    email: `${username}@user.io`,
-                    createdBy: 'admin',
-                    access: {
-                        id: `user_access_obj_user_id_${createdUserAuthorisedStudyManageProjects.id}`,
-                        projects: [],
-                        studies: []
-                    },
-                    createdAt: 1591134065000,
-                    expiredAt: 1591220465000
->>>>>>> ae9e0f52
                 });
             }
 
@@ -2086,12 +2007,8 @@
                 resetPasswordRequests: [],
                 emailNotificationsActivated: true,
                 deleted: null,
-<<<<<<< HEAD
-=======
-                createdBy: adminId,
                 createdAt: 1591134065000,
                 expiredAt: 1991134065000
->>>>>>> ae9e0f52
             };
             await db.collections!.users_collection.insertOne(userDataCurator);
 
