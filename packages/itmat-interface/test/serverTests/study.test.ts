/**
 * @with Minio
 */
// eslint-disable-next-line @typescript-eslint/ban-ts-comment
// @ts-nocheck
import request from 'supertest';
import { print } from 'graphql';
import { connectAdmin, connectUser, connectAgent } from './_loginHelper';
import { db } from '../../src/database/database';
import { Router } from '../../src/server/router';
import { errorCodes } from '../../src/graphql/errors';
import { Db, MongoClient } from 'mongodb';
import { MongoMemoryServer } from 'mongodb-memory-server';
import { setupDatabase } from '@itmat-broker/itmat-setup';
import config from '../../config/config.sample.json';
import { v4 as uuid } from 'uuid';
import {
    GET_STUDY_FIELDS,
    GET_PROJECT_PATIENT_MAPPING,
    GET_STUDY,
    GET_PROJECT,
    GET_USERS,
    EDIT_ROLE,
    ADD_NEW_ROLE,
    WHO_AM_I,
    CREATE_PROJECT,
    CREATE_STUDY,
    DELETE_STUDY,
    DELETE_PROJECT,
    SET_DATAVERSION_AS_CURRENT,
    EDIT_STUDY,
    UPLOAD_DATA_IN_ARRAY,
    DELETE_DATA_RECORDS,
    GET_DATA_RECORDS,
    CREATE_NEW_DATA_VERSION,
    CHECK_DATA_COMPLETE,
    CREATE_NEW_FIELD,
    DELETE_FIELD,
    CREATE_ONTOLOGY_TREE,
    DELETE_ONTOLOGY_TREE,
    GET_ONTOLOGY_TREE
} from '@itmat-broker/itmat-models';
import {
    userTypes,
    studyType,
    enumValueType,
    IDataEntry,
    IUser,
    IFile,
    IFieldEntry,
    IStudyDataVersion,
    IStudy,
    IProject,
    IRole,
    IPermissionManagementOptions,
    atomicOperation
} from '@itmat-broker/itmat-types';
import { Express } from 'express';
import path from 'path';
import { objStore } from '../../src/objStore/objStore';

if (global.hasMinio) {
    let app: Express;
    let mongodb: MongoMemoryServer;
    let admin: request.SuperTest<request.Test>;
    let user: request.SuperTest<request.Test>;
    let mongoConnection: MongoClient;
    let mongoClient: Db;

    afterAll(async () => {
        await db.closeConnection();
        await mongoConnection?.close();
        await mongodb.stop();

        /* claer all mocks */
        jest.clearAllMocks();
    });

    beforeAll(async () => { // eslint-disable-line no-undef
        /* Creating a in-memory MongoDB instance for testing */
        const dbName = uuid();
        mongodb = await MongoMemoryServer.create({ instance: { dbName } });
        const connectionString = mongodb.getUri();
        await setupDatabase(connectionString, dbName);

        /* Wiring up the backend server */
        config.objectStore.port = global.minioContainerPort;
        config.database.mongo_url = connectionString;
        config.database.database = dbName;
        await db.connect(config.database, MongoClient);
        await objStore.connect(config.objectStore);
        const router = new Router(config);
        await router.init();

        /* Connect mongo client (for test setup later / retrieve info later) */
        mongoConnection = await MongoClient.connect(connectionString);
        mongoClient = mongoConnection.db(dbName);

        /* Connecting clients for testing later */
        app = router.getApp();
        admin = request.agent(app);
        user = request.agent(app);
        await connectAdmin(admin);
        await connectUser(user);

        /* Mock Date for testing */
        jest.spyOn(Date, 'now').mockImplementation(() => 1591134065000);
    });

    describe('STUDY API', () => {
        let adminId: any;

        beforeAll(async () => {
            /* setup: first retrieve the generated user id */
            const result = await mongoClient.collection<IUser>(config.database.collections.users_collection).find({}, { projection: { id: 1, username: 1 } }).toArray();
            adminId = result.filter((e: { username: string; }) => e.username === 'admin')[0].id;
        });

        describe('MANIPULATING STUDIES EXISTENCE', () => {
            test('Create study (admin)', async () => {
                const studyName = uuid();
                const res = await admin.post('/graphql').send({
                    query: print(CREATE_STUDY),
                    variables: { name: studyName, description: 'test description', type: studyType.SENSOR }
                });
                expect(res.status).toBe(200);
                expect(res.body.errors).toBeUndefined();

                const createdStudy = await mongoClient.collection<IStudy>(config.database.collections.studies_collection).findOne({ name: studyName });
                expect(res.body.data.createStudy).toEqual({
                    id: createdStudy.id,
                    name: studyName,
                    description: 'test description',
                    type: studyType.SENSOR
                });

                const resWhoAmI = await admin.post('/graphql').send({ query: print(WHO_AM_I) });
                expect(resWhoAmI.status).toBe(200);
                expect(resWhoAmI.body.data.errors).toBeUndefined();
                expect(resWhoAmI.body.data.whoAmI).toEqual({
                    username: 'admin',
                    type: userTypes.ADMIN,
                    firstname: 'Fadmin',
                    lastname: 'Ladmin',
                    organisation: 'organisation_system',
                    email: 'admin@example.com',
                    description: 'I am an admin user.',
                    id: adminId,
                    access: {
                        id: `user_access_obj_user_id_${adminId}`,
                        projects: [],
                        studies: [{
                            id: createdStudy.id,
                            name: studyName,
                            type: studyType.SENSOR
                        }]
                    },
                    emailNotificationsActivated: true,
                    emailNotificationsStatus: { expiringNotification: false },
                    createdAt: 1591134065000,
                    expiredAt: 1991134065000,
                    metadata: null
                });

                /* cleanup: delete study */
                await mongoClient.collection<IStudy>(config.database.collections.studies_collection).findOneAndUpdate({ name: studyName, deleted: null }, { $set: { deleted: new Date().valueOf() } });
            });

            test('Edit study (admin)', async () => {
                const studyName = uuid();
                const res = await admin.post('/graphql').send({
                    query: print(CREATE_STUDY),
                    variables: { name: studyName, description: 'test description', type: studyType.SENSOR }
                });
                expect(res.status).toBe(200);
                expect(res.body.errors).toBeUndefined();

                const createdStudy = await mongoClient.collection<IStudy>(config.database.collections.studies_collection).findOne({ name: studyName });
                expect(res.body.data.createStudy).toEqual({
                    id: createdStudy.id,
                    name: studyName,
                    description: 'test description',
                    type: studyType.SENSOR
                });

                const editStudy = await admin.post('/graphql').send({
                    query: print(EDIT_STUDY),
                    variables: { studyId: createdStudy.id, description: 'edited description' }
                });
                expect(editStudy.body.data.editStudy).toEqual({
                    id: createdStudy.id,
                    name: studyName,
                    description: 'edited description',
                    type: studyType.SENSOR
                });

                /* cleanup: delete study */
                await mongoClient.collection<IStudy>(config.database.collections.studies_collection).findOneAndUpdate({ name: studyName, deleted: null }, { $set: { deleted: new Date().valueOf() } });
            });

            test('Create study that violate unique name constraint (admin)', async () => {
                const studyName = uuid();
                const newStudy = {
                    id: `id_${studyName}`,
                    name: studyName,
                    createdBy: 'admin',
                    lastModified: 200000002,
                    deleted: null,
                    currentDataVersion: -1,
                    dataVersions: []
                };
                await mongoClient.collection<IStudy>(config.database.collections.studies_collection).insertOne(newStudy);

                const res = await admin.post('/graphql').send({
                    query: print(CREATE_STUDY),
                    variables: { name: studyName, description: 'test description', type: studyType.SENSOR }
                });
                expect(res.status).toBe(200);
                expect(res.body.errors).toHaveLength(1);
                expect(res.body.errors[0].message).toBe(`Study "${studyName}" already exists (duplicates are case-insensitive).`);
                expect(res.body.data.createStudy).toBe(null);

                /* should be only one study in database */
                const study = await mongoClient.collection<IStudy>(config.database.collections.studies_collection).find({ name: studyName }).toArray();
                expect(study).toEqual([newStudy]);

                /* cleanup: delete study */
                await mongoClient.collection<IStudy>(config.database.collections.studies_collection).findOneAndUpdate({ name: studyName, deleted: null }, { $set: { deleted: new Date().valueOf() } });
            });

            test('Create study that violate unique name constraint (case insensitive) (admin)', async () => {
                const studyName = uuid();
                const newStudy = {
                    id: `id_${studyName}`,
                    name: studyName,
                    createdBy: 'admin',
                    lastModified: 200000002,
                    deleted: null,
                    currentDataVersion: -1,
                    dataVersions: []
                };
                await mongoClient.collection<IStudy>(config.database.collections.studies_collection).insertOne(newStudy);

                const res = await admin.post('/graphql').send({
                    query: print(CREATE_STUDY),
                    variables: { name: studyName.toUpperCase(), description: 'test description', type: studyType.SENSOR }
                });
                expect(res.status).toBe(200);
                expect(res.body.errors).toHaveLength(1);
                expect(res.body.errors[0].message).toBe(`Study "${studyName.toUpperCase()}" already exists (duplicates are case-insensitive).`);
                expect(res.body.data.createStudy).toBe(null);

                /* should be only one study in database */
                const study = await mongoClient.collection<IStudy>(config.database.collections.studies_collection).find({ name: { $in: [studyName, studyName.toUpperCase()] } }).toArray();
                expect(study).toEqual([newStudy]);

                /* cleanup: delete study */
                await mongoClient.collection<IStudy>(config.database.collections.studies_collection).findOneAndUpdate({ name: studyName, deleted: null }, { $set: { deleted: new Date().valueOf() } });
            });

            test('Create study (user) (should fail)', async () => {
                const studyName = uuid();
                const res = await user.post('/graphql').send({
                    query: print(CREATE_STUDY),
                    variables: { name: studyName, description: 'test description', type: studyType.SENSOR }
                });
                expect(res.status).toBe(200);
                expect(res.body.data.createStudy).toBe(null);
                expect(res.body.errors).toHaveLength(1);
                expect(res.body.errors[0].message).toBe(errorCodes.NO_PERMISSION_ERROR);

                const createdStudy = await mongoClient.collection<IStudy>(config.database.collections.studies_collection).findOne({ name: studyName });
                expect(createdStudy).toBe(null);
            });

            test('Edit study (user) (should fail)', async () => {
                const studyName = uuid();
                const res = await admin.post('/graphql').send({
                    query: print(CREATE_STUDY),
                    variables: { name: studyName, description: 'test description', type: studyType.SENSOR }
                });
                expect(res.status).toBe(200);
                expect(res.body.errors).toBeUndefined();

                const createdStudy = await mongoClient.collection<IStudy>(config.database.collections.studies_collection).findOne({ name: studyName });
                expect(res.body.data.createStudy).toEqual({
                    id: createdStudy.id,
                    name: studyName,
                    description: 'test description',
                    type: studyType.SENSOR
                });

                const editStudy = await user.post('/graphql').send({
                    query: print(EDIT_STUDY),
                    variables: { studyId: createdStudy.id, description: 'edited description' }
                });
                expect(editStudy.status).toBe(200);
                expect(editStudy.body.data.editStudy).toBe(null);
                expect(editStudy.body.errors).toHaveLength(1);
                expect(editStudy.body.errors[0].message).toBe(errorCodes.NO_PERMISSION_ERROR);

                /* cleanup: delete study */
                await mongoClient.collection<IStudy>(config.database.collections.studies_collection).findOneAndUpdate({ name: studyName, deleted: null }, { $set: { deleted: new Date().valueOf() } });
            });

            test('Delete study (no projects) (admin)', async () => {
                /* setup: create a study to be deleted */
                const studyName = uuid();
                const newStudy = {
                    id: `id_${studyName}`,
                    name: studyName,
                    createdBy: 'admin',
                    lastModified: 200000002,
                    deleted: null,
                    currentDataVersion: -1,
                    dataVersions: [],
                    type: studyType.SENSOR
                };
                await mongoClient.collection<IStudy>(config.database.collections.studies_collection).insertOne(newStudy);

                const resWhoAmI = await admin.post('/graphql').send({ query: print(WHO_AM_I) });
                expect(resWhoAmI.status).toBe(200);
                expect(resWhoAmI.body.data.errors).toBeUndefined();
                expect(resWhoAmI.body.data.whoAmI).toEqual({
                    username: 'admin',
                    type: userTypes.ADMIN,
                    firstname: 'Fadmin',
                    lastname: 'Ladmin',
                    organisation: 'organisation_system',
                    email: 'admin@example.com',
                    description: 'I am an admin user.',
                    id: adminId,
                    access: {
                        id: `user_access_obj_user_id_${adminId}`,
                        projects: [],
                        studies: [{
                            id: newStudy.id,
                            name: studyName,
                            type: studyType.SENSOR
                        }]
                    },
                    emailNotificationsActivated: true,
                    emailNotificationsStatus: { expiringNotification: false },
                    createdAt: 1591134065000,
                    expiredAt: 1991134065000,
                    metadata: null
                });

                /* test */
                const res = await admin.post('/graphql').send({
                    query: print(DELETE_STUDY),
                    variables: { studyId: newStudy.id }
                });
                expect(res.status).toBe(200);
                expect(res.body.errors).toBeUndefined();
                expect(res.body.data.deleteStudy).toEqual({
                    id: newStudy.id,
                    successful: true
                });

                const study = await mongoClient.collection<IStudy>(config.database.collections.studies_collection).findOne({ id: newStudy.id });
                expect(typeof study.deleted).toBe('number');

                const resWhoAmIAfter = await admin.post('/graphql').send({ query: print(WHO_AM_I) });
                expect(resWhoAmIAfter.status).toBe(200);
                expect(resWhoAmIAfter.body.data.errors).toBeUndefined();
                expect(resWhoAmIAfter.body.data.whoAmI).toEqual({
                    username: 'admin',
                    type: userTypes.ADMIN,
                    firstname: 'Fadmin',
                    lastname: 'Ladmin',
                    organisation: 'organisation_system',
                    email: 'admin@example.com',
                    description: 'I am an admin user.',
                    id: adminId,
                    access: {
                        id: `user_access_obj_user_id_${adminId}`,
                        projects: [],
                        studies: []
                    },
                    emailNotificationsActivated: true,
                    emailNotificationsStatus: { expiringNotification: false },
                    createdAt: 1591134065000,
                    expiredAt: 1991134065000,
                    metadata: null
                });
            });

            test('Delete study that has been deleted (no projects) (admin)', async () => {
                /* setup: create a study to be deleted */
                const studyName = uuid();
                const newStudy = {
                    id: `id_${studyName}`,
                    name: studyName,
                    createdBy: 'admin',
                    lastModified: 200000002,
                    deleted: new Date().valueOf(),
                    currentDataVersion: -1,
                    dataVersions: []
                };
                await mongoClient.collection<IStudy>(config.database.collections.studies_collection).insertOne(newStudy);

                /* test */
                const res = await admin.post('/graphql').send({
                    query: print(DELETE_STUDY),
                    variables: { studyId: newStudy.id }
                });
                expect(res.status).toBe(200);
                expect(res.body.errors).toHaveLength(1);
                expect(res.body.errors[0].message).toBe(errorCodes.CLIENT_ACTION_ON_NON_EXISTENT_ENTRY);
                expect(res.body.data.deleteStudy).toEqual(null);
            });

            test('Delete study that never existed (admin)', async () => {
                const res = await admin.post('/graphql').send({
                    query: print(DELETE_STUDY),
                    variables: { studyId: 'I_never_existed' }
                });
                expect(res.status).toBe(200);
                expect(res.body.errors).toHaveLength(1);
                expect(res.body.errors[0].message).toBe(errorCodes.CLIENT_ACTION_ON_NON_EXISTENT_ENTRY);
                expect(res.body.data.deleteStudy).toEqual(null);
            });

            test('Delete study (user) (should fail)', async () => {
                /* setup: create a study to be deleted */
                const studyName = uuid();
                const newStudy = {
                    id: `id_${studyName}`,
                    name: studyName,
                    createdBy: 'admin',
                    lastModified: 200000002,
                    deleted: null,
                    currentDataVersion: -1,
                    dataVersions: []
                };
                await mongoClient.collection<IStudy>(config.database.collections.studies_collection).insertOne(newStudy);

                const res = await user.post('/graphql').send({
                    query: print(DELETE_STUDY),
                    variables: { studyId: studyName }
                });
                expect(res.status).toBe(200);
                expect(res.body.data.deleteStudy).toBe(null);
                expect(res.body.errors).toHaveLength(1);
                expect(res.body.errors[0].message).toBe(errorCodes.NO_PERMISSION_ERROR);

                /* confirms that the created study is still alive */
                const createdStudy = await mongoClient.collection<IStudy>(config.database.collections.studies_collection).findOne({ name: studyName });
                expect(createdStudy.deleted).toBe(null);

                /* cleanup: delete study */
                await mongoClient.collection<IStudy>(config.database.collections.studies_collection).findOneAndUpdate({ name: studyName, deleted: null }, { $set: { deleted: new Date().valueOf() } });
            });
        });

        describe('MANIPULATING PROJECTS EXISTENCE', () => {
            let testCounter = 0;
            let setupStudy: { id: any; name?: string; createdBy?: string; lastModified?: number; deleted?: null; currentDataVersion?: number; dataVersions?: { id: string; contentId: string; version: string; tag: string; updateDate: string; }[]; };
            let setupProject: { id: any; studyId?: string; createdBy?: string; name?: string; patientMapping?: { patient001: string; }; lastModified?: number; deleted?: null; };
            beforeEach(async () => {
                testCounter++;
                /* setup: creating a study */
                const studyName = uuid() + 'STUDYNAME_manipulating_project_existentce_' + testCounter;
                setupStudy = {
                    id: `id_${studyName}`,
                    name: studyName,
                    createdBy: 'admin',
                    lastModified: 200000002,
                    deleted: null,
                    currentDataVersion: 0,
                    dataVersions: [
                        {
                            id: 'dataVersionId',
                            contentId: 'dataVersionContentId',
                            version: '1',
                            tag: '1',
                            updateDate: '1628049066475'
                        }
                    ]
                };
                await mongoClient.collection<IStudy>(config.database.collections.studies_collection).insertOne(setupStudy);

                /* setup: creating a project */
                const projectName = uuid() + 'PROJECTNAME_manipulating_project_existentce_' + testCounter;
                setupProject = {
                    id: `id_${projectName}`,
                    studyId: setupStudy.id,
                    createdBy: 'admin',
                    name: projectName,
                    patientMapping: { patient001: 'patientA' },
                    lastModified: 20000002,
                    deleted: null
                };
                await mongoClient.collection<IProject>(config.database.collections.projects_collection).insertOne(setupProject);
            });

            afterEach(async () => {
                await mongoClient.collection<IStudy>(config.database.collections.studies_collection).updateOne({ id: setupStudy.id }, { $set: { deleted: 10000 } });
                await mongoClient.collection<IProject>(config.database.collections.projects_collection).updateOne({ id: setupProject.id }, { $set: { deleted: 10000 } });
            });

            test('Create project (no existing patients in study) (admin)', async () => {
                const projectName = uuid();
                const res = await admin.post('/graphql').send({
                    query: print(CREATE_PROJECT),
                    variables: {
                        studyId: setupStudy.id,
                        projectName: projectName
                    }
                });
                expect(res.status).toBe(200);
                expect(res.body.errors).toBeUndefined();

                const createdProject = await mongoClient.collection<IProject>(config.database.collections.projects_collection).findOne({ name: projectName });
                expect(createdProject).toEqual({
                    _id: createdProject._id,
                    id: createdProject.id,
                    studyId: setupStudy.id,
                    createdBy: adminId,
                    name: projectName,
                    patientMapping: {},
                    lastModified: createdProject.lastModified,
                    deleted: null,
                    metadata: {}
                });
                expect(res.body.data.createProject).toEqual({
                    id: createdProject.id,
                    studyId: setupStudy.id,
                    name: projectName
                });

                /* cleanup: delete project */
                await mongoClient.collection<IProject>(config.database.collections.projects_collection).updateOne({ id: createdProject.id }, { $set: { deleted: 10000 } });
            });

            test('Create project (user with no privilege) (should fail)', async () => {
                const res = await user.post('/graphql').send({
                    query: print(CREATE_PROJECT),
                    variables: {
                        studyId: setupStudy.id,
                        projectName: 'new_project_4'
                    }
                });
                expect(res.status).toBe(200);
                expect(res.body.errors).toHaveLength(1);
                expect(res.body.errors[0].message).toBe(errorCodes.NO_PERMISSION_ERROR);
                expect(res.body.data.createProject).toBe(null);
            });

            test('Create project (user with privilege)', async () => {
                /* setup: creating a privileged user */
                const username = uuid();
                const authorisedUserProfile: IUser = {
                    username,
                    type: userTypes.STANDARD,
                    firstname: `${username}_firstname`,
                    lastname: `${username}_lastname`,
                    password: '$2b$04$j0aSK.Dyq7Q9N.r6d0uIaOGrOe7sI4rGUn0JNcaXcPCv.49Otjwpi',
                    otpSecret: 'H6BNKKO27DPLCATGEJAZNWQV4LWOTMRA',
                    email: `${username}@example.com`,
                    resetPasswordRequests: [],
                    description: 'I am a new user.',
                    emailNotificationsActivated: true,
                    emailNotificationsStatus: { expiringNotification: false },
                    organisation: 'organisation_system',
                    deleted: null,
                    id: `new_user_id_${username}`,
                    createdAt: 1591134065000,
                    expiredAt: 1991134065000
                };
                await mongoClient.collection<IUser>(config.database.collections.users_collection).insertOne(authorisedUserProfile);

                const roleId = uuid();
                const newRole = {
                    id: roleId,
                    projectId: null,
                    studyId: setupStudy.id,
                    name: `${roleId}_rolename`,
                    permissions: {
                        data: {
                            fieldIds: ['^.*$'],
                            hasVersioned: false,
                            operations: ['^.*$'],
                            subjectIds: ['^.*$'],
                            visitIds: ['^.*$']
                        },
                        manage: {
                            [IPermissionManagementOptions.own]: [atomicOperation.READ, atomicOperation.WRITE],
                            [IPermissionManagementOptions.role]: [],
                            [IPermissionManagementOptions.job]: [],
                            [IPermissionManagementOptions.query]: [],
                            [IPermissionManagementOptions.ontologyTrees]: [atomicOperation.READ]
                        }
                    },
                    users: [authorisedUserProfile.id],
                    deleted: null
                };
                await mongoClient.collection<IRole>(config.database.collections.roles_collection).insertOne(newRole);

                const authorisedUser = request.agent(app);
                await connectAgent(authorisedUser, username, 'admin', authorisedUserProfile.otpSecret);

                /* test */
                const projectName = uuid();
                const res = await authorisedUser.post('/graphql').send({
                    query: print(CREATE_PROJECT),
                    variables: {
                        studyId: setupStudy.id,
                        projectName: projectName
                    }
                });
                expect(res.status).toBe(200);
                expect(res.body.errors).toBeUndefined();
                const createdProject = await mongoClient.collection<IProject>(config.database.collections.projects_collection).findOne({ name: projectName });
                expect(createdProject).toEqual({
                    _id: createdProject._id,
                    id: createdProject.id,
                    studyId: setupStudy.id,
                    createdBy: authorisedUserProfile.id,
                    patientMapping: {},
                    name: projectName,
                    lastModified: createdProject.lastModified,
                    deleted: null,
                    metadata: {}
                });
                expect(res.body.data.createProject).toEqual({
                    id: createdProject.id,
                    studyId: setupStudy.id,
                    name: projectName
                });

                /* cleanup: delete project */
                await mongoClient.collection<IProject>(config.database.collections.projects_collection).updateOne({ id: createdProject.id }, { $set: { deleted: 10000 } });
            });

            test('Delete project (user without privilege) (should fail)', async () => {
                const res = await user.post('/graphql').send({
                    query: print(DELETE_PROJECT),
                    variables: {
                        projectId: setupProject.id
                    }
                });
                expect(res.status).toBe(200);
                expect(res.body.errors).toHaveLength(1);
                expect(res.body.errors[0].message).toBe(errorCodes.NO_PERMISSION_ERROR);
                expect(res.body.data.deleteProject).toEqual(null);
                /* TO_DO make sure api project is not gone */
            });

            test('Delete project (admin)', async () => {
                const res = await admin.post('/graphql').send({
                    query: print(DELETE_PROJECT),
                    variables: {
                        projectId: setupProject.id
                    }
                });
                expect(res.status).toBe(200);
                expect(res.body.errors).toBeUndefined();
                expect(res.body.data.deleteProject).toEqual({
                    id: setupProject.id,
                    successful: true
                });
                /* TO_DO make sure api project is gone */
            });

            test('Delete project (user with privilege)', async () => {
                /* setup: creating a privileged user */
                const username = uuid();
                const authorisedUserProfile: IUser = {
                    username,
                    type: userTypes.STANDARD,
                    firstname: `${username}_firstname`,
                    lastname: `${username}_lastname`,
                    password: '$2b$04$j0aSK.Dyq7Q9N.r6d0uIaOGrOe7sI4rGUn0JNcaXcPCv.49Otjwpi',
                    otpSecret: 'H6BNKKO27DPLCATGEJAZNWQV4LWOTMRA',
                    email: `${username}@example.com`,
                    resetPasswordRequests: [],
                    description: 'I am a new user.',
                    emailNotificationsActivated: true,
                    emailNotificationsStatus: { expiringNotification: false },
                    organisation: 'organisation_system',
                    deleted: null,
                    id: `new_user_id_${username}`,
                    createdAt: 1591134065000,
                    expiredAt: 1991134065000
                };
                await mongoClient.collection<IUser>(config.database.collections.users_collection).insertOne(authorisedUserProfile);

                const roleId = uuid();
                const newRole = {
                    id: roleId,
                    projectId: null,
                    studyId: setupStudy.id,
                    name: `${roleId}_rolename`,
                    permissions: {
                        data: {
                            fieldIds: [],
                            hasVersioned: false,
                            operations: [],
                            subjectIds: [],
                            visitIds: []
                        },
                        manage: {
                            [IPermissionManagementOptions.own]: [atomicOperation.READ, atomicOperation.WRITE],
                            [IPermissionManagementOptions.role]: [],
                            [IPermissionManagementOptions.job]: [],
                            [IPermissionManagementOptions.query]: [],
                            [IPermissionManagementOptions.ontologyTrees]: [atomicOperation.READ]
                        }
                    },
                    users: [authorisedUserProfile.id],
                    deleted: null
                };
                await mongoClient.collection<IRole>(config.database.collections.roles_collection).insertOne(newRole);

                const authorisedUser = request.agent(app);
                await connectAgent(authorisedUser, username, 'admin', authorisedUserProfile.otpSecret);

                /* test */
                const res = await authorisedUser.post('/graphql').send({
                    query: print(DELETE_PROJECT),
                    variables: {
                        projectId: setupProject.id
                    }
                });
                expect(res.status).toBe(200);
                expect(res.body.errors).toBeUndefined();
                expect(res.body.data.deleteProject).toEqual({
                    id: setupProject.id,
                    successful: true
                });
                /* TO_DO make sure api project is gone */
            });

            test('Delete a non-existent project (admin) (should fail)', async () => {
                const res = await admin.post('/graphql').send({
                    query: print(DELETE_PROJECT),
                    variables: {
                        projectId: 'I dont exist'
                    }
                });
                expect(res.status).toBe(200);
                expect(res.body.errors).toHaveLength(1);
                expect(res.body.errors[0].message).toBe('Project does not exist.');
                expect(res.body.data.deleteProject).toEqual(null);
            });
        });

        describe('MINI END-TO-END API TEST, NO UI, NO DATA', () => {
            let createdProject: { id: any; name: any; patientMapping: { mock_patient1: any; mock_patient2: any; }; };
            let createdStudy: { id: any; name: any; };
            let createdRole_study: { _id: any; id: any; name: any; };
            let createdRole_study_manageProject: { _id: any; id: any; name: any; };
            let createdRole_study_self_access: { _id: any; id: any; name: any; };
            let createdRole_project: { _id: any; id: any; name: any; };
            let createdUserAuthorised: { id: any; firstname: any; lastname: any; username: string; otpSecret: string; };  // profile
            let createdUserAuthorisedStudy: { id: any; firstname: any; lastname: any; username: string; otpSecret: string; };  // profile
            let createdUserAuthorisedStudyManageProjects: { id: any; firstname: any; lastname: any; username: string; otpSecret: string; };  // profile
            let createdUserAuthorisedToOneOrg: { id: any; firstname: any; lastname: any; username: string; otpSecret: string; }; // profile
            let authorisedUser: request.SuperTest<request.Test>; // client
            let authorisedUserStudy: request.SuperTest<request.Test>; // client
            let authorisedUserStudyManageProject: request.SuperTest<request.Test>; // client
            let authorisedUserToOneOrg: request.SuperTest<request.Test>; // client
            let mockFields: IFieldEntry[];
            let mockFiles: IFile[];
            let mockDataVersion: IStudyDataVersion;
            const newMockDataVersion: IStudyDataVersion = { // this is not added right away; but multiple tests uses this
                id: 'mockDataVersionId2',
                contentId: 'mockContentId2',
                version: '0.0.2',
                updateDate: '5000000',
                tag: 'hey'
            };

            beforeAll(async () => {
                /*** setup: create a setup study ***/
                /* 1. create study */
                {
                    const studyName = uuid();
                    const res = await admin.post('/graphql').send({
                        query: print(CREATE_STUDY),
                        variables: { name: studyName, description: 'test description', type: studyType.SENSOR }
                    });
                    expect(res.status).toBe(200);
                    expect(res.body.errors).toBeUndefined();
                    createdStudy = await mongoClient.collection<IStudy>(config.database.collections.studies_collection).findOne({ name: studyName });
                    expect(res.body.data.createStudy).toEqual({
                        id: createdStudy.id,
                        name: studyName,
                        description: 'test description',
                        type: studyType.SENSOR
                    });
                }

                /* x. mock - add data to the study */
                {
                    mockDataVersion = {
                        id: 'mockDataVersionId',
                        contentId: 'mockContentId',
                        version: '0.0.1',
                        updateDate: '5000000'
                    };
                    const mockData: IDataEntry[] = [
                        {
                            id: 'mockData1_1',
                            m_subjectId: 'mock_patient1',
                            m_visitId: 'mockvisitId',
                            m_studyId: createdStudy.id,
                            m_versionId: mockDataVersion.id,
                            m_fieldId: '31',
                            value: 'male',
                            metadata: {},
                            deleted: null
                        },
                        {
                            id: 'mockData1_2',
                            m_subjectId: 'mock_patient1',
                            m_visitId: 'mockvisitId',
                            m_studyId: createdStudy.id,
                            m_versionId: mockDataVersion.id,
                            m_fieldId: '49',
                            value: 'England',
                            metadata: {},
                            deleted: null
                        },
                        {
                            id: 'mockData2_1',
                            m_subjectId: 'mock_patient2',
                            m_visitId: 'mockvisitId',
                            m_studyId: createdStudy.id,
                            m_versionId: mockDataVersion.id,
                            m_fieldId: '31',
                            value: 'female',
                            metadata: {},
                            deleted: null
                        },
                        {
                            id: 'mockData2_2',
                            m_subjectId: 'mock_patient2',
                            m_visitId: 'mockvisitId',
                            m_studyId: createdStudy.id,
                            m_versionId: mockDataVersion.id,
                            m_fieldId: '49',
                            value: 'France',
                            metadata: {},
                            deleted: null
                        }
                    ];
                    mockFields = [
                        {
                            id: 'mockfield1',
                            studyId: createdStudy.id,
                            fieldId: '31',
                            fieldName: 'Sex',
                            dataType: enumValueType.STRING,
                            possibleValues: [],
                            unit: 'person',
                            comments: 'mockComments1',
                            dateAdded: '2021-05-16T16:32:10.226Z',
                            dateDeleted: null,
                            dataVersion: 'mockDataVersionId'
                        },
                        {
                            id: 'mockfield2',
                            studyId: createdStudy.id,
                            fieldId: '32',
                            fieldName: 'Race',
                            dataType: enumValueType.STRING,
                            possibleValues: [],
                            unit: 'person',
                            comments: 'mockComments2',
                            dateAdded: '2022-06-18T17:35:15.226Z',
                            dateDeleted: null,
                            dataVersion: 'mockDataVersionId'
                        }
                    ];

                    mockFiles = [
                        {
                            id: 'mockfile1_id',
                            fileName: 'I7N3G6G-MMM7N3G6G-20200704-20210429.txt',
                            studyId: createdStudy.id,
                            fileSize: '1000',
                            description: 'Just a test file1',
                            uploadTime: '1599345644000',
                            uploadedBy: adminId,
                            uri: 'fakeuri',
                            deleted: null,
                            hash: 'b0dc2ae76cdea04dcf4be7fcfbe36e2ce8d864fe70a1895c993ce695274ba7a0'
                        },
                        {
                            id: 'mockfile2_id',
                            fileName: 'GR6R4AR-MMMS3JSPP-20200601-20200703.json',
                            studyId: createdStudy.id,
                            fileSize: '1000',
                            description: 'Just a test file2',
                            uploadTime: '1599345644000',
                            uploadedBy: adminId,
                            uri: 'fakeuri2',
                            deleted: null,
                            hash: '4ae25be36354ee0aec8dc8deac3f279d2e9d6415361da996cf57eb6142cfb1a3'
                        }
                    ];
                    await db.collections!.studies_collection.updateOne({ id: createdStudy.id }, {
                        $push: { dataVersions: mockDataVersion },
                        $inc: { currentDataVersion: 1 },
                        $set: {
                            ontologyTrees: [{
                                id: 'testOntology_id',
                                name: 'testOntology',
                                routes: [
                                    {
                                        path: [
                                            'MO',
                                            'MOCK'
                                        ],
                                        name: 'mockfield1',
                                        field: [
                                            '$31'
                                        ],
                                        visitRange: [],
                                        id: '036b7772-f239-4fef-b7f8-c3db883f51e3'
                                    },
                                    {
                                        path: [
                                            'MO',
                                            'MOCK'
                                        ],
                                        name: 'mockfield2',
                                        field: [
                                            '$32'
                                        ],
                                        visitRange: [],
                                        id: 'f577023f-de54-446a-9bbe-1c346823e6bf'
                                    }
                                ]
                            }]
                        }
                    });
                    await db.collections!.data_collection.insertMany(mockData);
                    await db.collections!.field_dictionary_collection.insertMany(mockFields);
                    await db.collections!.files_collection.insertMany(mockFiles);
                }

                /* 2. create projects for the study */
                {
                    const projectName = uuid();
                    const res = await admin.post('/graphql').send({
                        query: print(CREATE_PROJECT),
                        variables: {
                            studyId: createdStudy.id,
                            projectName: projectName,
                            dataVersion: mockDataVersion.id
                        }
                    });
                    expect(res.status).toBe(200);
                    expect(res.body.errors).toBeUndefined();
                    createdProject = await mongoClient.collection<IProject>(config.database.collections.projects_collection).findOne({ name: projectName });
                    expect(res.body.data.createProject).toEqual({
                        id: createdProject.id,
                        studyId: createdStudy.id,
                        name: projectName
                    });
                }

                /* 3. create roles for study */
                {
                    const roleName = uuid();
                    const res = await admin.post('/graphql').send({
                        query: print(ADD_NEW_ROLE),
                        variables: {
                            roleName,
                            studyId: createdStudy.id,
                            projectId: null
                        }
                    });
                    expect(res.status).toBe(200);
                    expect(res.body.errors).toBeUndefined();

                    createdRole_study = await mongoClient.collection<IRole>(config.database.collections.roles_collection).findOne({ name: roleName });
                    expect(createdRole_study).toEqual({
                        _id: createdRole_study._id,
                        id: createdRole_study.id,
                        projectId: null,
                        studyId: createdStudy.id,
                        name: roleName,
                        permissions: {
                            data: {
                                fieldIds: [],
                                hasVersioned: false,
                                operations: [],
                                subjectIds: [],
                                visitIds: []
                            },
                            manage: {
                                [IPermissionManagementOptions.own]: [atomicOperation.READ],
                                [IPermissionManagementOptions.role]: [],
                                [IPermissionManagementOptions.job]: [],
                                [IPermissionManagementOptions.query]: [],
                                [IPermissionManagementOptions.ontologyTrees]: [atomicOperation.READ]
                            }
                        },
                        description: '',
                        createdBy: adminId,
                        users: [],
                        deleted: null,
                        metadata: {}
                    });
                    expect(res.body.data.addRole).toEqual({
                        id: createdRole_study.id,
                        name: roleName,
                        permissions: {
                            data: {
                                fieldIds: [],
                                hasVersioned: false,
                                operations: [],
                                subjectIds: [],
                                visitIds: []
                            },
                            manage: {
                                [IPermissionManagementOptions.own]: [atomicOperation.READ],
                                [IPermissionManagementOptions.role]: [],
                                [IPermissionManagementOptions.job]: [],
                                [IPermissionManagementOptions.query]: [],
                                [IPermissionManagementOptions.ontologyTrees]: [atomicOperation.READ]
                            }
                        },
                        studyId: createdStudy.id,
                        projectId: null,
                        users: []
                    });
                }
                /* create another role for study (this time it will have "manage project" privilege - equivalent to PI */
                {
                    const roleName = uuid();
                    const res = await admin.post('/graphql').send({
                        query: print(ADD_NEW_ROLE),
                        variables: {
                            roleName,
                            studyId: createdStudy.id,
                            projectId: null
                        }
                    });
                    expect(res.status).toBe(200);
                    expect(res.body.errors).toBeUndefined();

                    createdRole_study_manageProject = await mongoClient.collection<IRole>(config.database.collections.roles_collection).findOne({ name: roleName });
                    expect(createdRole_study_manageProject).toEqual({
                        _id: createdRole_study_manageProject._id,
                        id: createdRole_study_manageProject.id,
                        projectId: null,
                        studyId: createdStudy.id,
                        name: roleName,
                        permissions: {
                            data: {
                                fieldIds: [],
                                hasVersioned: false,
                                operations: [],
                                subjectIds: [],
                                visitIds: []
                            },
                            manage: {
                                [IPermissionManagementOptions.own]: [atomicOperation.READ],
                                [IPermissionManagementOptions.role]: [],
                                [IPermissionManagementOptions.job]: [],
                                [IPermissionManagementOptions.query]: [],
                                [IPermissionManagementOptions.ontologyTrees]: [atomicOperation.READ]
                            }
                        },
                        description: '',
                        createdBy: adminId,
                        users: [],
                        deleted: null,
                        metadata: {}
                    });
                    expect(res.body.data.addRole).toEqual({
                        id: createdRole_study_manageProject.id,
                        name: roleName,
                        permissions: {
                            data: {
                                fieldIds: [],
                                hasVersioned: false,
                                operations: [],
                                subjectIds: [],
                                visitIds: []
                            },
                            manage: {
                                [IPermissionManagementOptions.own]: [atomicOperation.READ],
                                [IPermissionManagementOptions.role]: [],
                                [IPermissionManagementOptions.job]: [],
                                [IPermissionManagementOptions.query]: [],
                                [IPermissionManagementOptions.ontologyTrees]: [atomicOperation.READ]
                            }
                        },
                        studyId: createdStudy.id,
                        projectId: null,
                        users: []
                    });
                }

                /* create another role for access data with self organisation only */
                {
                    const roleName = uuid();
                    const res = await admin.post('/graphql').send({
                        query: print(ADD_NEW_ROLE),
                        variables: {
                            roleName,
                            studyId: createdStudy.id,
                            projectId: null
                        }
                    });
                    expect(res.status).toBe(200);
                    expect(res.body.errors).toBeUndefined();

                    createdRole_study_self_access = await mongoClient.collection<IRole>(config.database.collections.roles_collection).findOne({ name: roleName });
                    expect(createdRole_study_self_access).toEqual({
                        _id: createdRole_study_self_access._id,
                        id: createdRole_study_self_access.id,
                        projectId: null,
                        studyId: createdStudy.id,
                        name: roleName,
                        permissions: {
                            data: {
                                fieldIds: [],
                                hasVersioned: false,
                                operations: [],
                                subjectIds: [],
                                visitIds: []
                            },
                            manage: {
                                [IPermissionManagementOptions.own]: [atomicOperation.READ],
                                [IPermissionManagementOptions.role]: [],
                                [IPermissionManagementOptions.job]: [],
                                [IPermissionManagementOptions.query]: [],
                                [IPermissionManagementOptions.ontologyTrees]: [atomicOperation.READ]
                            }
                        },
                        description: '',
                        createdBy: adminId,
                        users: [],
                        deleted: null,
                        metadata: {}
                    });
                    expect(res.body.data.addRole).toEqual({
                        id: createdRole_study_self_access.id,
                        name: roleName,
                        permissions: {
                            data: {
                                fieldIds: [],
                                hasVersioned: false,
                                operations: [],
                                subjectIds: [],
                                visitIds: []
                            },
                            manage: {
                                [IPermissionManagementOptions.own]: [atomicOperation.READ],
                                [IPermissionManagementOptions.role]: [],
                                [IPermissionManagementOptions.job]: [],
                                [IPermissionManagementOptions.query]: [],
                                [IPermissionManagementOptions.ontologyTrees]: [atomicOperation.READ]
                            }
                        },
                        studyId: createdStudy.id,
                        projectId: null,
                        users: []
                    });
                }

                /* 4. create roles for project */
                {
                    const roleName = uuid();
                    const res = await admin.post('/graphql').send({
                        query: print(ADD_NEW_ROLE),
                        variables: {
                            roleName,
                            studyId: createdStudy.id,
                            projectId: createdProject.id
                        }
                    });
                    expect(res.status).toBe(200);
                    expect(res.body.errors).toBeUndefined();
                    createdRole_project = await mongoClient.collection<IRole>(config.database.collections.roles_collection).findOne({ name: roleName });
                    expect(createdRole_project).toEqual({
                        _id: createdRole_project._id,
                        id: createdRole_project.id,
                        projectId: createdProject.id,
                        studyId: createdStudy.id,
                        name: roleName,
                        permissions: {
                            data: {
                                fieldIds: [],
                                hasVersioned: false,
                                operations: [],
                                subjectIds: [],
                                visitIds: []
                            },
                            manage: {
                                [IPermissionManagementOptions.own]: [atomicOperation.READ],
                                [IPermissionManagementOptions.role]: [],
                                [IPermissionManagementOptions.job]: [],
                                [IPermissionManagementOptions.query]: [],
                                [IPermissionManagementOptions.ontologyTrees]: [atomicOperation.READ]
                            }
                        },
                        description: '',
                        createdBy: adminId,
                        users: [],
                        deleted: null,
                        metadata: {}
                    });
                    expect(res.body.data.addRole).toEqual({
                        id: createdRole_project.id,
                        name: roleName,
                        permissions: {
                            data: {
                                fieldIds: [],
                                hasVersioned: false,
                                operations: [],
                                subjectIds: [],
                                visitIds: []
                            },
                            manage: {
                                [IPermissionManagementOptions.own]: [atomicOperation.READ],
                                [IPermissionManagementOptions.role]: [],
                                [IPermissionManagementOptions.job]: [],
                                [IPermissionManagementOptions.query]: [],
                                [IPermissionManagementOptions.ontologyTrees]: [atomicOperation.READ]
                            }
                        },
                        studyId: createdStudy.id,
                        projectId: createdProject.id,
                        users: []
                    });
                }

                /* 5. create an authorised project user (no role yet) */
                {
                    const username = uuid();
                    const newUser: IUser = {
                        username: username,
                        type: userTypes.STANDARD,
                        firstname: `${username}_firstname`,
                        lastname: `${username}_lastname`,
                        password: '$2b$04$j0aSK.Dyq7Q9N.r6d0uIaOGrOe7sI4rGUn0JNcaXcPCv.49Otjwpi',
                        otpSecret: 'H6BNKKO27DPLCATGEJAZNWQV4LWOTMRA',
                        email: `${username}@user.io`,
                        resetPasswordRequests: [],
                        description: 'I am an authorised project user.',
                        emailNotificationsActivated: true,
                        emailNotificationsStatus: { expiringNotification: false },
                        organisation: 'organisation_system',
                        deleted: null,
                        id: `AuthorisedProjectUser_${username}`,
                        createdAt: 1591134065000,
                        expiredAt: 1991134065000
                    };
                    await mongoClient.collection<IUser>(config.database.collections.users_collection).insertOne(newUser);
                    createdUserAuthorised = await mongoClient.collection<IUser>(config.database.collections.users_collection).findOne({ username });
                }

                /* 6. add authorised user to role */
                {
                    const res = await admin.post('/graphql').send({
                        query: print(EDIT_ROLE),
                        variables: {
                            roleId: createdRole_project.id,
                            userChanges: {
                                add: [createdUserAuthorised.id],
                                remove: []
                            },
                            permissionChanges: {
                                data: {
                                    fieldIds: ['^.*$'],
                                    hasVersioned: false,
                                    operations: [atomicOperation.READ],
                                    subjectIds: ['^.*$'],
                                    visitIds: ['^.*$']
                                },
                                manage: {
                                    [IPermissionManagementOptions.own]: [atomicOperation.READ],
                                    [IPermissionManagementOptions.role]: [],
                                    [IPermissionManagementOptions.job]: [],
                                    [IPermissionManagementOptions.query]: [],
                                    [IPermissionManagementOptions.ontologyTrees]: [atomicOperation.READ]
                                }
                            }
                        }
                    });
                    expect(res.status).toBe(200);
                    expect(res.body.errors).toBeUndefined();
                    expect(res.body.data.editRole).toEqual({
                        id: createdRole_project.id,
                        name: createdRole_project.name,
                        studyId: createdStudy.id,
                        projectId: createdProject.id,
                        description: '',
                        permissions: {
                            data: {
                                fieldIds: ['^.*$'],
                                hasVersioned: false,
                                operations: [atomicOperation.READ],
                                subjectIds: ['^.*$'],
                                visitIds: ['^.*$']
                            },
                            manage: {
                                [IPermissionManagementOptions.own]: [atomicOperation.READ],
                                [IPermissionManagementOptions.role]: [],
                                [IPermissionManagementOptions.job]: [],
                                [IPermissionManagementOptions.query]: [],
                                [IPermissionManagementOptions.ontologyTrees]: [atomicOperation.READ]
                            }
                        },
                        users: [{
                            id: createdUserAuthorised.id,
                            organisation: 'organisation_system',
                            firstname: createdUserAuthorised.firstname,
                            lastname: createdUserAuthorised.lastname
                        }]
                    });
                    const resUser = await admin.post('/graphql').send({
                        query: print(GET_USERS),
                        variables: {
                            fetchDetailsAdminOnly: false,
                            userId: createdUserAuthorised.id,
                            fetchAccessPrivileges: true
                        }
                    });
                    expect(resUser.status).toBe(200);
                    expect(resUser.body.errors).toBeUndefined();
                    expect(resUser.body.data.getUsers).toHaveLength(1);
                    expect(resUser.body.data.getUsers[0]).toEqual({
                        id: createdUserAuthorised.id,
                        type: userTypes.STANDARD,
                        firstname: `${createdUserAuthorised.username}_firstname`,
                        lastname: `${createdUserAuthorised.username}_lastname`,
                        organisation: 'organisation_system',
                        access: {
                            id: `user_access_obj_user_id_${createdUserAuthorised.id}`,
                            projects: [{
                                id: createdProject.id,
                                name: createdProject.name,
                                studyId: createdStudy.id
                            }],
                            studies: []
                        }
                    });
                }

                /* 5. create an authorised study user (no role yet) */
                {
                    const username = uuid();
                    const newUser: IUser = {
                        username: username,
                        type: userTypes.STANDARD,
                        firstname: `${username}_firstname`,
                        lastname: `${username}_lastname`,
                        password: '$2b$04$j0aSK.Dyq7Q9N.r6d0uIaOGrOe7sI4rGUn0JNcaXcPCv.49Otjwpi',
                        otpSecret: 'H6BNKKO27DPLCATGEJAZNWQV4LWOTMRA',
                        email: `${username}@user.io`,
                        resetPasswordRequests: [],
                        description: 'I am an authorised study user.',
                        emailNotificationsActivated: true,
                        emailNotificationsStatus: { expiringNotification: false },
                        organisation: 'organisation_system',
                        deleted: null,
                        id: `AuthorisedStudyUser_${username}`,
                        createdAt: 1591134065000,
                        expiredAt: 1991134065000
                    };
                    await mongoClient.collection<IUser>(config.database.collections.users_collection).insertOne(newUser);
                    createdUserAuthorisedStudy = await mongoClient.collection<IUser>(config.database.collections.users_collection).findOne({ username });
                }

                /* 6. add authorised user to role */
                {
                    const res = await admin.post('/graphql').send({
                        query: print(EDIT_ROLE),
                        variables: {
                            roleId: createdRole_study.id,
                            userChanges: {
                                add: [createdUserAuthorisedStudy.id],
                                remove: []
                            },
                            permissionChanges: {
                                data: {
                                    fieldIds: ['^.*$'],
                                    hasVersioned: true,
                                    operations: [atomicOperation.READ],
                                    subjectIds: ['^.*$'],
                                    visitIds: ['^.*$']
                                },
                                manage: {
                                    [IPermissionManagementOptions.own]: [atomicOperation.READ],
                                    [IPermissionManagementOptions.role]: [],
                                    [IPermissionManagementOptions.job]: [],
                                    [IPermissionManagementOptions.query]: [],
                                    [IPermissionManagementOptions.ontologyTrees]: [atomicOperation.READ]
                                }
                            }
                        }
                    });
                    expect(res.status).toBe(200);
                    expect(res.body.errors).toBeUndefined();
                    expect(res.body.data.editRole).toEqual({
                        id: createdRole_study.id,
                        name: createdRole_study.name,
                        studyId: createdStudy.id,
                        projectId: null,
                        description: '',
                        permissions: {
                            data: {
                                fieldIds: ['^.*$'],
                                hasVersioned: true,
                                operations: [atomicOperation.READ],
                                subjectIds: ['^.*$'],
                                visitIds: ['^.*$']
                            },
                            manage: {
                                [IPermissionManagementOptions.own]: [atomicOperation.READ],
                                [IPermissionManagementOptions.role]: [],
                                [IPermissionManagementOptions.job]: [],
                                [IPermissionManagementOptions.query]: [],
                                [IPermissionManagementOptions.ontologyTrees]: [atomicOperation.READ]
                            }
                        },
                        users: [{
                            id: createdUserAuthorisedStudy.id,
                            organisation: 'organisation_system',
                            firstname: createdUserAuthorisedStudy.firstname,
                            lastname: createdUserAuthorisedStudy.lastname
                        }]
                    });
                    const resUser = await admin.post('/graphql').send({
                        query: print(GET_USERS),
                        variables: {
                            fetchDetailsAdminOnly: false,
                            userId: createdUserAuthorisedStudy.id,
                            fetchAccessPrivileges: true
                        }
                    });
                    expect(resUser.status).toBe(200);
                    expect(resUser.body.errors).toBeUndefined();
                    expect(resUser.body.data.getUsers).toHaveLength(1);
                    expect(resUser.body.data.getUsers[0]).toEqual({
                        id: createdUserAuthorisedStudy.id,
                        type: userTypes.STANDARD,
                        firstname: `${createdUserAuthorisedStudy.username}_firstname`,
                        lastname: `${createdUserAuthorisedStudy.username}_lastname`,
                        organisation: 'organisation_system',
                        access: {
                            id: `user_access_obj_user_id_${createdUserAuthorisedStudy.id}`,
                            projects: [{
                                id: createdProject.id,
                                name: createdProject.name,
                                studyId: createdStudy.id
                            }],
                            studies: [{
                                id: createdStudy.id,
                                name: createdStudy.name
                            }]
                        }
                    });
                }

                /* 5. create an authorised study user that can manage projects (no role yet) */
                {
                    const username = uuid();
                    const newUser: IUser = {
                        username: username,
                        type: userTypes.STANDARD,
                        firstname: `${username}_firstname`,
                        lastname: `${username}_lastname`,
                        password: '$2b$04$j0aSK.Dyq7Q9N.r6d0uIaOGrOe7sI4rGUn0JNcaXcPCv.49Otjwpi',
                        otpSecret: 'H6BNKKO27DPLCATGEJAZNWQV4LWOTMRA',
                        email: `${username}'@user.io'`,
                        resetPasswordRequests: [],
                        description: 'I am an authorised study user managing project.',
                        emailNotificationsActivated: true,
                        emailNotificationsStatus: { expiringNotification: false },
                        organisation: 'organisation_system',
                        deleted: null,
                        id: `AuthorisedStudyUserManageProject_${username}`,
                        createdAt: 1591134065000,
                        expiredAt: 1991134065000
                    };

                    await mongoClient.collection<IUser>(config.database.collections.users_collection).insertOne(newUser);
                    createdUserAuthorisedStudyManageProjects = await mongoClient.collection<IUser>(config.database.collections.users_collection).findOne({ username });
                }

                /* 5. create an authorised study user that can access data from self organisation only */
                {
                    const username = uuid();
                    const newUser: IUser = {
                        username: username,
                        type: userTypes.STANDARD,
                        firstname: `${username}_firstname`,
                        lastname: `${username}_lastname`,
                        password: '$2b$04$j0aSK.Dyq7Q9N.r6d0uIaOGrOe7sI4rGUn0JNcaXcPCv.49Otjwpi',
                        otpSecret: 'H6BNKKO27DPLCATGEJAZNWQV4LWOTMRA',
                        email: `${username}'@user.io'`,
                        resetPasswordRequests: [],
                        description: 'I am an authorised study user to access self org data.',
                        emailNotificationsActivated: true,
                        emailNotificationsStatus: { expiringNotification: false },
                        organisation: 'organisation_user',
                        deleted: null,
                        id: `AuthorisedStudyUserAccessSelfData_${username}`,
                        createdAt: 1591134065000,
                        expiredAt: 1991134065000
                    };

                    await mongoClient.collection<IUser>(config.database.collections.users_collection).insertOne(newUser);
                    createdUserAuthorisedToOneOrg = await mongoClient.collection<IUser>(config.database.collections.users_collection).findOne({ username });
                }

                /* 6. add authorised user to role */
                {
                    const res = await admin.post('/graphql').send({
                        query: print(EDIT_ROLE),
                        variables: {
                            roleId: createdRole_study_manageProject.id,
                            userChanges: {
                                add: [createdUserAuthorisedStudyManageProjects.id],
                                remove: []
                            },
                            permissionChanges: {
                                data: {
                                    fieldIds: [],
                                    hasVersioned: false,
                                    operations: [],
                                    subjectIds: [],
                                    visitIds: []
                                },
                                manage: {
                                    [IPermissionManagementOptions.own]: [atomicOperation.READ, atomicOperation.WRITE],
                                    [IPermissionManagementOptions.role]: [],
                                    [IPermissionManagementOptions.job]: [],
                                    [IPermissionManagementOptions.query]: [],
                                    [IPermissionManagementOptions.ontologyTrees]: [atomicOperation.READ]
                                }
                            }
                        }
                    });
                    expect(res.status).toBe(200);
                    expect(res.body.errors).toBeUndefined();
                    expect(res.body.data.editRole).toEqual({
                        id: createdRole_study_manageProject.id,
                        name: createdRole_study_manageProject.name,
                        studyId: createdStudy.id,
                        projectId: null,
                        description: '',
                        permissions: {
                            data: {
                                fieldIds: [],
                                hasVersioned: false,
                                operations: [],
                                subjectIds: [],
                                visitIds: []
                            },
                            manage: {
                                [IPermissionManagementOptions.own]: [atomicOperation.READ, atomicOperation.WRITE],
                                [IPermissionManagementOptions.role]: [],
                                [IPermissionManagementOptions.job]: [],
                                [IPermissionManagementOptions.query]: [],
                                [IPermissionManagementOptions.ontologyTrees]: [atomicOperation.READ]
                            }
                        },
                        users: [{
                            id: createdUserAuthorisedStudyManageProjects.id,
                            organisation: 'organisation_system',
                            firstname: createdUserAuthorisedStudyManageProjects.firstname,
                            lastname: createdUserAuthorisedStudyManageProjects.lastname
                        }]
                    });
                    const resUser = await admin.post('/graphql').send({
                        query: print(GET_USERS),
                        variables: {
                            fetchDetailsAdminOnly: false,
                            userId: createdUserAuthorisedStudyManageProjects.id,
                            fetchAccessPrivileges: true
                        }
                    });
                    expect(resUser.status).toBe(200);
                    expect(resUser.body.errors).toBeUndefined();
                    expect(resUser.body.data.getUsers).toHaveLength(1);
                    expect(resUser.body.data.getUsers[0]).toEqual({
                        id: createdUserAuthorisedStudyManageProjects.id,
                        type: userTypes.STANDARD,
                        firstname: `${createdUserAuthorisedStudyManageProjects.username}_firstname`,
                        lastname: `${createdUserAuthorisedStudyManageProjects.username}_lastname`,
                        organisation: 'organisation_system',
                        access: {
                            id: `user_access_obj_user_id_${createdUserAuthorisedStudyManageProjects.id}`,
                            projects: [{
                                id: createdProject.id,
                                name: createdProject.name,
                                studyId: createdStudy.id
                            }],
                            studies: [{
                                id: createdStudy.id,
                                name: createdStudy.name
                            }]
                        }
                    });
                }
                /* 7. add authorised user to role */
                {
                    const res = await admin.post('/graphql').send({
                        query: print(EDIT_ROLE),
                        variables: {
                            roleId: createdRole_study_self_access.id,
                            userChanges: {
                                add: [createdUserAuthorisedToOneOrg.id],
                                remove: []
                            },
                            permissionChanges: {
                                data: {
                                    fieldIds: ['^.*$'],
                                    hasVersioned: false,
                                    operations: [atomicOperation.READ],
                                    subjectIds: ['^K.*$'],
                                    visitIds: ['^.*$']
                                },
                                manage: {
                                    [IPermissionManagementOptions.own]: [atomicOperation.READ, atomicOperation.WRITE],
                                    [IPermissionManagementOptions.role]: [],
                                    [IPermissionManagementOptions.job]: [],
                                    [IPermissionManagementOptions.query]: [],
                                    [IPermissionManagementOptions.ontologyTrees]: [atomicOperation.READ]
                                }
                            }
                        }
                    });
                    expect(res.status).toBe(200);
                    expect(res.body.errors).toBeUndefined();
                    expect(res.body.data.editRole).toEqual({
                        id: createdRole_study_self_access.id,
                        name: createdRole_study_self_access.name,
                        studyId: createdStudy.id,
                        projectId: null,
                        description: '',
                        permissions: {
                            data: {
                                fieldIds: ['^.*$'],
                                hasVersioned: false,
                                operations: [atomicOperation.READ],
                                subjectIds: ['^K.*$'],
                                visitIds: ['^.*$']
                            },
                            manage: {
                                [IPermissionManagementOptions.own]: [atomicOperation.READ, atomicOperation.WRITE],
                                [IPermissionManagementOptions.role]: [],
                                [IPermissionManagementOptions.job]: [],
                                [IPermissionManagementOptions.query]: [],
                                [IPermissionManagementOptions.ontologyTrees]: [atomicOperation.READ]
                            }
                        },
                        users: [{
                            id: createdUserAuthorisedToOneOrg.id,
                            organisation: 'organisation_user',
                            firstname: createdUserAuthorisedToOneOrg.firstname,
                            lastname: createdUserAuthorisedToOneOrg.lastname
                        }]
                    });
                    const resUser = await admin.post('/graphql').send({
                        query: print(GET_USERS),
                        variables: {
                            fetchDetailsAdminOnly: false,
                            userId: createdUserAuthorisedToOneOrg.id,
                            fetchAccessPrivileges: true
                        }
                    });
                    expect(resUser.status).toBe(200);
                    expect(resUser.body.errors).toBeUndefined();
                    expect(resUser.body.data.getUsers).toHaveLength(1);
                    expect(resUser.body.data.getUsers[0]).toEqual({
                        id: createdUserAuthorisedToOneOrg.id,
                        type: userTypes.STANDARD,
                        firstname: `${createdUserAuthorisedToOneOrg.username}_firstname`,
                        lastname: `${createdUserAuthorisedToOneOrg.username}_lastname`,
                        organisation: 'organisation_user',
                        access: {
                            id: `user_access_obj_user_id_${createdUserAuthorisedToOneOrg.id}`,
                            projects: [{
                                id: createdProject.id,
                                name: createdProject.name,
                                studyId: createdStudy.id
                            }],
                            studies: [{
                                id: createdStudy.id,
                                name: createdStudy.name
                            }]
                        }
                    });
                }
                /* fsdafs: admin who am i */
                {
                    const res = await admin.post('/graphql').send({ query: print(WHO_AM_I) });
                    expect(res.body.data.whoAmI).toStrictEqual({
                        username: 'admin',
                        type: userTypes.ADMIN,
                        firstname: 'Fadmin',
                        lastname: 'Ladmin',
                        organisation: 'organisation_system',
                        email: 'admin@example.com',
                        description: 'I am an admin user.',
                        id: adminId,
                        access: {
                            id: `user_access_obj_user_id_${adminId}`,
                            projects: [{
                                id: createdProject.id,
                                name: createdProject.name,
                                studyId: createdStudy.id
                            }],
                            studies: [{
                                id: createdStudy.id,
                                name: createdStudy.name,
                                type: studyType.SENSOR
                            }]
                        },
                        emailNotificationsActivated: true,
                        emailNotificationsStatus: { expiringNotification: false },
                        createdAt: 1591134065000,
                        expiredAt: 1991134065000,
                        metadata: null
                    });
                }
                /* connecting users */
                authorisedUser = request.agent(app);
                await connectAgent(authorisedUser, createdUserAuthorised.username, 'admin', createdUserAuthorised.otpSecret);
                authorisedUserStudy = request.agent(app);
                await connectAgent(authorisedUserStudy, createdUserAuthorisedStudy.username, 'admin', createdUserAuthorisedStudy.otpSecret);
                authorisedUserStudyManageProject = request.agent(app);
                await connectAgent(authorisedUserStudyManageProject, createdUserAuthorisedStudyManageProjects.username, 'admin', createdUserAuthorisedStudyManageProjects.otpSecret);
                authorisedUserToOneOrg = request.agent(app);
                await connectAgent(authorisedUserToOneOrg, createdUserAuthorisedToOneOrg.username, 'admin', createdUserAuthorisedToOneOrg.otpSecret);
            });

            afterAll(async () => {
                /* project user cannot delete study */
                {
                    const res = await authorisedUser.post('/graphql').send({
                        query: print(DELETE_STUDY),
                        variables: { studyId: createdStudy.id }
                    });
                    expect(res.status).toBe(200);
                    expect(res.body.errors).toHaveLength(1);
                    expect(res.body.errors[0].message).toBe(errorCodes.NO_PERMISSION_ERROR);
                    expect(res.body.data.deleteStudy).toBe(null);
                }

                /* delete values in db */
                await db.collections!.field_dictionary_collection.deleteMany({ studyId: createdStudy.id });
                await db.collections!.data_collection.deleteMany({ m_studyId: createdStudy.id });
                await db.collections!.files_collection.deleteMany({ studyId: createdStudy.id });

                /* study user cannot delete study */
                {
                    const res = await authorisedUserStudy.post('/graphql').send({
                        query: print(DELETE_STUDY),
                        variables: { studyId: createdStudy.id }
                    });
                    expect(res.status).toBe(200);
                    expect(res.body.errors).toHaveLength(1);
                    expect(res.body.errors[0].message).toBe(errorCodes.NO_PERMISSION_ERROR);
                    expect(res.body.data.deleteStudy).toBe(null);
                }

                /* admin can delete study */
                {
                    const res = await admin.post('/graphql').send({
                        query: print(DELETE_STUDY),
                        variables: { studyId: createdStudy.id }
                    });
                    expect(res.status).toBe(200);
                    expect(res.body.errors).toBeUndefined();
                    expect(res.body.data.deleteStudy).toEqual({
                        id: createdStudy.id,
                        successful: true
                    });
                }

                /* check projects and roles are also deleted */
                {
                    const res = await admin.post('/graphql').send({ query: print(WHO_AM_I) });
                    expect(res.body.data.whoAmI).toEqual({
                        username: 'admin',
                        type: userTypes.ADMIN,
                        firstname: 'Fadmin',
                        lastname: 'Ladmin',
                        organisation: 'organisation_system',
                        email: 'admin@example.com',
                        description: 'I am an admin user.',
                        id: adminId,
                        access: {
                            id: `user_access_obj_user_id_${adminId}`,
                            projects: [],
                            studies: []
                        },
                        emailNotificationsActivated: true,
                        emailNotificationsStatus: { expiringNotification: false },
                        createdAt: 1591134065000,
                        expiredAt: 1991134065000,
                        metadata: null
                    });

                    // study data is NOT deleted for audit purposes - unless explicitly requested separately
                    const roles = await db.collections!.roles_collection.find({ studyId: createdStudy.id, deleted: null }).toArray();
                    const projects = await db.collections!.projects_collection.find({ studyId: createdStudy.id, deleted: null }).toArray();
                    const study = await db.collections!.studies_collection.findOne({ id: createdStudy.id, deleted: null });
                    expect(roles).toEqual([]);
                    expect(projects).toEqual([]);
                    expect(study).toBe(null);
                }

                /* cannot get study from api anymore */
                {
                    const res = await admin.post('/graphql').send({
                        query: print(GET_STUDY),
                        variables: { studyId: createdStudy.id }
                    });
                    expect(res.status).toBe(200);
                    expect(res.body.errors).toHaveLength(1);
                    expect(res.body.errors[0].message).toBe(errorCodes.CLIENT_ACTION_ON_NON_EXISTENT_ENTRY);
                    expect(res.body.data.getStudy).toBe(null);
                }
            });

            test('Get a non-existent study (admin)', async () => {
                const res = await admin.post('/graphql').send({
                    query: print(GET_STUDY),
                    variables: { studyId: 'iamfake' }
                });
                expect(res.status).toBe(200);
                expect(res.body.errors).toHaveLength(1);
                expect(res.body.errors[0].message).toBe(errorCodes.CLIENT_ACTION_ON_NON_EXISTENT_ENTRY);
                expect(res.body.data.getStudy).toBe(null);
            });

            test('Get a non-existent project (admin)', async () => {
                const res = await admin.post('/graphql').send({
                    query: print(GET_PROJECT),
                    variables: { projectId: 'iamfake', admin: true }
                });
                expect(res.status).toBe(200);
                expect(res.body.errors).toHaveLength(1);
                expect(res.body.errors[0].message).toBe(errorCodes.CLIENT_ACTION_ON_NON_EXISTENT_ENTRY);
                expect(res.body.data.getProject).toBe(null);
            });

            test('Get study (admin)', async () => {
                {
                    const res = await admin.post('/graphql').send({
                        query: print(GET_STUDY),
                        variables: { studyId: createdStudy.id }
                    });
                    expect(res.status).toBe(200);
                    expect(res.body.errors).toBeUndefined();
                    expect(res.body.data.getStudy).toEqual({
                        id: createdStudy.id,
                        name: createdStudy.name,
                        createdBy: adminId,
                        jobs: [],
                        description: 'test description',
                        type: studyType.SENSOR,
                        projects: [
                            {
                                id: createdProject.id,
                                studyId: createdStudy.id,
                                name: createdProject.name
                            }
                        ],
                        roles: [
                            {
                                id: createdRole_study.id,
                                name: createdRole_study.name,
                                description: '',
                                permissions: {
                                    data: {
                                        fieldIds: ['^.*$'],
                                        hasVersioned: true,
                                        operations: [atomicOperation.READ],
                                        subjectIds: ['^.*$'],
                                        visitIds: ['^.*$']
                                    },
                                    manage: {
                                        [IPermissionManagementOptions.own]: [atomicOperation.READ],
                                        [IPermissionManagementOptions.role]: [],
                                        [IPermissionManagementOptions.job]: [],
                                        [IPermissionManagementOptions.query]: [],
                                        [IPermissionManagementOptions.ontologyTrees]: [atomicOperation.READ]
                                    }
                                },
                                projectId: null,
                                studyId: createdStudy.id,
                                users: [{
                                    id: createdUserAuthorisedStudy.id,
                                    organisation: 'organisation_system',
                                    firstname: createdUserAuthorisedStudy.firstname,
                                    lastname: createdUserAuthorisedStudy.lastname,
                                    username: createdUserAuthorisedStudy.username
                                }]
                            },
                            {
                                id: createdRole_study_manageProject.id,
                                name: createdRole_study_manageProject.name,
                                description: '',
                                permissions: {
                                    data: {
                                        fieldIds: [],
                                        hasVersioned: false,
                                        operations: [],
                                        subjectIds: [],
                                        visitIds: []
                                    },
                                    manage: {
                                        [IPermissionManagementOptions.own]: [atomicOperation.READ, atomicOperation.WRITE],
                                        [IPermissionManagementOptions.role]: [],
                                        [IPermissionManagementOptions.job]: [],
                                        [IPermissionManagementOptions.query]: [],
                                        [IPermissionManagementOptions.ontologyTrees]: [atomicOperation.READ]
                                    }
                                },
                                projectId: null,
                                studyId: createdStudy.id,
                                users: [{
                                    id: createdUserAuthorisedStudyManageProjects.id,
                                    organisation: 'organisation_system',
                                    firstname: createdUserAuthorisedStudyManageProjects.firstname,
                                    lastname: createdUserAuthorisedStudyManageProjects.lastname,
                                    username: createdUserAuthorisedStudyManageProjects.username
                                }]
                            },
                            {
                                id: createdRole_study_self_access.id,
                                name: createdRole_study_self_access.name,
                                description: '',
                                permissions: {
                                    data: {
                                        fieldIds: ['^.*$'],
                                        hasVersioned: false,
                                        operations: [atomicOperation.READ],
                                        subjectIds: ['^K.*$'],
                                        visitIds: ['^.*$']
                                    },
                                    manage: {
                                        [IPermissionManagementOptions.own]: [atomicOperation.READ, atomicOperation.WRITE],
                                        [IPermissionManagementOptions.role]: [],
                                        [IPermissionManagementOptions.job]: [],
                                        [IPermissionManagementOptions.query]: [],
                                        [IPermissionManagementOptions.ontologyTrees]: [atomicOperation.READ]
                                    }
                                },
                                projectId: null,
                                studyId: createdStudy.id,
                                users: [{
                                    id: createdUserAuthorisedToOneOrg.id,
                                    organisation: 'organisation_user',
                                    firstname: createdUserAuthorisedToOneOrg.firstname,
                                    lastname: createdUserAuthorisedToOneOrg.lastname,
                                    username: createdUserAuthorisedToOneOrg.username
                                }]
                            }
                        ],
                        // files: [
                        //     {
                        //         id: 'mockfile1_id',
                        //         fileName: 'I7N3G6G-MMM7N3G6G-20200704-20210429.txt',
                        //         studyId: createdStudy.id,
                        //         projectId: null,
                        //         fileSize: '1000',
                        //         description: 'Just a test file1',
                        //         uploadTime: '1599345644000',
                        //         uploadedBy: adminId,
                        //         hash: 'b0dc2ae76cdea04dcf4be7fcfbe36e2ce8d864fe70a1895c993ce695274ba7a0'
                        //     },
                        //     {
                        //         id: 'mockfile2_id',
                        //         fileName: 'GR6R4AR-MMMS3JSPP-20200601-20200703.json',
                        //         studyId: createdStudy.id,
                        //         projectId: null,
                        //         fileSize: '1000',
                        //         description: 'Just a test file2',
                        //         uploadTime: '1599345644000',
                        //         uploadedBy: adminId,
                        //         hash: '4ae25be36354ee0aec8dc8deac3f279d2e9d6415361da996cf57eb6142cfb1a3'
                        //     }
                        // ],
                        files: [],
                        numOfRecords: [4, 0],
                        subjects: [['mock_patient1', 'mock_patient2'], []],
                        visits: [['mockvisitId'], []],
                        currentDataVersion: 0,
                        dataVersions: [{
                            id: 'mockDataVersionId',
                            contentId: 'mockContentId',
                            version: '0.0.1',
                            // fileSize: '10000',
                            updateDate: '5000000',
                            tag: null
                        }]
                    });
                }
                {
                    const res = await admin.post('/graphql').send({
                        query: print(GET_PROJECT),
                        variables: { projectId: createdProject.id, admin: true }
                    });
                    expect(res.status).toBe(200);
                    expect(res.body.errors).toBeUndefined();
                    expect(res.body.data.getProject).toEqual({
                        id: createdProject.id,
                        studyId: createdStudy.id,
                        name: createdProject.name,
                        dataVersion: {
                            contentId: 'mockContentId',
                            id: 'mockDataVersionId',
                            tag: null,
                            updateDate: '5000000',
                            version: '0.0.1'
                        },
                        summary: {
                            subjects: [
                                'mock_patient2',
                                'mock_patient1'
                            ],
                            visits: [
                                'mockvisitId'
                            ],
                            standardizationTypes: []
                        },
                        jobs: [],
                        roles: [
                            {
                                id: createdRole_project.id,
                                name: createdRole_project.name,
                                description: '',
                                permissions: {
                                    data: {
                                        fieldIds: ['^.*$'],
                                        hasVersioned: false,
                                        operations: [atomicOperation.READ],
                                        subjectIds: ['^.*$'],
                                        visitIds: ['^.*$']
                                    },
                                    manage: {
                                        [IPermissionManagementOptions.own]: [atomicOperation.READ],
                                        [IPermissionManagementOptions.role]: [],
                                        [IPermissionManagementOptions.job]: [],
                                        [IPermissionManagementOptions.query]: [],
                                        [IPermissionManagementOptions.ontologyTrees]: [atomicOperation.READ]
                                    }
                                },
                                projectId: createdProject.id,
                                studyId: createdStudy.id,
                                users: [{
                                    id: createdUserAuthorised.id,
                                    organisation: 'organisation_system',
                                    firstname: createdUserAuthorised.firstname,
                                    lastname: createdUserAuthorised.lastname,
                                    username: createdUserAuthorised.username
                                }]
                            }
                        ],
                        iCanEdit: true,
                        fields: [],
                        files: []
                    });
                }
            });

            test('Get study (user that can only access self org data)', async () => {
                const res = await authorisedUserToOneOrg.post('/graphql').send({
                    query: print(GET_STUDY),
                    variables: { studyId: createdStudy.id }
                });
                expect(res.status).toBe(200);
                // expect(res.body.errors).toBeUndefined();
                // expect(res.body.data.getStudy.files[0]).toEqual({
                //     id: 'mockfile1_id',
                //     fileName: 'I7N3G6G-MMM7N3G6G-20200704-20210429.txt',
                //     studyId: createdStudy.id,
                //     projectId: null,
                //     fileSize: '1000',
                //     description: 'Just a test file1',
                //     uploadTime: '1599345644000',
                //     uploadedBy: adminId,
                //     hash: 'b0dc2ae76cdea04dcf4be7fcfbe36e2ce8d864fe70a1895c993ce695274ba7a0'
                // }
                // );
            });

            test('Get patient mapping (admin)', async () => {
                const res = await admin.post('/graphql').send({
                    query: print(GET_PROJECT_PATIENT_MAPPING),
                    variables: { projectId: createdProject.id }
                });
                expect(res.status).toBe(200);
                expect(res.body.errors).toBeUndefined();
                expect(res.body.data.getProject).toEqual({
                    id: createdProject.id,
                    patientMapping: {
                        mock_patient1: createdProject.patientMapping.mock_patient1,
                        mock_patient2: createdProject.patientMapping.mock_patient2
                    }
                });
                const { patientMapping } = res.body.data.getProject;
                expect(typeof patientMapping.mock_patient1).toBe('string');
                expect(patientMapping.mock_patient1).not.toBe('mock_patient1'); // should not be the same as before mapped
                expect(typeof patientMapping.mock_patient2).toBe('string');
                expect(patientMapping.mock_patient2).not.toBe('mock_patient2'); // should not be the same as before mapped
            });

            test('Get patient mapping (user without privilege) (should fail)', async () => {
                const res = await user.post('/graphql').send({
                    query: print(GET_PROJECT_PATIENT_MAPPING),
                    variables: { projectId: createdProject.id }
                });
                expect(res.status).toBe(200);
                expect(res.body.errors).toHaveLength(1);
                expect(res.body.errors[0].message).toBe(errorCodes.NO_PERMISSION_ERROR);
                expect(res.body.data.getProject).toBe(null);
            });

            test('Get patient mapping (user with project data privilege) (should fail)', async () => {
                // patient mapping is obscured from users that can only access project data. They should only see the mapped id
                const res = await authorisedUser.post('/graphql').send({
                    query: print(GET_PROJECT_PATIENT_MAPPING),
                    variables: { projectId: createdProject.id }
                });
                expect(res.status).toBe(200);
                expect(res.body.errors).toHaveLength(1);
                expect(res.body.errors[0].message).toBe(errorCodes.NO_PERMISSION_ERROR);
                expect(res.body.data.getProject).toBe(null);
            });

            test('Get patient mapping (user with study data privilege)', async () => {
                const res = await authorisedUserStudy.post('/graphql').send({
                    query: print(GET_PROJECT_PATIENT_MAPPING),
                    variables: { projectId: createdProject.id }
                });
                expect(res.status).toBe(200);
                expect(res.body.errors).toBeUndefined();
                expect(res.body.data.getProject).toEqual({
                    id: createdProject.id,
                    patientMapping: {
                        mock_patient1: createdProject.patientMapping.mock_patient1,
                        mock_patient2: createdProject.patientMapping.mock_patient2
                    }
                });
                const { patientMapping } = res.body.data.getProject;
                expect(typeof patientMapping.mock_patient1).toBe('string');
                expect(patientMapping.mock_patient1).not.toBe('mock_patient1'); // should not be the same as before mapped
                expect(typeof patientMapping.mock_patient2).toBe('string');
                expect(patientMapping.mock_patient2).not.toBe('mock_patient2'); // should not be the same as before mapped
            });

            test('Get study (user without privilege)', async () => {
                const res = await user.post('/graphql').send({
                    query: print(GET_STUDY),
                    variables: { studyId: createdStudy.id }
                });
                expect(res.status).toBe(200);
                expect(res.body.errors).toHaveLength(1);
                expect(res.body.errors[0].message).toBe(errorCodes.NO_PERMISSION_ERROR);
                expect(res.body.data.getStudy).toBe(null);
            });

            test('Get study (user with privilege)', async () => {
                {
                    const res = await authorisedUser.post('/graphql').send({
                        query: print(GET_STUDY),
                        variables: { studyId: createdStudy.id }
                    });
                    expect(res.status).toBe(200);
                    expect(res.body.errors).toHaveLength(1);
                    expect(res.body.errors[0].message).toBe(errorCodes.NO_PERMISSION_ERROR);
                    expect(res.body.data.getStudy).toEqual(null);
                }
                {
                    const res = await authorisedUser.post('/graphql').send({
                        query: print(GET_PROJECT),
                        variables: { projectId: createdProject.id, admin: false }
                    });
                    expect(res.status).toBe(200);
                    expect(res.body.errors).toBeUndefined();
                    expect(res.body.data.getProject).toEqual({
                        id: createdProject.id,
                        studyId: createdStudy.id,
                        name: createdProject.name,
                        jobs: [],
                        iCanEdit: true,
                        fields: [],
                        files: [],
                        dataVersion: {
                            contentId: 'mockContentId',
                            id: 'mockDataVersionId',
                            tag: null,
                            updateDate: '5000000',
                            version: '0.0.1'
                        },
                        summary: {
                            subjects: [
                                'mock_patient2',
                                'mock_patient1'
                            ],
                            visits: [
                                'mockvisitId'
                            ],
                            standardizationTypes: []
                        }
                    });
                }
            });

            test('Get study fields (admin)', async () => {
                const res = await admin.post('/graphql').send({
                    query: print(GET_STUDY_FIELDS),
                    variables: {
                        studyId: createdStudy.id
                    }
                });
                expect(res.status).toBe(200);
                expect(res.body.errors).toBeUndefined();
                expect(res.body.data.getStudyFields.sort((a: { id: string; }, b: { id: any; }) => a.id.localeCompare(b.id))).toEqual([ // as the api will sort the results, the order is changed
                    {
                        id: 'mockfield2',
                        studyId: createdStudy.id,
                        fieldId: '32',
                        fieldName: 'Race',
                        tableName: null,
                        dataType: enumValueType.STRING,
                        possibleValues: [],
                        unit: 'person',
                        comments: 'mockComments2',
                        dateAdded: '2022-06-18T17:35:15.226Z',
                        dateDeleted: null,
                        dataVersion: 'mockDataVersionId',
                        metadata: {
                            [`role:${createdRole_study.id}`]: true,
                            [`role:${createdRole_project.id}`]: true,
                            [`role:${createdRole_study_manageProject.id}`]: false,
                            [`role:${createdRole_study_self_access.id}`]: true
                        }
                    },
                    {
                        id: 'mockfield1',
                        studyId: createdStudy.id,
                        fieldId: '31',
                        fieldName: 'Sex',
                        tableName: null,
                        dataType: enumValueType.STRING,
                        possibleValues: [],
                        unit: 'person',
                        comments: 'mockComments1',
                        dateAdded: '2021-05-16T16:32:10.226Z',
                        dateDeleted: null,
                        dataVersion: 'mockDataVersionId',
                        metadata: {
                            [`role:${createdRole_study.id}`]: true,
                            [`role:${createdRole_project.id}`]: true,
                            [`role:${createdRole_study_manageProject.id}`]: false,
                            [`role:${createdRole_study_self_access.id}`]: true
                        }
                    }
                ].sort((a, b) => a.id.localeCompare(b.id)));
            });

            test('Get study fields (user project privilege)', async () => {
                const res = await authorisedUser.post('/graphql').send({
                    query: print(GET_STUDY_FIELDS),
                    variables: {
                        studyId: createdStudy.id,
                        projectId: createdProject.id
                    }
                });
                expect(res.status).toBe(200);
                expect(res.body.errors).toBeUndefined();
                expect(res.body.data.getStudyFields.sort((a: { id: string; }, b: { id: any; }) => a.id.localeCompare(b.id))).toEqual([ // as the api will sort the results, the order is changed
                    {
                        id: 'mockfield1',
                        studyId: createdStudy.id,
                        fieldId: '31',
                        fieldName: 'Sex',
                        tableName: null,
                        dataType: enumValueType.STRING,
                        possibleValues: [],
                        unit: 'person',
                        comments: 'mockComments1',
                        dateAdded: '2021-05-16T16:32:10.226Z',
                        dateDeleted: null,
                        dataVersion: 'mockDataVersionId',
                        metadata: null
                    },
                    {
                        id: 'mockfield2',
                        studyId: createdStudy.id,
                        fieldId: '32',
                        fieldName: 'Race',
                        tableName: null,
                        dataType: enumValueType.STRING,
                        possibleValues: [],
                        unit: 'person',
                        comments: 'mockComments2',
                        dateAdded: '2022-06-18T17:35:15.226Z',
                        dateDeleted: null,
                        dataVersion: 'mockDataVersionId',
                        metadata: null
                    }
                ].sort((a, b) => a.id.localeCompare(b.id)));
            });

            test('Get study fields (user without project privilege nor study privilege) (should fail)', async () => {
                const res = await user.post('/graphql').send({
                    query: print(GET_STUDY_FIELDS),
                    variables: {
                        studyId: createdStudy.id,
                        projectId: createdProject.id
                    }
                });
                expect(res.status).toBe(200);
                expect(res.body.errors).toHaveLength(1);
                expect(res.body.errors[0].message).toBe(errorCodes.NO_PERMISSION_ERROR);
                expect(res.body.data.getStudyFields).toBe(null);
            });

            test('Get study fields, with unversioned fields', async () => {
                // delete an exisiting field and add a new field
                await db.collections!.field_dictionary_collection.insertOne({
                    id: 'mockfield2_deleted',
                    studyId: createdStudy.id,
                    fieldId: '32',
                    fieldName: 'Race',
                    tableName: null,
                    dataType: enumValueType.STRING,
                    possibleValues: [],
                    unit: 'person',
                    comments: 'mockComments1',
                    dateAdded: '2021-05-18T16:32:10.226Z',
                    dateDeleted: '2021-05-18T16:32:10.226Z',
                    dataVersion: null
                });

                await db.collections!.field_dictionary_collection.insertOne({
                    id: 'mockfield3',
                    studyId: createdStudy.id,
                    fieldId: '33',
                    fieldName: 'Weight',
                    tableName: null,
                    dataType: enumValueType.DECIMAL,
                    possibleValues: [],
                    unit: 'kg',
                    comments: 'mockComments3',
                    dateAdded: '2021-05-18T16:32:10.226Z',
                    dateDeleted: null,
                    dataVersion: null
                });

                // user with study privilege can access all latest field, including unversioned
                const res = await authorisedUserStudy.post('/graphql').send({
                    query: print(GET_STUDY_FIELDS),
                    variables: {
                        studyId: createdStudy.id,
                        projectId: createdProject.id,
                        versionId: null
                    }
                });
                expect(res.status).toBe(200);
                expect(res.body.errors).toBeUndefined();
                expect(res.body.data.getStudyFields.map(el => el.id).sort()).toEqual(['mockfield1', 'mockfield2_deleted', 'mockfield3']);
                // user with project privilege can only access the latest fields that are versioned
                const res2 = await authorisedUser.post('/graphql').send({
                    query: print(GET_STUDY_FIELDS),
                    variables: {
                        studyId: createdStudy.id,
                        projectId: createdProject.id
                    }
                });
                expect(res2.status).toBe(200);
                expect(res2.body.errors).toBeUndefined();
                expect(res2.body.data.getStudyFields.sort((a: { id: string; }, b: { id: any; }) => a.id.localeCompare(b.id))).toEqual([ // as the api will sort the results, the order is changed
                    {
                        id: 'mockfield2',
                        studyId: createdStudy.id,
                        fieldId: '32',
                        fieldName: 'Race',
                        tableName: null,
                        dataType: enumValueType.STRING,
                        possibleValues: [],
                        unit: 'person',
                        comments: 'mockComments2',
                        dateAdded: '2022-06-18T17:35:15.226Z',
                        dateDeleted: null,
                        dataVersion: 'mockDataVersionId',
                        metadata: null
                    },
                    {
                        id: 'mockfield1',
                        studyId: createdStudy.id,
                        fieldId: '31',
                        fieldName: 'Sex',
                        tableName: null,
                        dataType: enumValueType.STRING,
                        possibleValues: [],
                        unit: 'person',
                        comments: 'mockComments1',
                        dateAdded: '2021-05-16T16:32:10.226Z',
                        dateDeleted: null,
                        dataVersion: 'mockDataVersionId',
                        metadata: null
                    }
                ].sort((a, b) => a.id.localeCompare(b.id)));
                // clear database
                await db.collections!.field_dictionary_collection.deleteMany({ dataVersion: null });
            });

            test('Set a previous study dataversion as current (admin)', async () => {
                /* setup: add an extra dataversion */
                await db.collections!.studies_collection.updateOne({ id: createdStudy.id }, { $push: { dataVersions: newMockDataVersion }, $inc: { currentDataVersion: 1 } });
                const res = await admin.post('/graphql').send({
                    query: print(SET_DATAVERSION_AS_CURRENT),
                    variables: {
                        studyId: createdStudy.id,
                        dataVersionId: mockDataVersion.id
                    }
                });
                expect(res.status).toBe(200);
                expect(res.body.errors).toBeUndefined();
                const study = await db.collections!.studies_collection.findOne<IStudy>({ id: createdStudy.id }, { projection: { dataVersions: 1 } });
                expect(study).toBeDefined();
                expect(res.body.data.setDataversionAsCurrent).toEqual({
                    id: createdStudy.id,
                    currentDataVersion: 0,
                    dataVersions: [
                        { ...mockDataVersion, tag: null },
                        { ...newMockDataVersion }
                    ]
                });

                /* cleanup: reverse setting dataversion */
                await mongoClient.collection<IStudy>(config.database.collections.studies_collection)
                    .updateOne({ id: createdStudy.id }, { $set: { dataVersions: [mockDataVersion], currentDataVersion: 0 } });
            });

            test('Set a previous study dataversion as current (user without privilege) (should fail)', async () => {
                /* setup: add an extra dataversion */
                await db.collections!.studies_collection.updateOne({ id: createdStudy.id }, { $push: { dataVersions: newMockDataVersion }, $inc: { currentDataVersion: 1 } });

                const res = await user.post('/graphql').send({
                    query: print(SET_DATAVERSION_AS_CURRENT),
                    variables: {
                        studyId: createdStudy.id,
                        dataVersionId: mockDataVersion.id
                    }
                });
                expect(res.status).toBe(200);
                expect(res.body.errors).toHaveLength(1);
                expect(res.body.data.setDataversionAsCurrent).toEqual(null);

                /* cleanup: reverse setting dataversion */
                await mongoClient.collection<IStudy>(config.database.collections.studies_collection)
                    .updateOne({ id: createdStudy.id }, { $set: { dataVersions: [mockDataVersion], currentDataVersion: 0 } });
            });

            test('Set a previous study dataversion as current (user with project privilege) (should fail)', async () => {
                /* setup: add an extra dataversion */
                await db.collections!.studies_collection.updateOne({ id: createdStudy.id }, { $push: { dataVersions: newMockDataVersion }, $inc: { currentDataVersion: 1 } });

                const res = await authorisedUser.post('/graphql').send({
                    query: print(SET_DATAVERSION_AS_CURRENT),
                    variables: {
                        studyId: createdStudy.id,
                        dataVersionId: mockDataVersion.id
                    }
                });
                expect(res.status).toBe(200);
                expect(res.body.errors).toHaveLength(1);
                expect(res.body.data.setDataversionAsCurrent).toEqual(null);

                /* cleanup: reverse setting dataversion */
                await mongoClient.collection<IStudy>(config.database.collections.studies_collection)
                    .updateOne({ id: createdStudy.id }, { $set: { dataVersions: [mockDataVersion], currentDataVersion: 0 } });
            });

            test('Set a previous study dataversion as current (user with study read-only privilege) (should fail)', async () => {
                /* setup: add an extra dataversion */
                await db.collections!.studies_collection.updateOne({ id: createdStudy.id }, { $push: { dataVersions: newMockDataVersion }, $inc: { currentDataVersion: 1 } });

                const res = await authorisedUserStudy.post('/graphql').send({
                    query: print(SET_DATAVERSION_AS_CURRENT),
                    variables: {
                        studyId: createdStudy.id,
                        dataVersionId: mockDataVersion.id
                    }
                });
                expect(res.status).toBe(200);
                expect(res.body.errors).toHaveLength(1);
                expect(res.body.data.setDataversionAsCurrent).toEqual(null);

                /* cleanup: reverse setting dataversion */
                await mongoClient.collection<IStudy>(config.database.collections.studies_collection)
                    .updateOne({ id: createdStudy.id }, { $set: { dataVersions: [mockDataVersion], currentDataVersion: 0 } });
            });

            test('Set a previous study dataversion as current (user with study "manage project" privilege)', async () => {
                /* setup: add an extra dataversion */
                await db.collections!.studies_collection.updateOne({ id: createdStudy.id }, { $push: { dataVersions: newMockDataVersion }, $inc: { currentDataVersion: 1 } });

                const res = await authorisedUserStudyManageProject.post('/graphql').send({
                    query: print(SET_DATAVERSION_AS_CURRENT),
                    variables: {
                        studyId: createdStudy.id,
                        dataVersionId: mockDataVersion.id
                    }
                });
                expect(res.status).toBe(200);
                expect(res.body.data.setDataversionAsCurrent.currentDataVersion).toBe(0);

                /* cleanup: reverse setting dataversion */
                await mongoClient.collection<IStudy>(config.database.collections.studies_collection)
                    .updateOne({ id: createdStudy.id }, { $set: { dataVersions: [mockDataVersion], currentDataVersion: 0 } });
            });

            test('Set a previous study dataversion as current (user with study "manage data" privilege) (should fail)', async () => {
                /* setup: create a new user */
                const userDataCurator: IUser = {
                    id: uuid(),
                    username: 'datacurator',
                    password: '$2b$04$j0aSK.Dyq7Q9N.r6d0uIaOGrOe7sI4rGUn0JNcaXcPCv.49Otjwpi',
                    otpSecret: 'H6BNKKO27DPLCATGEJAZNWQV4LWOTMRA',
                    email: 'user@ic.ac.uk',
                    firstname: 'FDataCurator',
                    lastname: 'LDataCurator',
                    organisation: 'organisation_system',
                    type: userTypes.STANDARD,
                    description: 'just a data curator',
                    resetPasswordRequests: [],
                    emailNotificationsActivated: true,
                    emailNotificationsStatus: { expiringNotification: false },
                    deleted: null,
                    createdAt: 1591134065000,
                    expiredAt: 1991134065000
                };
                await db.collections!.users_collection.insertOne(userDataCurator);

                /* setup: create a new role with data management */
                const roleDataCurator: any = {
                    id: uuid(),
                    studyId: createdStudy.id,
                    name: 'Data Manager',
                    permissions: {
                        data: {
                            fieldIds: ['^.*$'],
                            hasVersioned: true,
                            operations: [atomicOperation.READ, atomicOperation.WRITE],
                            subjectIds: ['^.*$'],
                            visitIds: ['^.*$']
                        },
                        manage: {
                            [IPermissionManagementOptions.own]: [atomicOperation.READ],
                            [IPermissionManagementOptions.role]: [],
                            [IPermissionManagementOptions.job]: [],
                            [IPermissionManagementOptions.query]: [],
                            [IPermissionManagementOptions.ontologyTrees]: [atomicOperation.READ]
                        }
                    },
                    users: [userDataCurator.id],
                    createdBy: adminId,
                    deleted: null
                };
                await db.collections!.roles_collection.insertOne(roleDataCurator);

                /* setup: connect user */
                const dataCurator = request.agent(app);
                await connectAgent(dataCurator, userDataCurator.username, 'admin', userDataCurator.otpSecret);

                /* setup: add an extra dataversion */
                await db.collections!.studies_collection.updateOne({ id: createdStudy.id }, { $push: { dataVersions: newMockDataVersion }, $inc: { currentDataVersion: 1 } });

                /* test */
                const res = await dataCurator.post('/graphql').send({
                    query: print(SET_DATAVERSION_AS_CURRENT),
                    variables: {
                        studyId: createdStudy.id,
                        dataVersionId: mockDataVersion.id
                    }
                });
                expect(res.status).toBe(200);
                expect(res.body.errors).toHaveLength(1);
                expect(res.body.errors[0].message).toBe(errorCodes.NO_PERMISSION_ERROR);

                /* cleanup: reverse setting dataversion */
                await mongoClient.collection<IStudy>(config.database.collections.studies_collection)
                    .updateOne({ id: createdStudy.id }, { $set: { dataVersions: [mockDataVersion], currentDataVersion: 0 } });

                /* cleanup: delete user and role */
                await db.collections!.users_collection.deleteOne({ id: userDataCurator.id });
                await db.collections!.roles_collection.deleteOne({ id: roleDataCurator.id });
            });

            test('Create New fields (admin)', async () => {
                await db.collections!.field_dictionary_collection.deleteMany({ dataVersion: null });
                const res = await admin.post('/graphql').send({
                    query: print(CREATE_NEW_FIELD),
                    variables: {
                        studyId: createdStudy.id,
                        fieldInput: [
                            {
                                fieldId: '8',
                                fieldName: 'newField8',
                                tableName: 'test',
                                dataType: 'int',
                                comments: 'test',
                                possibleValues: [
                                    { code: '1', description: 'NOW' },
                                    { code: '2', description: 'OLD' }
                                ]
                            },
                            {
                                fieldId: '9',
                                fieldName: 'newField9',
                                tableName: 'test',
                                dataType: 'cat',
                                comments: 'test',
                                possibleValues: [
                                    { code: '1', description: 'TRUE' },
                                    { code: '2', description: 'FALSE' }
                                ]
                            }
                        ]
                    }
                });
                expect(res.status).toBe(200);
                expect(res.body.errors).toBeUndefined();
                expect(res.body.data.createNewField).toEqual([
                    { successful: true, code: null, id: null, description: 'Field 8-newField8 is created successfully.' },
                    { successful: true, code: null, id: null, description: 'Field 9-newField9 is created successfully.' }
                ]);
                const fieldsInDb = await db.collections!.field_dictionary_collection.find({ studyId: createdStudy.id, dataVersion: null }).toArray();
                expect(fieldsInDb).toHaveLength(2);
            });

            test('Create New field with unsupported characters (admin)', async () => {
                const res = await admin.post('/graphql').send({
                    query: print(CREATE_NEW_FIELD),
                    variables: {
                        studyId: createdStudy.id,
                        fieldInput: [
                            {
                                fieldId: '8.2',
                                fieldName: 'newField8',
                                tableName: 'test',
                                dataType: 'int',
                                comments: 'test',
                                possibleValues: [
                                    { code: '1', description: 'NOW' },
                                    { code: '2', description: 'OLD' }
                                ]
                            }
                        ]
                    }
                });
                expect(res.status).toBe(200);
                expect(res.body.data.createNewField[0]).toEqual({
                    id: null,
                    successful: false,
                    code: 'CLIENT_MALFORMED_INPUT',
                    description: 'Field 8.2-newField8: ["FieldId should contain letters, numbers and _ only."]'
                });
            });

            test('Create New fields (user, should fail)', async () => {
                const res = await user.post('/graphql').send({
                    query: print(CREATE_NEW_FIELD),
                    variables: {
                        studyId: createdStudy.id,
                        fieldInput: [
                            {
                                fieldId: '8',
                                fieldName: 'newField8',
                                tableName: 'test',
                                dataType: 'int',
                                comments: 'test',
                                possibleValues: [
                                    { code: '1', description: 'NOW' },
                                    { code: '2', description: 'OLD' }
                                ]
                            },
                            {
                                fieldId: '9',
                                fieldName: 'newField9',
                                tableName: 'test',
                                dataType: 'cat',
                                comments: 'test',
                                possibleValues: [
                                    { code: '1', description: 'TRUE' },
                                    { code: '2', description: 'FALSE' }
                                ]
                            }
                        ]
                    }
                });
                expect(res.status).toBe(200);
                expect(res.body.errors).toHaveLength(1);
                expect(res.body.errors[0].message).toBe(errorCodes.NO_PERMISSION_ERROR);
            });

            test('Delete an unversioned field (admin)', async () => {
                await admin.post('/graphql').send({
                    query: print(CREATE_NEW_FIELD),
                    variables: {
                        studyId: createdStudy.id,
                        fieldInput: [
                            {
                                fieldId: '8',
                                fieldName: 'newField8',
                                tableName: 'test',
                                dataType: 'int',
                                comments: 'test',
                                possibleValues: [
                                    { code: '1', description: 'NOW' },
                                    { code: '2', description: 'OLD' }
                                ]
                            },
                            {
                                fieldId: '9',
                                fieldName: 'newField9',
                                tableName: 'test',
                                dataType: 'cat',
                                comments: 'test',
                                possibleValues: [
                                    { code: '1', description: 'TRUE' },
                                    { code: '2', description: 'FALSE' }
                                ]
                            }
                        ]
                    }
                });
                const res = await admin.post('/graphql').send({
                    query: print(DELETE_FIELD),
                    variables: {
                        studyId: createdStudy.id,
                        fieldId: '8'
                    }
                });
                expect(res.status).toBe(200);
                expect(res.body.errors).toBeUndefined();
                expect(res.body.data.deleteField.fieldId).toBe('8');
                const fieldsInDb = await db.collections!.field_dictionary_collection.find({ studyId: createdStudy.id, dateDeleted: { $ne: null } }).toArray();
                expect(fieldsInDb).toHaveLength(1);
                expect(fieldsInDb[0].fieldId).toBe('8');
                // clear database
                await db.collections!.field_dictionary_collection.deleteMany({ studyId: createdStudy.id, fieldId: { $in: ['8', '9'] } });
            });

            test('Delete a versioned field (admin)', async () => {
                await admin.post('/graphql').send({
                    query: print(CREATE_NEW_FIELD),
                    variables: {
                        studyId: createdStudy.id,
                        fieldInput: [
                            {
                                fieldId: '8',
                                fieldName: 'newField8',
                                tableName: 'test',
                                dataType: 'int',
                                comments: 'test',
                                possibleValues: [
                                    { code: '1', description: 'NOW' },
                                    { code: '2', description: 'OLD' }
                                ]
                            },
                            {
                                fieldId: '9',
                                fieldName: 'newField9',
                                tableName: 'test',
                                dataType: 'cat',
                                comments: 'test',
                                possibleValues: [
                                    { code: '1', description: 'TRUE' },
                                    { code: '2', description: 'FALSE' }
                                ]
                            }
                        ]
                    }
                });
                await admin.post('/graphql').send({
                    query: print(CREATE_NEW_DATA_VERSION),
                    variables: { studyId: createdStudy.id, dataVersion: '1', tag: 'testTag' }
                });
                const res = await admin.post('/graphql').send({
                    query: print(DELETE_FIELD),
                    variables: {
                        studyId: createdStudy.id,
                        fieldId: '8'
                    }
                });
                expect(res.status).toBe(200);
                expect(res.body.errors).toBeUndefined();
                expect(res.body.data.deleteField.fieldId).toBe('8');
                const fieldsInDb = await db.collections!.field_dictionary_collection.find({ studyId: createdStudy.id, fieldId: '8' }).toArray();
                expect(fieldsInDb).toHaveLength(2);
                expect(fieldsInDb[0].fieldId).toBe('8');
                expect(fieldsInDb[1].fieldId).toBe('8');
                expect(fieldsInDb[1].dateDeleted).not.toBe(null);
                // clear database
                await db.collections!.field_dictionary_collection.deleteMany({ studyId: createdStudy.id, fieldId: { $in: ['8', '9'] } });
            });
        });

        describe('UPLOAD/DELETE DATA RECORDS DIRECTLY VIA API', () => {
            let createdStudy: { id: any; name: any; };
            let createdProject: { id: any; name: any; studyId: any; };
            let createdRole_study_accessData;
            let createdRole_project;
            let createdUserAuthorisedProject;  // profile
            let createdUserNoAuthorisedProfile;
            let createdUserAuthorisedProfile;
            let authorisedUser: request.SuperTest<request.Test>;
            let authorisedProjectUser: request.SuperTest<request.Test>;
            let unauthorisedUser: request.SuperTest<request.Test>;
            let mockFields: any[];
            let mockDataVersion: IStudyDataVersion;
            const fieldTreeId = uuid();
            const oneRecord = [{
                fieldId: '31',
                value: '10',
                subjectId: 'I7N3G6G',
                visitId: '1'
            }];
            const multipleRecords = [
                {
                    fieldId: '31',
                    value: '10',
                    subjectId: 'I7N3G6G',
                    visitId: '1'
                },
                {
                    fieldId: '32',
                    value: 'AAA',
                    subjectId: 'I7N3G6G',
                    visitId: '1'
                },
                {
                    fieldId: '31',
                    value: '102',
                    subjectId: 'I7N3G6G',
                    visitId: '2'
                },
                {
                    fieldId: '32',
                    value: 'AAAA',
                    subjectId: 'I7N3G6G',
                    visitId: '2'
                },
                {
                    fieldId: '31',
                    value: '11',
                    subjectId: 'GR6R4AR',
                    visitId: '2'
                },
                {
                    fieldId: '32',
                    value: 'BBB',
                    subjectId: 'GR6R4AR',
                    visitId: '2'
                }
            ];

            beforeAll(async () => {
                /*** setup: create a setup study ***/
                /* 1. create study */
                {
                    const studyName = uuid();
                    const res = await admin.post('/graphql').send({
                        query: print(CREATE_STUDY),
                        variables: { name: studyName, description: 'test description', type: studyType.SENSOR }
                    });
                    expect(res.status).toBe(200);
                    expect(res.body.errors).toBeUndefined();
                    createdStudy = await mongoClient.collection<IStudy>(config.database.collections.studies_collection).findOne({ name: studyName });
                    expect(res.body.data.createStudy).toEqual({
                        id: createdStudy.id,
                        name: studyName,
                        description: 'test description',
                        type: studyType.SENSOR
                    });
                }

                /* 2. create a role for study (it will have 'access study data' privilege - equivalent to PI */
                {
                    const roleName = uuid();
                    const res = await admin.post('/graphql').send({
                        query: print(ADD_NEW_ROLE),
                        variables: {
                            roleName,
                            studyId: createdStudy.id,
                            projectId: null
                        }
                    });
                    expect(res.status).toBe(200);
                    expect(res.body.errors).toBeUndefined();

                    createdRole_study_accessData = await mongoClient.collection<IRole>(config.database.collections.roles_collection).findOne({ name: roleName });
                    expect(createdRole_study_accessData).toEqual({
                        _id: createdRole_study_accessData._id,
                        id: createdRole_study_accessData.id,
                        projectId: null,
                        studyId: createdStudy.id,
                        name: roleName,
                        permissions: {
                            data: {
                                fieldIds: [],
                                hasVersioned: false,
                                operations: [],
                                subjectIds: [],
                                visitIds: []
                            },
                            manage: {
                                [IPermissionManagementOptions.own]: [atomicOperation.READ],
                                [IPermissionManagementOptions.role]: [],
                                [IPermissionManagementOptions.job]: [],
                                [IPermissionManagementOptions.query]: [],
                                [IPermissionManagementOptions.ontologyTrees]: [atomicOperation.READ]
                            }
                        },
                        createdBy: adminId,
                        users: [],
                        deleted: null,
                        metadata: {},
                        description: ''
                    });
                    expect(res.body.data.addRole).toEqual({
                        id: createdRole_study_accessData.id,
                        name: roleName,
                        permissions: {
                            data: {
                                fieldIds: [],
                                hasVersioned: false,
                                operations: [],
                                subjectIds: [],
                                visitIds: []
                            },
                            manage: {
                                [IPermissionManagementOptions.own]: [atomicOperation.READ],
                                [IPermissionManagementOptions.role]: [],
                                [IPermissionManagementOptions.job]: [],
                                [IPermissionManagementOptions.query]: [],
                                [IPermissionManagementOptions.ontologyTrees]: [atomicOperation.READ]
                            }
                        },
                        studyId: createdStudy.id,
                        projectId: null,
                        users: []
                    });
                }

                /* 3. create an general study user that cannot manage projects (no role yet) */
                {
                    const username = uuid();
                    const newUser: IUser = {
                        username: username,
                        type: userTypes.STANDARD,
                        firstname: `${username}_firstname`,
                        lastname: `${username}_lastname`,
                        password: '$2b$04$j0aSK.Dyq7Q9N.r6d0uIaOGrOe7sI4rGUn0JNcaXcPCv.49Otjwpi',
                        otpSecret: 'H6BNKKO27DPLCATGEJAZNWQV4LWOTMRA',
                        email: `${username}'@user.io'`,
                        resetPasswordRequests: [],
                        description: 'I am an authorised study user managing project.',
                        emailNotificationsActivated: true,
                        emailNotificationsStatus: { expiringNotification: false },
                        organisation: 'organisation_system',
                        deleted: null,
                        id: `AuthorisedStudyUserManageProject_${username}`,
                        createdAt: 1591134065000,
                        expiredAt: 1991134065000
                    };

                    await mongoClient.collection<IUser>(config.database.collections.users_collection).insertOne(newUser);
                    createdUserNoAuthorisedProfile = await mongoClient.collection<IUser>(config.database.collections.users_collection).findOne({ username });
                }

                /* 3. create an authorised study user that can manage projects (no role yet) */
                {
                    const username = uuid();
                    const newUser: IUser = {
                        username: username,
                        type: userTypes.STANDARD,
                        firstname: `${username}_firstname`,
                        lastname: `${username}_lastname`,
                        password: '$2b$04$j0aSK.Dyq7Q9N.r6d0uIaOGrOe7sI4rGUn0JNcaXcPCv.49Otjwpi',
                        otpSecret: 'H6BNKKO27DPLCATGEJAZNWQV4LWOTMRA',
                        email: `${username}'@user.io'`,
                        resetPasswordRequests: [],
                        description: 'I am an authorised study user managing project.',
                        emailNotificationsActivated: true,
                        emailNotificationsStatus: { expiringNotification: false },
                        organisation: 'organisation_system',
                        metadata: {
                            wp: 'wp5.1'
                        },
                        deleted: null,
                        id: `AuthorisedStudyUserManageProject_${username}`,
                        createdAt: 1591134065000,
                        expiredAt: 1991134065000
                    };

                    await mongoClient.collection<IUser>(config.database.collections.users_collection).insertOne(newUser);
                    createdUserAuthorisedProfile = await mongoClient.collection<IUser>(config.database.collections.users_collection).findOne({ username });
                }

                /* 4. add authorised user to role */
                {
                    const res = await admin.post('/graphql').send({
                        query: print(EDIT_ROLE),
                        variables: {
                            roleId: createdRole_study_accessData.id,
                            userChanges: {
                                add: [createdUserAuthorisedProfile.id],
                                remove: []
                            },
                            permissionChanges: {
                                data: {
                                    fieldIds: ['^.*$'],
                                    hasVersioned: true,
                                    operations: [atomicOperation.READ, atomicOperation.WRITE],
                                    subjectIds: ['^.*$'],
                                    visitIds: ['^.*$']
                                },
                                manage: {
                                    [IPermissionManagementOptions.own]: [atomicOperation.READ],
                                    [IPermissionManagementOptions.role]: [],
                                    [IPermissionManagementOptions.job]: [],
                                    [IPermissionManagementOptions.query]: [],
                                    [IPermissionManagementOptions.ontologyTrees]: [atomicOperation.READ, atomicOperation.WRITE]
                                }
                            }
                        }
                    });
                    expect(res.status).toBe(200);
                    expect(res.body.errors).toBeUndefined();
                    expect(res.body.data.editRole).toEqual({
                        id: createdRole_study_accessData.id,
                        name: createdRole_study_accessData.name,
                        studyId: createdStudy.id,
                        projectId: null,
                        description: '',
                        permissions: {
                            data: {
                                fieldIds: ['^.*$'],
                                hasVersioned: true,
                                operations: [atomicOperation.READ, atomicOperation.WRITE],
                                subjectIds: ['^.*$'],
                                visitIds: ['^.*$']
                            },
                            manage: {
                                [IPermissionManagementOptions.own]: [atomicOperation.READ],
                                [IPermissionManagementOptions.role]: [],
                                [IPermissionManagementOptions.job]: [],
                                [IPermissionManagementOptions.query]: [],
                                [IPermissionManagementOptions.ontologyTrees]: [atomicOperation.READ, atomicOperation.WRITE]
                            }
                        },
                        users: [{
                            id: createdUserAuthorisedProfile.id,
                            organisation: 'organisation_system',
                            firstname: createdUserAuthorisedProfile.firstname,
                            lastname: createdUserAuthorisedProfile.lastname
                        }]
                    });
                    const resUser = await admin.post('/graphql').send({
                        query: print(GET_USERS),
                        variables: {
                            fetchDetailsAdminOnly: false,
                            userId: createdUserAuthorisedProfile.id,
                            fetchAccessPrivileges: true
                        }
                    });
                    expect(resUser.status).toBe(200);
                    expect(resUser.body.errors).toBeUndefined();
                    expect(resUser.body.data.getUsers).toHaveLength(1);
                    expect(resUser.body.data.getUsers[0]).toEqual({
                        id: createdUserAuthorisedProfile.id,
                        type: userTypes.STANDARD,
                        firstname: `${createdUserAuthorisedProfile.username}_firstname`,
                        lastname: `${createdUserAuthorisedProfile.username}_lastname`,
                        organisation: 'organisation_system',
                        access: {
                            id: `user_access_obj_user_id_${createdUserAuthorisedProfile.id}`,
                            projects: [],
                            studies: [{
                                id: createdStudy.id,
                                name: createdStudy.name
                            }]
                        }
                    });
                }

                /* 5. Insert field for data uploading later */
                mockDataVersion = {
                    id: 'mockDataVersionId',
                    contentId: 'mockContentId',
                    version: '0.0.1',
                    updateDate: '5000000'
                };
                mockFields = [
                    {
                        id: 'mockfield1',
                        studyId: createdStudy.id,
                        fieldId: '31',
                        fieldName: 'Age',
                        dataType: enumValueType.INTEGER,
                        possibleValues: [],
                        unit: 'person',
                        comments: 'mockComments1',
                        dateAdded: 100000000,
                        dateDeleted: null,
                        dataVersion: 'mockDataVersionId'
                    },
                    {
                        id: 'mockfield2',
                        studyId: createdStudy.id,
                        fieldId: '32',
                        fieldName: 'Sex',
                        dataType: enumValueType.STRING,
                        possibleValues: [],
                        unit: 'person',
                        comments: 'mockComments2',
                        dateAdded: 100000000,
                        dateDeleted: null,
                        dataVersion: 'mockDataVersionId'
                    },
                    {
                        id: 'mockfield3',
                        studyId: createdStudy.id,
                        fieldId: '33',
                        fieldName: 'DeviceTest',
                        dataType: enumValueType.FILE,
                        possibleValues: [],
                        unit: 'person',
                        comments: 'mockComments3',
                        dateAdded: 100000000,
                        dateDeleted: null,
                        dataVersion: 'mockDataVersionId'
                    }
                ];
                await db.collections!.field_dictionary_collection.insertMany(mockFields);
                await db.collections!.studies_collection.updateOne({ id: createdStudy.id }, {
                    $push: { dataVersions: mockDataVersion },
                    $inc: { currentDataVersion: 1 },
                    $set: {
                        ontologyTrees: [{
                            id: 'testOntology_id',
                            name: 'testOntology',
                            routes: [
                                {
                                    path: [
                                        'MO',
                                        'MOCK'
                                    ],
                                    name: 'mockfield1',
                                    field: [
                                        '$31'
                                    ],
                                    visitRange: [],
                                    id: '036b7772-f239-4fef-b7f8-c3db883f51e3'
                                },
                                {
                                    path: [
                                        'MO',
                                        'MOCK'
                                    ],
                                    name: 'mockfield2',
                                    field: [
                                        '$32'
                                    ],
                                    visitRange: [],
                                    id: 'f577023f-de54-446a-9bbe-1c346823e6bf'
                                }
                            ]
                        }]
                    }
                });

                /* 2. create projects for the study */
                {
                    const projectName = uuid();
                    const res = await admin.post('/graphql').send({
                        query: print(CREATE_PROJECT),
                        variables: {
                            studyId: createdStudy.id,
                            projectName: projectName,
                            dataVersion: mockDataVersion.id
                        }
                    });
                    expect(res.status).toBe(200);
                    expect(res.body.errors).toBeUndefined();
                    createdProject = await mongoClient.collection<IProject>(config.database.collections.projects_collection).findOne({ name: projectName });
                    expect(res.body.data.createProject).toEqual({
                        id: createdProject.id,
                        studyId: createdStudy.id,
                        name: projectName
                    });
                }

                /* 5. create an authorised project user (no role yet) */
                {
                    const username = uuid();
                    const newUser: IUser = {
                        username: username,
                        type: userTypes.STANDARD,
                        firstname: `${username}_firstname`,
                        lastname: `${username}_lastname`,
                        password: '$2b$04$j0aSK.Dyq7Q9N.r6d0uIaOGrOe7sI4rGUn0JNcaXcPCv.49Otjwpi',
                        otpSecret: 'H6BNKKO27DPLCATGEJAZNWQV4LWOTMRA',
                        email: `${username}@user.io`,
                        resetPasswordRequests: [],
                        description: 'I am an authorised project user.',
                        emailNotificationsActivated: true,
                        emailNotificationsStatus: { expiringNotification: false },
                        organisation: 'organisation_system',
                        metadata: {
                            wp: 'wp5.2'
                        },
                        deleted: null,
                        id: `AuthorisedProjectUser_${username}`,
                        createdAt: 1591134065000,
                        expiredAt: 1991134065000
                    };
                    await mongoClient.collection<IUser>(config.database.collections.users_collection).insertOne(newUser);
                    createdUserAuthorisedProject = await mongoClient.collection<IUser>(config.database.collections.users_collection).findOne({ username });
                }

                /* 4. create roles for project */
                {
                    const roleName = uuid();
                    const res = await admin.post('/graphql').send({
                        query: print(ADD_NEW_ROLE),
                        variables: {
                            roleName,
                            studyId: createdStudy.id,
                            projectId: createdProject.id
                        }
                    });
                    expect(res.status).toBe(200);
                    expect(res.body.errors).toBeUndefined();
                    createdRole_project = await mongoClient.collection<IRole>(config.database.collections.roles_collection).findOne({ name: roleName });
                    expect(createdRole_project).toEqual({
                        _id: createdRole_project._id,
                        id: createdRole_project.id,
                        projectId: createdProject.id,
                        studyId: createdStudy.id,
                        name: roleName,
                        description: '',
                        permissions: {
                            data: {
                                fieldIds: [],
                                hasVersioned: false,
                                operations: [],
                                subjectIds: [],
                                visitIds: []
                            },
                            manage: {
                                [IPermissionManagementOptions.own]: [atomicOperation.READ],
                                [IPermissionManagementOptions.role]: [],
                                [IPermissionManagementOptions.job]: [],
                                [IPermissionManagementOptions.query]: [],
                                [IPermissionManagementOptions.ontologyTrees]: [atomicOperation.READ]
                            }
                        },
                        createdBy: adminId,
                        users: [],
                        deleted: null,
                        metadata: {}
                    });
                    expect(res.body.data.addRole).toEqual({
                        id: createdRole_project.id,
                        name: roleName,
                        permissions: {
                            data: {
                                fieldIds: [],
                                hasVersioned: false,
                                operations: [],
                                subjectIds: [],
                                visitIds: []
                            },
                            manage: {
                                [IPermissionManagementOptions.own]: [atomicOperation.READ],
                                [IPermissionManagementOptions.role]: [],
                                [IPermissionManagementOptions.job]: [],
                                [IPermissionManagementOptions.query]: [],
                                [IPermissionManagementOptions.ontologyTrees]: [atomicOperation.READ]
                            }
                        },
                        studyId: createdStudy.id,
                        projectId: createdProject.id,
                        users: []
                    });
                }

                /* 6. add authorised user to role */
                {
                    const res = await admin.post('/graphql').send({
                        query: print(EDIT_ROLE),
                        variables: {
                            roleId: createdRole_project.id,
                            userChanges: {
                                add: [createdUserAuthorisedProject.id],
                                remove: []
                            },
                            permissionChanges: {
                                data: {
                                    fieldIds: ['^.*$'],
                                    hasVersioned: false,
                                    operations: [atomicOperation.READ],
                                    subjectIds: ['^.*$'],
                                    visitIds: ['^.*$']
                                },
                                manage: {
                                    [IPermissionManagementOptions.own]: [atomicOperation.READ],
                                    [IPermissionManagementOptions.role]: [],
                                    [IPermissionManagementOptions.job]: [],
                                    [IPermissionManagementOptions.query]: [],
                                    [IPermissionManagementOptions.ontologyTrees]: [atomicOperation.READ]
                                }
                            }
                        }
                    });
                    expect(res.status).toBe(200);
                    expect(res.body.errors).toBeUndefined();
                    expect(res.body.data.editRole).toEqual({
                        id: createdRole_project.id,
                        name: createdRole_project.name,
                        studyId: createdStudy.id,
                        projectId: createdProject.id,
                        description: '',
                        permissions: {
                            data: {
                                fieldIds: ['^.*$'],
                                hasVersioned: false,
                                operations: [atomicOperation.READ],
                                subjectIds: ['^.*$'],
                                visitIds: ['^.*$']
                            },
                            manage: {
                                [IPermissionManagementOptions.own]: [atomicOperation.READ],
                                [IPermissionManagementOptions.role]: [],
                                [IPermissionManagementOptions.job]: [],
                                [IPermissionManagementOptions.query]: [],
                                [IPermissionManagementOptions.ontologyTrees]: [atomicOperation.READ]
                            }
                        },
                        users: [{
                            id: createdUserAuthorisedProject.id,
                            organisation: 'organisation_system',
                            firstname: createdUserAuthorisedProject.firstname,
                            lastname: createdUserAuthorisedProject.lastname
                        }]
                    });
                    const resUser = await admin.post('/graphql').send({
                        query: print(GET_USERS),
                        variables: {
                            fetchDetailsAdminOnly: false,
                            userId: createdUserAuthorisedProject.id,
                            fetchAccessPrivileges: true
                        }
                    });
                    expect(resUser.status).toBe(200);
                    expect(resUser.body.errors).toBeUndefined();
                    expect(resUser.body.data.getUsers).toHaveLength(1);
                    expect(resUser.body.data.getUsers[0]).toEqual({
                        id: createdUserAuthorisedProject.id,
                        type: userTypes.STANDARD,
                        firstname: `${createdUserAuthorisedProject.username}_firstname`,
                        lastname: `${createdUserAuthorisedProject.username}_lastname`,
                        organisation: 'organisation_system',
                        access: {
                            id: `user_access_obj_user_id_${createdUserAuthorisedProject.id}`,
                            projects: [{
                                id: createdProject.id,
                                name: createdProject.name,
                                studyId: createdStudy.id
                            }],
                            studies: []
                        }
                    });
                }

                /* 7. Create an ontologytree */
                {
                    await db.collections!.studies_collection.findOneAndUpdate({ id: createdStudy.id }, {
                        $set: {
                            ontologyTrees: [{
                                name: 'testOntologyTree',
                                routes: [
                                    { path: ['DM'], name: 'AGE', field: ['$31'], visitRange: [], id: uuid() },
                                    { path: ['DM'], name: 'SEX', field: ['$32'], visitRange: [], id: uuid() }
                                ],
                                dataVersion: mockDataVersion.id,
                                deleted: null
                            }]
                        }
                    });
                }

                /* Connect users */
                authorisedUser = request.agent(app);
                await connectAgent(authorisedUser, createdUserAuthorisedProfile.username, 'admin', createdUserAuthorisedProfile.otpSecret);
                unauthorisedUser = request.agent(app);
                await connectAgent(unauthorisedUser, createdUserNoAuthorisedProfile.username, 'admin', createdUserNoAuthorisedProfile.otpSecret);
                authorisedProjectUser = request.agent(app);
                await connectAgent(authorisedProjectUser, createdUserAuthorisedProject.username, 'admin', createdUserAuthorisedProject.otpSecret);

            });

            afterAll(async () => {
                {
                    const res = await admin.post('/graphql').send({
                        query: print(DELETE_STUDY),
                        variables: { studyId: createdStudy.id }
                    });
                    expect(res.status).toBe(200);
                    expect(res.body.errors).toBeUndefined();
                    expect(res.body.data.deleteStudy).toEqual({
                        id: createdStudy.id,
                        successful: true
                    });
                }

                {
                    const res = await admin.post('/graphql').send({ query: print(WHO_AM_I) });
                    expect(res.body.data.whoAmI).toEqual({
                        username: 'admin',
                        type: userTypes.ADMIN,
                        firstname: 'Fadmin',
                        lastname: 'Ladmin',
                        organisation: 'organisation_system',
                        email: 'admin@example.com',
                        description: 'I am an admin user.',
                        id: adminId,
                        access: {
                            id: `user_access_obj_user_id_${adminId}`,
                            projects: [],
                            studies: []
                        },
                        emailNotificationsActivated: true,
                        emailNotificationsStatus: { expiringNotification: false },
                        createdAt: 1591134065000,
                        expiredAt: 1991134065000,
                        metadata: null
                    });

                    // study data is NOT deleted for audit purposes - unless explicitly requested separately
                    const roles = await db.collections!.roles_collection.find({ studyId: createdStudy.id, deleted: null }).toArray();
                    const projects = await db.collections!.projects_collection.find({ studyId: createdStudy.id, deleted: null }).toArray();
                    const study = await db.collections!.studies_collection.findOne({ id: createdStudy.id, deleted: null });
                    expect(roles).toEqual([]);
                    expect(projects).toEqual([]);
                    expect(study).toBe(null);
                }

                /* cannot get study from api anymore */
                {
                    const res = await admin.post('/graphql').send({
                        query: print(GET_STUDY),
                        variables: { studyId: createdStudy.id }
                    });
                    expect(res.status).toBe(200);
                    expect(res.body.errors).toHaveLength(1);
                    expect(res.body.errors[0].message).toBe(errorCodes.CLIENT_ACTION_ON_NON_EXISTENT_ENTRY);
                    expect(res.body.data.getStudy).toBe(null);
                }

                await db.collections!.field_dictionary_collection.deleteMany({ studyId: createdStudy.id });
            });

            afterEach(async () => {
                await db.collections!.data_collection.deleteMany({});
                await db.collections!.studies_collection.findOneAndUpdate({ id: createdStudy.id }, {
                    $set: {
                        dataVersions: [{
                            id: 'mockDataVersionId',
                            contentId: 'mockContentId',
                            version: '0.0.1',
                            updateDate: '5000000'
                        }], currentDataVersion: 0
                    }
                });
                await db.collections!.field_dictionary_collection.deleteMany({ studyId: createdStudy.id, fieldId: { $nin: ['31', '32'] }, dataVersion: null });
            });

            test('Upload a data record to study (authorised user)', async () => {
                const recordList = [
                    {
                        fieldId: '31',
                        value: '10',
                        subjectId: 'I7N3G6G',
                        visitId: '1'
                    },
                    {
                        fieldId: '32',
                        value: 'FAKE1',
                        subjectId: 'I7N3G6G',
                        visitId: '1'
                    },
                    {
                        fieldId: '31',
                        value: '11',
                        subjectId: 'GR6R4AR',
                        visitId: '1'
                    },
                    // non-existing field
                    {
                        fieldId: '34',
                        value: '10',
                        subjectId: 'I7N3G6G',
                        visitId: '1'
                    },
                    // illegal value
                    {
                        fieldId: '31',
                        value: 'wrong',
                        subjectId: 'I7N3G6G',
                        visitId: '2'
                    },
                    // illegal subject id
                    {
                        fieldId: '31',
                        value: '10',
                        subjectId: 'I777770',
                        visitId: '1'
                    }
                ];
                const res = await authorisedUser.post('/graphql').send({
                    query: print(UPLOAD_DATA_IN_ARRAY),
                    variables: { studyId: createdStudy.id, data: recordList }
                });
                expect(res.status).toBe(200);
                expect(res.body.errors).toBeUndefined();
                expect(res.body.data.uploadDataInArray).toEqual([
                    { code: null, description: 'I7N3G6G-1-31', id: null, successful: true },
                    { code: null, description: 'I7N3G6G-1-32', id: null, successful: true },
                    { code: null, description: 'GR6R4AR-1-31', id: null, successful: true },
                    { code: 'CLIENT_ACTION_ON_NON_EXISTENT_ENTRY', description: 'Field 34: Field Not found', id: null, successful: false },
                    { code: 'CLIENT_MALFORMED_INPUT', description: 'Field 31: Cannot parse as integer.', id: null, successful: false },
                    { code: 'CLIENT_MALFORMED_INPUT', description: 'Subject ID I777770 is illegal.', id: null, successful: false }
                ]);

                const dataInDb = await db.collections!.data_collection.find({ deleted: null }).toArray();
                expect(dataInDb).toHaveLength(3);
            });

            test('Upload a data record to study (unauthorised user)', async () => {
                const res = await unauthorisedUser.post('/graphql').send({
                    query: print(UPLOAD_DATA_IN_ARRAY),
                    variables: { studyId: createdStudy.id, data: oneRecord }
                });
                expect(res.status).toBe(200);
                expect(res.body.errors).toHaveLength(1);
                expect(res.body.errors[0].message).toBe(errorCodes.NO_PERMISSION_ERROR);
            });

            test('Upload a data record with incorrect studyId', async () => {
                const res = await authorisedUser.post('/graphql').send({
                    query: print(UPLOAD_DATA_IN_ARRAY),
                    variables: { studyId: 'fakeStudyId', fieldTreeId: fieldTreeId, data: oneRecord }
                });
                expect(res.status).toBe(200);
                expect(res.body.errors).toHaveLength(1);
                expect(res.body.errors[0].message).toBe('Study does not exist.');
            });

            test('Upload a file with the data API', async () => {
                const res = await authorisedUser.post('/graphql')
                    .field('operations', JSON.stringify({
                        query: print(UPLOAD_DATA_IN_ARRAY),
                        variables: {
                            studyId: createdStudy.id,
                            data: [
                                {
                                    fieldId: '33',
                                    subjectId: 'I7N3G6G',
                                    visitId: '1',
                                    file: null,
                                    metadata: {
                                        deviceId: 'MMM7N3G6G',
                                        startDate: '1590966000000',
                                        endDate: '1593730800000',
                                        postFix: 'txt'
                                    }
                                }
                            ]
                        }
                    }))
                    .field('map', JSON.stringify({ 1: ['variables.data.0.file'] }))
                    .attach('1', path.join(__dirname, '../filesForTests/I7N3G6G-MMM7N3G6G-20200704-20200721.txt'));
                expect(res.status).toBe(200);
                expect(res.body.errors).toBeUndefined();
                // check both data collection and file collection
                const fileFirst = await db.collections!.files_collection.findOne<IFile>({ studyId: createdStudy.id, deleted: null });
                const dataFirst = await db.collections!.data_collection.findOne<IDataEntry>({ m_studyId: createdStudy.id, m_visitId: '1', m_fieldId: '33' });
                expect(dataFirst?.metadata?.add[0]).toBe(fileFirst.id);

                // upload again and check whether the old file has been deleted
                const resSecond = await authorisedUser.post('/graphql')
                    .field('operations', JSON.stringify({
                        query: print(UPLOAD_DATA_IN_ARRAY),
                        variables: {
                            studyId: createdStudy.id,
                            data: [
                                {
                                    fieldId: '33',
                                    subjectId: 'I7N3G6G',
                                    visitId: '1',
                                    file: null,
                                    metadata: {
                                        deviceId: 'MMM7N3G6G',
                                        startDate: '1590966000000',
                                        endDate: '1593730800000',
                                        postFix: 'test'
                                    }
                                }
                            ]
                        }
                    }))
                    .field('map', JSON.stringify({ 1: ['variables.data.0.file'] }))
                    .attach('1', path.join(__dirname, '../filesForTests/I7N3G6G-MMM7N3G6G-20200704-20200721.txt'));
                expect(resSecond.status).toBe(200);
                expect(resSecond.body.errors).toBeUndefined();
                const fileSecond = await db.collections!.files_collection.find<IFile>({ studyId: createdStudy.id, deleted: null }).toArray();
                const dataSecond = await db.collections!.data_collection.findOne<IDataEntry>({ m_studyId: createdStudy.id, m_visitId: '1', m_fieldId: '33' });
                expect(fileSecond).toHaveLength(2);
                expect(dataSecond?.metadata?.add).toEqual([fileSecond[0].id, fileSecond[1].id]);
            });

            test('Create New data version with data only (user with study privilege)', async () => {
                const res = await admin.post('/graphql').send({
                    query: print(UPLOAD_DATA_IN_ARRAY),
                    variables: { studyId: createdStudy.id, data: multipleRecords }
                });
                expect(res.status).toBe(200);
                expect(res.body.errors).toBeUndefined();
                const createRes = await admin.post('/graphql').send({
                    query: print(CREATE_NEW_DATA_VERSION),
                    variables: { studyId: createdStudy.id, dataVersion: '1', tag: 'testTag' }
                });
                expect(createRes.status).toBe(200);
                expect(createRes.body.errors).toBeUndefined();
                expect(createRes.body.data.createNewDataVersion.version).toBe('1');
                expect(createRes.body.data.createNewDataVersion.tag).toBe('testTag');
                const studyInDb = await db.collections!.studies_collection.findOne({ id: createdStudy.id });
                expect(studyInDb.dataVersions).toHaveLength(2);
                expect(studyInDb.dataVersions[1].version).toBe('1');
                expect(studyInDb.dataVersions[1].tag).toBe('testTag');
                const dataInDb = await db.collections!.data_collection.find({ m_studyId: createdStudy.id, m_versionId: createRes.body.data.createNewDataVersion.id }).toArray();
                expect(dataInDb).toHaveLength(6);
            });

            test('Create New data version with field only (user with study privilege)', async () => {
                const res = await admin.post('/graphql').send({
                    query: print(CREATE_NEW_FIELD),
                    variables: {
                        studyId: createdStudy.id, fieldInput: {
                            fieldId: '34',
                            fieldName: 'Height',
                            dataType: enumValueType.DECIMAL,
                            unit: 'cm'
                        }
                    }
                });
                expect(res.status).toBe(200);
                expect(res.body.errors).toBeUndefined();
                const createRes = await admin.post('/graphql').send({
                    query: print(CREATE_NEW_DATA_VERSION),
                    variables: { studyId: createdStudy.id, dataVersion: '1', tag: 'testTag' }
                });
                expect(createRes.status).toBe(200);
                expect(createRes.body.errors).toBeUndefined();
                expect(createRes.body.data.createNewDataVersion.version).toBe('1');
                expect(createRes.body.data.createNewDataVersion.tag).toBe('testTag');
                const studyInDb = await db.collections!.studies_collection.findOne({ id: createdStudy.id });
                expect(studyInDb.dataVersions).toHaveLength(2);
                expect(studyInDb.dataVersions[1].version).toBe('1');
                expect(studyInDb.dataVersions[1].tag).toBe('testTag');
                const fieldIndb = await db.collections!.field_dictionary_collection.find({ studyId: createdStudy.id, dataVersion: { $in: [createRes.body.data.createNewDataVersion.id, 'mockDataVersionId'] } }).toArray();
                expect(fieldIndb).toHaveLength(4);
            });

            test('Create New data version with field and data (user with study privilege)', async () => {
                await admin.post('/graphql').send({
                    query: print(CREATE_NEW_FIELD),
                    variables: {
                        studyId: createdStudy.id, fieldInput: {
                            fieldId: '34',
                            fieldName: 'Height',
                            dataType: enumValueType.DECIMAL,
                            unit: 'cm'
                        }
                    }
                });
                await admin.post('/graphql').send({
                    query: print(UPLOAD_DATA_IN_ARRAY),
                    variables: {
                        studyId: createdStudy.id,
                        data: [{
                            fieldId: '34',
                            value: '163.4',
                            subjectId: 'I7N3G6G',
                            visitId: '1'
                        }, ...multipleRecords]
                    }
                });
                const createRes = await admin.post('/graphql').send({
                    query: print(CREATE_NEW_DATA_VERSION),
                    variables: { studyId: createdStudy.id, dataVersion: '1', tag: 'testTag' }
                });
                expect(createRes.status).toBe(200);
                expect(createRes.body.errors).toBeUndefined();
                expect(createRes.body.data.createNewDataVersion.version).toBe('1');
                expect(createRes.body.data.createNewDataVersion.tag).toBe('testTag');
                const studyInDb = await db.collections!.studies_collection.findOne({ id: createdStudy.id });
                expect(studyInDb.dataVersions).toHaveLength(2);
                expect(studyInDb.dataVersions[1].version).toBe('1');
                expect(studyInDb.dataVersions[1].tag).toBe('testTag');
                const dataInDb = await db.collections!.data_collection.find({ m_studyId: createdStudy.id, m_versionId: createRes.body.data.createNewDataVersion.id }).toArray();
                expect(dataInDb).toHaveLength(7);
                const fieldsInDb = await db.collections!.field_dictionary_collection.find({ studyId: createdStudy.id, dataVersion: { $in: [createRes.body.data.createNewDataVersion.id, 'mockDataVersionId'] } }).toArray();
                expect(fieldsInDb).toHaveLength(4);
            });

            test('Create New data version (authorised user) should fail', async () => {
                const res = await authorisedUser.post('/graphql').send({
                    query: print(UPLOAD_DATA_IN_ARRAY),
                    variables: { studyId: createdStudy.id, data: multipleRecords }
                });
                expect(res.status).toBe(200);
                expect(res.body.errors).toBeUndefined();

                const createRes = await authorisedUser.post('/graphql').send({
                    query: print(CREATE_NEW_DATA_VERSION),
                    variables: { studyId: createdStudy.id, dataVersion: '1', tag: 'testTag', baseVersions: [], subjectIds: [], visitIds: [], withUnversionedData: true }
                });
                expect(createRes.status).toBe(200);
                expect(createRes.body.errors).toHaveLength(1);
                expect(createRes.body.errors[0].message).toBe(errorCodes.NO_PERMISSION_ERROR);
            });

            test('Delete data records: (unauthorised user) should fail', async () => {
                const res = await authorisedUser.post('/graphql').send({
                    query: print(UPLOAD_DATA_IN_ARRAY),
                    variables: { studyId: createdStudy.id, data: multipleRecords }
                });
                expect(res.status).toBe(200);
                expect(res.body.errors).toBeUndefined();

                const deleteRes = await user.post('/graphql').send({
                    query: print(DELETE_DATA_RECORDS),
                    variables: { studyId: createdStudy.id, subjectId: 'I7N3G6G' }
                });
                expect(deleteRes.status).toBe(200);
                expect(deleteRes.body.errors).toHaveLength(1);
                expect(deleteRes.body.errors[0].message).toBe(errorCodes.NO_PERMISSION_ERROR);
            });

            test('Delete data records: subjectId (user with study privilege)', async () => {
                const res = await authorisedUser.post('/graphql').send({
                    query: print(UPLOAD_DATA_IN_ARRAY),
                    variables: { studyId: createdStudy.id, data: multipleRecords }
                });
                expect(res.status).toBe(200);
                expect(res.body.errors).toBeUndefined();
                const deleteRes = await authorisedUser.post('/graphql').send({
                    query: print(DELETE_DATA_RECORDS),
                    variables: { studyId: createdStudy.id, subjectIds: ['I7N3G6G'] }
                });
                expect(deleteRes.status).toBe(200);
                expect(deleteRes.body.errors).toBeUndefined();
                expect(deleteRes.body.data.deleteDataRecords).toEqual([
<<<<<<< HEAD
                    { successful: true, id: null, code: null, description: 'SubjectId-I7N3G6G:visitId-1:fieldId-31 is deleted.' },
                    { successful: true, id: null, code: null, description: 'SubjectId-I7N3G6G:visitId-1:fieldId-32 is deleted.' },
                    { successful: true, id: null, code: null, description: 'SubjectId-I7N3G6G:visitId-1:fieldId-33 is deleted.' },
                    { successful: true, id: null, code: null, description: 'SubjectId-I7N3G6G:visitId-1:fieldId-34 is deleted.' },
                    { successful: true, id: null, code: null, description: 'SubjectId-I7N3G6G:visitId-2:fieldId-31 is deleted.' },
                    { successful: true, id: null, code: null, description: 'SubjectId-I7N3G6G:visitId-2:fieldId-32 is deleted.' },
                    { successful: true, id: null, code: null, description: 'SubjectId-I7N3G6G:visitId-2:fieldId-33 is deleted.' },
                    { successful: true, id: null, code: null, description: 'SubjectId-I7N3G6G:visitId-2:fieldId-34 is deleted.' }]);
=======
                    { code: null, description: '31,32,33,34 are deleted.', id: null, successful: true },
                    { code: null, description: '31,32,33,34 are deleted.', id: null, successful: true }
                ]);
                const dataInDb = (await db.collections!.data_collection.find({}).sort({ uploadedAt: -1 }).limit(2).toArray()).sort((a, b) => {
                    return parseFloat(a.m_visitId) - parseFloat(b.m_visitId);
                });
                expect(dataInDb[0]['31']).toBe(null);
                expect(dataInDb[0]['32']).toBe(null);
                expect(dataInDb[0]['m_subjectId']).toBe('I7N3G6G');
                expect(dataInDb[0]['m_visitId']).toBe('1');
                expect(dataInDb[1]['31']).toBe(null);
                expect(dataInDb[1]['32']).toBe(null);
                expect(dataInDb[1]['m_subjectId']).toBe('I7N3G6G');
                expect(dataInDb[1]['m_visitId']).toBe('2');
>>>>>>> 27849d99
            });

            test('Delete data records: visitId (admin)', async () => {
                const res = await authorisedUser.post('/graphql').send({
                    query: print(UPLOAD_DATA_IN_ARRAY),
                    variables: { studyId: createdStudy.id, data: multipleRecords }
                });
                expect(res.status).toBe(200);
                expect(res.body.errors).toBeUndefined();

                const deleteRes = await authorisedUser.post('/graphql').send({
                    query: print(DELETE_DATA_RECORDS),
                    variables: { studyId: createdStudy.id, visitIds: ['2'] }
                });
                expect(deleteRes.status).toBe(200);
                expect(deleteRes.body.errors).toBeUndefined();
                expect(deleteRes.body.data.deleteDataRecords).toEqual([
<<<<<<< HEAD
                    { successful: true, id: null, code: null, description: 'SubjectId-GR6R4AR:visitId-2:fieldId-31 is deleted.' },
                    { successful: true, id: null, code: null, description: 'SubjectId-GR6R4AR:visitId-2:fieldId-32 is deleted.' },
                    { successful: true, id: null, code: null, description: 'SubjectId-GR6R4AR:visitId-2:fieldId-33 is deleted.' },
                    { successful: true, id: null, code: null, description: 'SubjectId-GR6R4AR:visitId-2:fieldId-34 is deleted.' },
                    { successful: true, id: null, code: null, description: 'SubjectId-I7N3G6G:visitId-2:fieldId-31 is deleted.' },
                    { successful: true, id: null, code: null, description: 'SubjectId-I7N3G6G:visitId-2:fieldId-32 is deleted.' },
                    { successful: true, id: null, code: null, description: 'SubjectId-I7N3G6G:visitId-2:fieldId-33 is deleted.' },
                    { successful: true, id: null, code: null, description: 'SubjectId-I7N3G6G:visitId-2:fieldId-34 is deleted.' }
                ]);
=======
                    { code: null, description: '31,32,33,34 are deleted.', id: null, successful: true },
                    { code: null, description: '31,32,33,34 are deleted.', id: null, successful: true }
                ]);
                const dataInDb = await db.collections!.data_collection.find({}).sort({ uploadedAt: -1 }).limit(2).toArray();
                expect(dataInDb[0]['31']).toBe(null);
                expect(dataInDb[0]['32']).toBe(null);
                expect(dataInDb[0]['m_visitId']).toBe('2');
                expect(dataInDb[1]['31']).toBe(null);
                expect(dataInDb[1]['32']).toBe(null);
                expect(dataInDb[1]['m_visitId']).toBe('2');
                expect(Array.from(new Set(dataInDb.map(el => el.m_subjectId))).length).toBe(2);
>>>>>>> 27849d99
            });

            test('Delete data records: studyId (admin)', async () => {
                const res = await authorisedUser.post('/graphql').send({
                    query: print(UPLOAD_DATA_IN_ARRAY),
                    variables: { studyId: createdStudy.id, data: multipleRecords }
                });
                expect(res.status).toBe(200);
                expect(res.body.errors).toBeUndefined();
                expect(res.body.data.uploadDataInArray).toEqual([
                    { code: null, description: 'I7N3G6G-1-31', id: null, successful: true },
                    { code: null, description: 'I7N3G6G-1-32', id: null, successful: true },
                    { code: null, description: 'I7N3G6G-2-31', id: null, successful: true },
                    { code: null, description: 'I7N3G6G-2-32', id: null, successful: true },
                    { code: null, description: 'GR6R4AR-2-31', id: null, successful: true },
                    { code: null, description: 'GR6R4AR-2-32', id: null, successful: true }
                ]);

                const deleteRes = await admin.post('/graphql').send({
                    query: print(DELETE_DATA_RECORDS),
                    variables: { studyId: createdStudy.id }
                });
                expect(deleteRes.status).toBe(200);
                expect(deleteRes.body.errors).toBeUndefined();
                expect(deleteRes.body.data.deleteDataRecords).toEqual([
<<<<<<< HEAD
                    { successful: true, id: null, code: null, description: 'SubjectId-GR6R4AR:visitId-1:fieldId-31 is deleted.' },
                    { successful: true, id: null, code: null, description: 'SubjectId-GR6R4AR:visitId-1:fieldId-32 is deleted.' },
                    { successful: true, id: null, code: null, description: 'SubjectId-GR6R4AR:visitId-1:fieldId-33 is deleted.' },
                    { successful: true, id: null, code: null, description: 'SubjectId-GR6R4AR:visitId-1:fieldId-34 is deleted.' },
                    { successful: true, id: null, code: null, description: 'SubjectId-GR6R4AR:visitId-2:fieldId-31 is deleted.' },
                    { successful: true, id: null, code: null, description: 'SubjectId-GR6R4AR:visitId-2:fieldId-32 is deleted.' },
                    { successful: true, id: null, code: null, description: 'SubjectId-GR6R4AR:visitId-2:fieldId-33 is deleted.' },
                    { successful: true, id: null, code: null, description: 'SubjectId-GR6R4AR:visitId-2:fieldId-34 is deleted.' },
                    { successful: true, id: null, code: null, description: 'SubjectId-I7N3G6G:visitId-1:fieldId-31 is deleted.' },
                    { successful: true, id: null, code: null, description: 'SubjectId-I7N3G6G:visitId-1:fieldId-32 is deleted.' },
                    { successful: true, id: null, code: null, description: 'SubjectId-I7N3G6G:visitId-1:fieldId-33 is deleted.' },
                    { successful: true, id: null, code: null, description: 'SubjectId-I7N3G6G:visitId-1:fieldId-34 is deleted.' },
                    { successful: true, id: null, code: null, description: 'SubjectId-I7N3G6G:visitId-2:fieldId-31 is deleted.' },
                    { successful: true, id: null, code: null, description: 'SubjectId-I7N3G6G:visitId-2:fieldId-32 is deleted.' },
                    { successful: true, id: null, code: null, description: 'SubjectId-I7N3G6G:visitId-2:fieldId-33 is deleted.' },
                    { successful: true, id: null, code: null, description: 'SubjectId-I7N3G6G:visitId-2:fieldId-34 is deleted.' }]);
=======
                    { code: null, description: '31,32,33,34 are deleted.', id: null, successful: true },
                    { code: null, description: '31,32,33,34 are deleted.', id: null, successful: true },
                    { code: null, description: '31,32,33,34 are deleted.', id: null, successful: true },
                    { code: null, description: '31,32,33,34 are deleted.', id: null, successful: true }
                ]);
>>>>>>> 27849d99
                const dataInDb = await db.collections!.data_collection.find({ 31: null }).sort({ uploadedAt: -1 }).toArray();
                expect(dataInDb).toHaveLength(16); // 2 visits * 2 subjects * 2 fields * 2 (delete or not) = 16 records
            });

            test('Delete data records: records not exist', async () => {
                const res = await authorisedUser.post('/graphql').send({
                    query: print(UPLOAD_DATA_IN_ARRAY),
                    variables: { studyId: createdStudy.id, data: multipleRecords }
                });
                expect(res.status).toBe(200);
                expect(res.body.errors).toBeUndefined();
                expect(res.body.data.uploadDataInArray).toEqual([
                    { code: null, description: 'I7N3G6G-1-31', id: null, successful: true },
                    { code: null, description: 'I7N3G6G-1-32', id: null, successful: true },
                    { code: null, description: 'I7N3G6G-2-31', id: null, successful: true },
                    { code: null, description: 'I7N3G6G-2-32', id: null, successful: true },
                    { code: null, description: 'GR6R4AR-2-31', id: null, successful: true },
                    { code: null, description: 'GR6R4AR-2-32', id: null, successful: true }
                ]);

                const deleteRes = await admin.post('/graphql').send({
                    query: print(DELETE_DATA_RECORDS),
                    variables: { studyId: createdStudy.id, subjectIds: ['I7N3G6G'], visitIds: ['1', '2'] }
                });
                expect(deleteRes.status).toBe(200);
                expect(deleteRes.body.errors).toBeUndefined();
                expect(deleteRes.body.data.deleteDataRecords).toEqual([
<<<<<<< HEAD
                    { successful: true, id: null, code: null, description: 'SubjectId-I7N3G6G:visitId-1:fieldId-31 is deleted.' },
                    { successful: true, id: null, code: null, description: 'SubjectId-I7N3G6G:visitId-1:fieldId-32 is deleted.' },
                    { successful: true, id: null, code: null, description: 'SubjectId-I7N3G6G:visitId-1:fieldId-33 is deleted.' },
                    { successful: true, id: null, code: null, description: 'SubjectId-I7N3G6G:visitId-1:fieldId-34 is deleted.' },
                    { successful: true, id: null, code: null, description: 'SubjectId-I7N3G6G:visitId-2:fieldId-31 is deleted.' },
                    { successful: true, id: null, code: null, description: 'SubjectId-I7N3G6G:visitId-2:fieldId-32 is deleted.' },
                    { successful: true, id: null, code: null, description: 'SubjectId-I7N3G6G:visitId-2:fieldId-33 is deleted.' },
                    { successful: true, id: null, code: null, description: 'SubjectId-I7N3G6G:visitId-2:fieldId-34 is deleted.' }]);
=======
                    { code: null, description: '31,32,33,34 are deleted.', id: null, successful: true },
                    { code: null, description: '31,32,33,34 are deleted.', id: null, successful: true }
                ]);
>>>>>>> 27849d99
                const dataInDb = await db.collections!.data_collection.find({ m_subjectId: 'I7N3G6G' }).sort({ uploadedAt: -1 }).toArray();
                expect(dataInDb).toHaveLength(8); // two data records, two deleted records
            });

            test('Get data records (user with study privilege)', async () => {
                await authorisedUser.post('/graphql').send({
                    query: print(UPLOAD_DATA_IN_ARRAY),
                    variables: { studyId: createdStudy.id, data: multipleRecords }
                });
                await admin.post('/graphql').send({
                    query: print(CREATE_NEW_DATA_VERSION),
                    variables: { studyId: createdStudy.id, dataVersion: '1', tag: 'testTag' }
                });
                await authorisedUser.post('/graphql').send({
                    query: print(UPLOAD_DATA_IN_ARRAY),
                    variables: {
                        studyId: createdStudy.id, data: [
                            {
                                fieldId: '31',
                                value: '10',
                                subjectId: 'I7N3G6G',
                                visitId: '3'
                            }
                        ]
                    }
                });
                const getRes = await authorisedUser.post('/graphql').send({
                    query: print(GET_DATA_RECORDS),
                    variables: {
                        studyId: createdStudy.id,
                        queryString: {
                            data_requested: ['31', '32'],
                            format: 'raw',
                            cohort: [[]],
                            new_fields: []
                        }
                    }
                });
                expect(getRes.status).toBe(200);
                expect(getRes.body.errors).toBeUndefined();
                expect(Object.keys(getRes.body.data.getDataRecords.data)).toHaveLength(2);
            });

            test('Get data records (user with project privilege)', async () => {
                await authorisedUser.post('/graphql').send({
                    query: print(UPLOAD_DATA_IN_ARRAY),
                    variables: { studyId: createdStudy.id, data: multipleRecords }
                });
                await admin.post('/graphql').send({
                    query: print(CREATE_NEW_DATA_VERSION),
                    variables: { studyId: createdStudy.id, dataVersion: '1', tag: 'testTag' }
                });
                await authorisedUser.post('/graphql').send({
                    query: print(UPLOAD_DATA_IN_ARRAY),
                    variables: {
                        studyId: createdStudy.id,
                        data: [
                            {
                                fieldId: '31',
                                value: '10',
                                subjectId: 'I7N3G6G',
                                visitId: '3'
                            }
                        ]
                    }
                });
                const getRes = await authorisedProjectUser.post('/graphql').send({
                    query: print(GET_DATA_RECORDS),
                    variables: {
                        studyId: createdStudy.id,
                        projectId: createdProject.id,
                        queryString: {
                            data_requested: ['31', '32'],
                            format: 'raw',
                            cohort: [[]],
                            new_fields: []
                        }
                    }
                });
                expect(getRes.status).toBe(200);
                expect(getRes.body.errors).toBeUndefined();
                expect(Object.keys(getRes.body.data.getDataRecords.data)).toHaveLength(2);
            });

            test('Get data records with meta data filters', async () => {
                const study = await db.collections!.studies_collection.findOne({ id: createdStudy.id });
                await db.collections!.field_dictionary_collection.updateMany({ fieldId: { $in: ['31', '32'] } }, {
                    $set: {
                        [`metadata.role:${createdRole_study_accessData.id}`]: true
                    }
                });
                await db.collections!.data_collection.insertMany([{
                    m_studyId: createdStudy.id,
                    m_fieldId: '31',
                    m_subjectId: 'I7N3G6G',
                    m_versionId: study.dataVersions[study?.currentDataVersion].id,
                    m_visitId: '1',
                    id: '0001',
                    metadata: {
                        'uploader:org': createdUserAuthorisedProfile.organisation,
                        'uploader:user': createdUserAuthorisedProfile.id,
                        'uploader:wp': 'wp5.1',
                        [`role:${createdRole_study_accessData.id}`]: true
                    },
                    uploadedAt: 10000000,
                    value: '1'
                }, {
                    m_studyId: createdStudy.id,
                    m_fieldId: '32',
                    m_subjectId: 'I7N3G6G',
                    m_versionId: study.dataVersions[study?.currentDataVersion].id,
                    m_visitId: '1',
                    id: '0002',
                    metadata: {
                        'uploader:org': createdUserAuthorisedProject.organisation,
                        'uploader:user': createdUserAuthorisedProject.id,
                        'uploader:wp': 'wp5.2',
                        [`role:${createdRole_study_accessData.id}`]: true
                    },
                    uploadedAt: 10000000,
                    value: '2'
                }]);
                const resMetadataOrg = await authorisedUser.post('/graphql').send({
                    query: print(GET_DATA_RECORDS),
                    variables: {
                        studyId: createdStudy.id,
                        queryString: {
                            data_requested: ['31', '32'],
                            format: 'raw',
                            cohort: [[]],
                            new_fields: [],
                            metadata: [
                                [
                                    {
                                        key: 'uploader:wp',
                                        op: '=',
                                        parameter: 'wp5.1'
                                    }
                                ]
                            ]
                        }
                    }
                });
                expect(resMetadataOrg.status).toBe(200);
                expect(resMetadataOrg.body.errors).toBeUndefined();
                expect(resMetadataOrg.body.data.getDataRecords.data).toEqual({
                    I7N3G6G: { 1: { 31: '1', m_subjectId: 'I7N3G6G', m_visitId: '1' } }
                });
                await db.collections!.studies_collection.findOneAndUpdate({ id: createdStudy.id }, { $set: { ontologyTrees: [] } });
            });

            test('Create an ontology tree (authorised user)', async () => {
                const res = await authorisedUser.post('/graphql').send({
                    query: print(CREATE_ONTOLOGY_TREE),
                    variables: {
                        studyId: createdStudy.id,
                        ontologyTree: {
                            name: 'fakeTree',
                            routes: [
                                {
                                    path: ['DM', 'm_subjectId', 'm_visitId'],
                                    name: 'AGE',
                                    field: ['$100'],
                                    visitRange: []
                                },
                                {
                                    path: ['QS', 'MFI', 'm_subjectId', 'm_visitId'],
                                    name: '',
                                    field: ['$200'],
                                    visitRange: []
                                }
                            ]
                        }
                    }
                });
                const study = await db.collections!.studies_collection.findOne({ id: createdStudy.id, deleted: null });
                expect(res.status).toBe(200);
                expect(res.body.errors).toBeUndefined();
                expect(res.body.data.createOntologyTree).toEqual({
                    id: study.ontologyTrees[0].id,
                    name: 'fakeTree',
                    routes: [
                        {
                            id: study.ontologyTrees[0].routes[0].id,
                            path: ['DM', 'm_subjectId', 'm_visitId'],
                            name: 'AGE',
                            field: ['$100'],
                            visitRange: []
                        },
                        {
                            id: study.ontologyTrees[0].routes[1].id,
                            path: ['QS', 'MFI', 'm_subjectId', 'm_visitId'],
                            name: '',
                            field: ['$200'],
                            visitRange: []
                        }
                    ],
                    metadata: null
                });
                // clear ontologyTrees
                await db.collections!.studies_collection.findOneAndUpdate({ id: createdStudy.id, deleted: null }, {
                    $set: {
                        ontologyTrees: []
                    }
                });
            });

            test('Create an ontology tree (unauthorised user), should fail', async () => {
                const res = await user.post('/graphql').send({
                    query: print(CREATE_ONTOLOGY_TREE),
                    variables: {
                        studyId: createdStudy.id,
                        ontologyTree: {
                            name: 'fakeTree',
                            routes: [
                                {
                                    path: ['DM', 'm_subjectId', 'm_visitId'],
                                    name: 'AGE',
                                    field: ['$100'],
                                    visitRange: []
                                },
                                {
                                    path: ['QS', 'MFI', 'm_subjectId', 'm_visitId'],
                                    name: '',
                                    field: ['$200'],
                                    visitRange: []
                                }
                            ]
                        }
                    }
                });
                expect(res.status).toBe(200);
                expect(res.body.data.createOntologyTree).toBe(null);
                expect(res.body.errors).toHaveLength(1);
                expect(res.body.errors[0].message).toBe(errorCodes.NO_PERMISSION_ERROR);
            });

            test('Delete an ontology tree (authorised user)', async () => {
                await authorisedUser.post('/graphql').send({
                    query: print(CREATE_ONTOLOGY_TREE),
                    variables: {
                        studyId: createdStudy.id,
                        ontologyTree: {
                            name: 'fakeTree',
                            routes: [
                                {
                                    path: ['DM', 'm_subjectId', 'm_visitId'],
                                    name: 'AGE',
                                    field: ['$100'],
                                    visitRange: []
                                },
                                {
                                    path: ['QS', 'MFI', 'm_subjectId', 'm_visitId'],
                                    name: '',
                                    field: ['$200'],
                                    visitRange: []
                                }
                            ]
                        }
                    }
                });
                await admin.post('/graphql').send({
                    query: print(CREATE_NEW_DATA_VERSION),
                    variables: { studyId: createdStudy.id, dataVersion: '1', tag: 'testTag' }
                });
                const study: IStudy = await db.collections!.studies_collection.findOne({ id: createdStudy.id, deleted: null });
                const res = await authorisedUser.post('/graphql').send({
                    query: print(DELETE_ONTOLOGY_TREE),
                    variables: {
                        studyId: createdStudy.id,
                        treeName: study.ontologyTrees[0].name
                    }
                });
                expect(res.status).toBe(200);
                expect(res.body.data.deleteOntologyTree).toEqual({
                    id: study.ontologyTrees[0].name,
                    successful: true
                });
                const updatedStudy: IStudy = await db.collections!.studies_collection.findOne({ id: createdStudy.id, deleted: null });
                expect(updatedStudy.ontologyTrees.length).toBe(2); // both records
                // clear study
                await db.collections!.studies_collection.findOneAndUpdate({ id: createdStudy.id, deleted: null }, {
                    $set: {
                        dataVersions: [],
                        currentDataVersion: -1,
                        ontologyTrees: []
                    }
                });
            });

            test('Delete an ontology tree (unauthorised user), should fail', async () => {
                await authorisedUser.post('/graphql').send({
                    query: print(CREATE_ONTOLOGY_TREE),
                    variables: {
                        studyId: createdStudy.id,
                        ontologyTree: {
                            name: 'fakeTree',
                            routes: [
                                {
                                    path: ['DM', 'm_subjectId', 'm_visitId'],
                                    name: 'AGE',
                                    field: ['$100'],
                                    visitRange: []
                                },
                                {
                                    path: ['QS', 'MFI', 'm_subjectId', 'm_visitId'],
                                    name: '',
                                    field: ['$200'],
                                    visitRange: []
                                }
                            ]
                        }
                    }
                });
                const study: IStudy = await db.collections!.studies_collection.findOne({ id: createdStudy.id, deleted: null });
                const res = await user.post('/graphql').send({
                    query: print(DELETE_ONTOLOGY_TREE),
                    variables: {
                        studyId: createdStudy.id,
                        treeName: study.ontologyTrees[0].name
                    }
                });
                expect(res.status).toBe(200);
                expect(res.body.data.deleteOntologyTree).toBe(null);
                expect(res.body.errors).toHaveLength(1);
                expect(res.body.errors[0].message).toBe(errorCodes.NO_PERMISSION_ERROR);
                await db.collections!.studies_collection.findOneAndUpdate({ studyId: createdStudy.id, deleted: null }, {
                    $set: {
                        ontologyTrees: []
                    }
                });
            });

            test('Get an ontology tree with versioning (authorised user)', async () => {
                await authorisedUser.post('/graphql').send({
                    query: print(CREATE_ONTOLOGY_TREE),
                    variables: {
                        studyId: createdStudy.id,
                        ontologyTree: {
                            name: 'fakeTree',
                            routes: [
                                {
                                    path: ['DM', 'm_subjectId', 'm_visitId'],
                                    name: 'AGE',
                                    field: ['$100'],
                                    visitRange: []
                                },
                                {
                                    path: ['QS', 'MFI', 'm_subjectId', 'm_visitId'],
                                    name: '',
                                    field: ['$200'],
                                    visitRange: []
                                }
                            ]
                        }
                    }
                });
                await admin.post('/graphql').send({
                    query: print(CREATE_NEW_DATA_VERSION),
                    variables: { studyId: createdStudy.id, dataVersion: '1', tag: 'testTag' }
                });
                await authorisedUser.post('/graphql').send({
                    query: print(CREATE_ONTOLOGY_TREE),
                    variables: {
                        studyId: createdStudy.id,
                        ontologyTree: {
                            name: 'fakeTree',
                            routes: [
                                {
                                    path: ['DM', 'm_subjectId', 'm_visitId'],
                                    name: 'AGEnew',
                                    field: ['$100'],
                                    visitRange: []
                                },
                                {
                                    path: ['QS', 'MFI', 'm_subjectId', 'm_visitId'],
                                    name: '',
                                    field: ['$200'],
                                    visitRange: []
                                }
                            ]
                        }
                    }
                });
                const study: IStudy = await db.collections!.studies_collection.findOne({ id: createdStudy.id, deleted: null });
                const resWithoutVersion = await authorisedUser.post('/graphql').send({
                    query: print(GET_ONTOLOGY_TREE),
                    variables: {
                        studyId: createdStudy.id,
                        treeName: null
                    }
                });
                expect(resWithoutVersion.status).toBe(200);
                expect(resWithoutVersion.body.data.getOntologyTree).toHaveLength(1);
                expect(resWithoutVersion.body.data.getOntologyTree[0]).toEqual({
                    id: study.ontologyTrees[0].id,
                    name: 'fakeTree',
                    routes: [
                        {
                            id: study.ontologyTrees[0].routes[0].id,
                            path: ['DM', 'm_subjectId', 'm_visitId'],
                            name: 'AGE',
                            field: ['$100'],
                            visitRange: []
                        },
                        {
                            id: study.ontologyTrees[0].routes[1].id,
                            path: ['QS', 'MFI', 'm_subjectId', 'm_visitId'],
                            name: '',
                            field: ['$200'],
                            visitRange: []
                        }
                    ],
                    metadata: null
                });
                const resWithVersion = await authorisedUser.post('/graphql').send({
                    query: print(GET_ONTOLOGY_TREE),
                    variables: {
                        studyId: createdStudy.id,
                        treeName: null,
                        versionId: null
                    }
                });
                expect(resWithVersion.status).toBe(200);
                expect(resWithVersion.body.data.getOntologyTree).toHaveLength(1);
                expect(resWithVersion.body.data.getOntologyTree[0]).toEqual({
                    id: study.ontologyTrees[1].id,
                    name: 'fakeTree',
                    routes: [
                        {
                            id: study.ontologyTrees[1].routes[0].id,
                            path: ['DM', 'm_subjectId', 'm_visitId'],
                            name: 'AGEnew',
                            field: ['$100'],
                            visitRange: []
                        },
                        {
                            id: study.ontologyTrees[1].routes[1].id,
                            path: ['QS', 'MFI', 'm_subjectId', 'm_visitId'],
                            name: '',
                            field: ['$200'],
                            visitRange: []
                        }
                    ],
                    metadata: null
                });
                // clear study
                await db.collections!.studies_collection.findOneAndUpdate({ id: createdStudy.id, deleted: null }, {
                    $set: {
                        dataVersions: [],
                        currentDataVersion: -1,
                        ontologyTrees: []
                    }
                });
            });

            test('Get an ontology tree from project (authorised user)', async () => {
                await authorisedUser.post('/graphql').send({
                    query: print(CREATE_ONTOLOGY_TREE),
                    variables: {
                        studyId: createdStudy.id,
                        ontologyTree: {
                            name: 'fakeTree',
                            routes: [
                                {
                                    path: ['DM', 'm_subjectId', 'm_visitId'],
                                    name: 'AGE',
                                    field: ['$100'],
                                    visitRange: []
                                },
                                {
                                    path: ['QS', 'MFI', 'm_subjectId', 'm_visitId'],
                                    name: '',
                                    field: ['$200'],
                                    visitRange: []
                                }
                            ]
                        }
                    }
                });
                await admin.post('/graphql').send({
                    query: print(CREATE_NEW_DATA_VERSION),
                    variables: { studyId: createdStudy.id, dataVersion: '1', tag: 'testTag' }
                });
                const res = await user.post('/graphql').send({
                    query: print(GET_ONTOLOGY_TREE),
                    variables: {
                        studyId: createdProject.studyId,
                        projectId: createdProject.id,
                        treeName: null
                    }
                });
                expect(res.status).toBe(200);
                expect(res.body.data.getOntologyTree).toBe(null);
                expect(res.body.errors).toHaveLength(1);
                expect(res.body.errors[0].message).toBe(errorCodes.NO_PERMISSION_ERROR);
                // clear study
                await db.collections!.studies_collection.findOneAndUpdate({ id: createdStudy.id, deleted: null }, {
                    $set: {
                        dataVersions: [],
                        currentDataVersion: -1,
                        ontologyTrees: []
                    }
                });
            });

            test('Get an ontology tree (unauthorised user), should fail', async () => {
                await authorisedUser.post('/graphql').send({
                    query: print(CREATE_ONTOLOGY_TREE),
                    variables: {
                        studyId: createdStudy.id,
                        ontologyTree: {
                            name: 'fakeTree',
                            routes: [
                                {
                                    path: ['DM', 'm_subjectId', 'm_visitId'],
                                    name: 'AGE',
                                    field: ['$100'],
                                    visitRange: []
                                },
                                {
                                    path: ['QS', 'MFI', 'm_subjectId', 'm_visitId'],
                                    name: '',
                                    field: ['$200'],
                                    visitRange: []
                                }
                            ]
                        }
                    }
                });
                await admin.post('/graphql').send({
                    query: print(CREATE_NEW_DATA_VERSION),
                    variables: { studyId: createdStudy.id, dataVersion: '1', tag: 'testTag' }
                });
                const res = await user.post('/graphql').send({
                    query: print(GET_ONTOLOGY_TREE),
                    variables: {
                        studyId: createdProject.studyId,
                        projectId: createdProject.id,
                        treeName: null
                    }
                });
                expect(res.status).toBe(200);
                expect(res.body.data.getOntologyTree).toBe(null);
                expect(res.body.errors).toHaveLength(1);
                expect(res.body.errors[0].message).toBe(errorCodes.NO_PERMISSION_ERROR);
                // clear study
                await db.collections!.studies_collection.findOneAndUpdate({ id: createdStudy.id, deleted: null }, {
                    $set: {
                        dataVersions: [],
                        currentDataVersion: -1,
                        ontologyTrees: []
                    }
                });
            });

            test('Check data complete (admin)', async () => {
                await admin.post('/graphql').send({
                    query: print(UPLOAD_DATA_IN_ARRAY),
                    variables: { studyId: createdStudy.id, data: multipleRecords }
                });
                // edit a field so that the datatype mismatched with the exisiting value
                // this happens when a field is deleted first and then modified and added, while some data has been uploaded before deleting, causing conflicts
                await db.collections!.field_dictionary_collection.findOneAndUpdate({
                    studyId: createdStudy.id,
                    fieldId: '32'
                }, {
                    $set: {
                        dataType: enumValueType.DECIMAL
                    }
                });

                const checkRes = await admin.post('/graphql').send({
                    query: print(CHECK_DATA_COMPLETE),
                    variables: { studyId: createdStudy.id }
                });
                expect(checkRes.status).toBe(200);
                expect(checkRes.body.errors).toBeUndefined();
                expect(checkRes.body.data.checkDataComplete.sort((a, b) => {
                    return a.subjectId === b.subjectId ? a.visitId.localeCompare(b.visitId) : a.subjectId.localeCompare(b.subjectId);
                })).toEqual([
                    {
                        subjectId: 'GR6R4AR',
                        visitId: '2',
                        fieldId: '32',
                        error: 'Field 32: Cannot parse as decimal.'
                    },
                    {
                        subjectId: 'I7N3G6G',
                        visitId: '1',
                        fieldId: '32',
                        error: 'Field 32: Cannot parse as decimal.'
                    },
                    {
                        subjectId: 'I7N3G6G',
                        visitId: '2',
                        fieldId: '32',
                        error: 'Field 32: Cannot parse as decimal.'
                    }
                ]);
            });
        });
    });
} else
    test(`${__filename.split(/[\\/]/).pop()} skipped because it requires Minio on Docker`, () => {
        expect(true).toBe(true);
    });<|MERGE_RESOLUTION|>--- conflicted
+++ resolved
@@ -3779,7 +3779,6 @@
                 expect(deleteRes.status).toBe(200);
                 expect(deleteRes.body.errors).toBeUndefined();
                 expect(deleteRes.body.data.deleteDataRecords).toEqual([
-<<<<<<< HEAD
                     { successful: true, id: null, code: null, description: 'SubjectId-I7N3G6G:visitId-1:fieldId-31 is deleted.' },
                     { successful: true, id: null, code: null, description: 'SubjectId-I7N3G6G:visitId-1:fieldId-32 is deleted.' },
                     { successful: true, id: null, code: null, description: 'SubjectId-I7N3G6G:visitId-1:fieldId-33 is deleted.' },
@@ -3788,22 +3787,6 @@
                     { successful: true, id: null, code: null, description: 'SubjectId-I7N3G6G:visitId-2:fieldId-32 is deleted.' },
                     { successful: true, id: null, code: null, description: 'SubjectId-I7N3G6G:visitId-2:fieldId-33 is deleted.' },
                     { successful: true, id: null, code: null, description: 'SubjectId-I7N3G6G:visitId-2:fieldId-34 is deleted.' }]);
-=======
-                    { code: null, description: '31,32,33,34 are deleted.', id: null, successful: true },
-                    { code: null, description: '31,32,33,34 are deleted.', id: null, successful: true }
-                ]);
-                const dataInDb = (await db.collections!.data_collection.find({}).sort({ uploadedAt: -1 }).limit(2).toArray()).sort((a, b) => {
-                    return parseFloat(a.m_visitId) - parseFloat(b.m_visitId);
-                });
-                expect(dataInDb[0]['31']).toBe(null);
-                expect(dataInDb[0]['32']).toBe(null);
-                expect(dataInDb[0]['m_subjectId']).toBe('I7N3G6G');
-                expect(dataInDb[0]['m_visitId']).toBe('1');
-                expect(dataInDb[1]['31']).toBe(null);
-                expect(dataInDb[1]['32']).toBe(null);
-                expect(dataInDb[1]['m_subjectId']).toBe('I7N3G6G');
-                expect(dataInDb[1]['m_visitId']).toBe('2');
->>>>>>> 27849d99
             });
 
             test('Delete data records: visitId (admin)', async () => {
@@ -3821,7 +3804,6 @@
                 expect(deleteRes.status).toBe(200);
                 expect(deleteRes.body.errors).toBeUndefined();
                 expect(deleteRes.body.data.deleteDataRecords).toEqual([
-<<<<<<< HEAD
                     { successful: true, id: null, code: null, description: 'SubjectId-GR6R4AR:visitId-2:fieldId-31 is deleted.' },
                     { successful: true, id: null, code: null, description: 'SubjectId-GR6R4AR:visitId-2:fieldId-32 is deleted.' },
                     { successful: true, id: null, code: null, description: 'SubjectId-GR6R4AR:visitId-2:fieldId-33 is deleted.' },
@@ -3831,19 +3813,6 @@
                     { successful: true, id: null, code: null, description: 'SubjectId-I7N3G6G:visitId-2:fieldId-33 is deleted.' },
                     { successful: true, id: null, code: null, description: 'SubjectId-I7N3G6G:visitId-2:fieldId-34 is deleted.' }
                 ]);
-=======
-                    { code: null, description: '31,32,33,34 are deleted.', id: null, successful: true },
-                    { code: null, description: '31,32,33,34 are deleted.', id: null, successful: true }
-                ]);
-                const dataInDb = await db.collections!.data_collection.find({}).sort({ uploadedAt: -1 }).limit(2).toArray();
-                expect(dataInDb[0]['31']).toBe(null);
-                expect(dataInDb[0]['32']).toBe(null);
-                expect(dataInDb[0]['m_visitId']).toBe('2');
-                expect(dataInDb[1]['31']).toBe(null);
-                expect(dataInDb[1]['32']).toBe(null);
-                expect(dataInDb[1]['m_visitId']).toBe('2');
-                expect(Array.from(new Set(dataInDb.map(el => el.m_subjectId))).length).toBe(2);
->>>>>>> 27849d99
             });
 
             test('Delete data records: studyId (admin)', async () => {
@@ -3869,7 +3838,6 @@
                 expect(deleteRes.status).toBe(200);
                 expect(deleteRes.body.errors).toBeUndefined();
                 expect(deleteRes.body.data.deleteDataRecords).toEqual([
-<<<<<<< HEAD
                     { successful: true, id: null, code: null, description: 'SubjectId-GR6R4AR:visitId-1:fieldId-31 is deleted.' },
                     { successful: true, id: null, code: null, description: 'SubjectId-GR6R4AR:visitId-1:fieldId-32 is deleted.' },
                     { successful: true, id: null, code: null, description: 'SubjectId-GR6R4AR:visitId-1:fieldId-33 is deleted.' },
@@ -3886,13 +3854,6 @@
                     { successful: true, id: null, code: null, description: 'SubjectId-I7N3G6G:visitId-2:fieldId-32 is deleted.' },
                     { successful: true, id: null, code: null, description: 'SubjectId-I7N3G6G:visitId-2:fieldId-33 is deleted.' },
                     { successful: true, id: null, code: null, description: 'SubjectId-I7N3G6G:visitId-2:fieldId-34 is deleted.' }]);
-=======
-                    { code: null, description: '31,32,33,34 are deleted.', id: null, successful: true },
-                    { code: null, description: '31,32,33,34 are deleted.', id: null, successful: true },
-                    { code: null, description: '31,32,33,34 are deleted.', id: null, successful: true },
-                    { code: null, description: '31,32,33,34 are deleted.', id: null, successful: true }
-                ]);
->>>>>>> 27849d99
                 const dataInDb = await db.collections!.data_collection.find({ 31: null }).sort({ uploadedAt: -1 }).toArray();
                 expect(dataInDb).toHaveLength(16); // 2 visits * 2 subjects * 2 fields * 2 (delete or not) = 16 records
             });
@@ -3920,7 +3881,6 @@
                 expect(deleteRes.status).toBe(200);
                 expect(deleteRes.body.errors).toBeUndefined();
                 expect(deleteRes.body.data.deleteDataRecords).toEqual([
-<<<<<<< HEAD
                     { successful: true, id: null, code: null, description: 'SubjectId-I7N3G6G:visitId-1:fieldId-31 is deleted.' },
                     { successful: true, id: null, code: null, description: 'SubjectId-I7N3G6G:visitId-1:fieldId-32 is deleted.' },
                     { successful: true, id: null, code: null, description: 'SubjectId-I7N3G6G:visitId-1:fieldId-33 is deleted.' },
@@ -3929,11 +3889,6 @@
                     { successful: true, id: null, code: null, description: 'SubjectId-I7N3G6G:visitId-2:fieldId-32 is deleted.' },
                     { successful: true, id: null, code: null, description: 'SubjectId-I7N3G6G:visitId-2:fieldId-33 is deleted.' },
                     { successful: true, id: null, code: null, description: 'SubjectId-I7N3G6G:visitId-2:fieldId-34 is deleted.' }]);
-=======
-                    { code: null, description: '31,32,33,34 are deleted.', id: null, successful: true },
-                    { code: null, description: '31,32,33,34 are deleted.', id: null, successful: true }
-                ]);
->>>>>>> 27849d99
                 const dataInDb = await db.collections!.data_collection.find({ m_subjectId: 'I7N3G6G' }).sort({ uploadedAt: -1 }).toArray();
                 expect(dataInDb).toHaveLength(8); // two data records, two deleted records
             });
