/**
 * @with Minio
 */

import request from 'supertest';
import { print } from 'graphql';
import { connectAdmin, connectUser, connectAgent } from './_loginHelper';
import { db } from '../../src/database/database';
import { objStore } from '../../src/objStore/objStore';
import { Router } from '../../src/server/router';
import path from 'path';
import { v4 as uuid } from 'uuid';
import chalk from 'chalk';
import { errorCodes } from '../../src/graphql/errors';
import { MongoClient } from 'mongodb';
import * as itmatCommons from 'itmat-commons';
import { MongoMemoryServer } from 'mongodb-memory-server';
import { setupDatabase } from 'itmat-setup';
import config from '../../config/config.sample.json';
const { UPLOAD_FILE, CREATE_STUDY, DELETE_FILE } = itmatCommons.GQLRequests;
const { permissions } = itmatCommons;

if (global.hasMinio) {
    let app;
    let mongodb;
    let admin;
    let user;
    let mongoConnection;
    let mongoClient;

    afterAll(async () => {
        await db.closeConnection();
        await mongoConnection?.close();
        await mongodb.stop();
    });

    beforeAll(async () => { // eslint-disable-line no-undef

        /* Creating a in-memory MongoDB instance for testing */
        mongodb = new MongoMemoryServer();
        const connectionString = await mongodb.getUri();
        const database = await mongodb.getDbName();
        await setupDatabase(connectionString, database);

        /* Wiring up the backend server */
        config.objectStore.port = global.minioContainerPort;
        config.database.mongo_url = connectionString;
        config.database.database = database;
        await db.connect(config.database, MongoClient.connect);
        await objStore.connect(config.objectStore);
        const router = new Router(config);

        /* Connect mongo client (for test setup later / retrieve info later) */
        mongoConnection = await MongoClient.connect(connectionString, {
            useNewUrlParser: true,
            useUnifiedTopology: true
        });
        mongoClient = mongoConnection.db(database);

        /* Connecting clients for testing later */
        app = router.getApp();
        admin = request.agent(app);
        user = request.agent(app);
        await connectAdmin(admin);
        await connectUser(user);
    }, 10000);

    describe('FILE API', () => {
        let adminId;

        beforeAll(async () => {
            /* setup: first retrieve the generated user id */
            const result = await mongoClient.collection(config.database.collections.users_collection).find({}, { projection: { id: 1, username: 1 } }).toArray();
            adminId = result.filter(e => e.username === 'admin')[0].id;
        });

        describe('UPLOAD AND DOWNLOAD FILE', () => {
            describe('UPLOAD FILE', () => {
                /* note: a new study is created and a special authorised user for study permissions */
                let createdStudy;
                let authorisedUser;
                let authorisedUserProfile;
                beforeEach(async () => {
                    /* setup: create a study to upload file to */
                    const studyname = uuid();
                    const createStudyRes = await admin.post('/graphql').send({
                        query: print(CREATE_STUDY),
                        variables: { name: studyname }
                    });
                    expect(createStudyRes.status).toBe(200);
                    expect(createStudyRes.body.errors).toBeUndefined();

                    /* setup: getting the created study Id */
                    createdStudy = await mongoClient.collection(config.database.collections.studies_collection).findOne({ name: studyname });
                    expect(createStudyRes.body.data.createStudy).toEqual({
                        id: createdStudy.id,
                        name: studyname
                    });

                    /* setup: creating a privileged user */
                    const username = uuid();
                    authorisedUserProfile = {
                        username,
                        type: 'STANDARD',
                        firstname: `${username}_firstname`,
                        lastname: `${username}_lastname`,
                        password: '$2b$04$j0aSK.Dyq7Q9N.r6d0uIaOGrOe7sI4rGUn0JNcaXcPCv.49Otjwpi',
                        otpSecret: 'H6BNKKO27DPLCATGEJAZNWQV4LWOTMRA',
                        email: `${username}@example.com`,
                        description: 'I am a new user.',
                        emailNotificationsActivated: true,
                        organisation: 'organisation_system',
                        deleted: null,
                        id: `new_user_id_${username}`
                    };
                    await mongoClient.collection(config.database.collections.users_collection).insertOne(authorisedUserProfile);

                    const roleId = uuid();
                    const newRole = {
                        id: roleId,
                        projectId: null,
                        studyId: createdStudy.id,
                        name: `${roleId}_rolename`,
                        permissions: [
                            permissions.specific_study.specific_study_data_management
                        ],
                        users: [authorisedUserProfile.id],
                        deleted: null
                    };
                    await mongoClient.collection(config.database.collections.roles_collection).insertOne(newRole);

                    authorisedUser = request.agent(app);
                    await connectAgent(authorisedUser, username, 'admin', authorisedUserProfile.otpSecret);
                });

                test('Upload file to study (admin)', async () => {
                    /* test: upload file */
                    const res = await admin.post('/graphql')
                        .field('operations', JSON.stringify({
                            query: print(UPLOAD_FILE),
                            variables: {
                                studyId: createdStudy.id,
                                file: null,
<<<<<<< HEAD
                                description: 'just a file 1.',
                                fileLength: 10000,
                                hash: '4ae25be36354ee0aec8dc8deac3f279d2e9d6415361da996cf57eb6142cfb1a2'
=======
                                description: JSON.stringify({participantId:'I7N3G6G',deviceId:'MMM7N3G6G',startDate:1593817200000,endDate:1595286000000}),
                                fileLength: 13
>>>>>>> 548f5f1e
                            }
                        }))
                        .field('map', JSON.stringify({ 1: ['variables.file'] }))
                        .attach('1', path.join(__dirname, '../filesForTests/I7N3G6G-MMM7N3G6G-20200704-20200721.txt'));

                    /* setup: geting the created file Id */
                    const createdFile = await mongoClient.collection(config.database.collections.files_collection).findOne({ fileName: 'I7N3G6G-MMM7N3G6G-20200704-20200721.txt', studyId: createdStudy.id });
                    expect(res.status).toBe(200);
                    expect(res.body.errors).toBeUndefined();
                    expect(res.body.data.uploadFile).toEqual({
                        id: createdFile.id,
                        fileName: 'I7N3G6G-MMM7N3G6G-20200704-20200721.txt',
                        studyId: createdStudy.id,
                        projectId: null,
<<<<<<< HEAD
                        fileSize: 10000,
                        description: 'just a file 1.',
                        uploadedBy: adminId,
                        hash: '4ae25be36354ee0aec8dc8deac3f279d2e9d6415361da996cf57eb6142cfb1a2'
=======
                        fileSize: 13,
                        description: JSON.stringify({participantId:'I7N3G6G',deviceId:'MMM7N3G6G',startDate:1593817200000,endDate:1595286000000}),
                        uploadedBy: adminId
>>>>>>> 548f5f1e
                    });
                });

                test('Upload file to study (user with no privilege) (should fail)', async () => {
                    /* test: upload file */
                    const res = await user.post('/graphql')
                        .field('operations', JSON.stringify({
                            query: print(UPLOAD_FILE),
                            variables: {
                                studyId: createdStudy.id,
                                file: null,
<<<<<<< HEAD
                                description: 'just a file 1.',
                                fileLength: 10000,
                                hash: '4ae25be36354ee0aec8dc8deac3f279d2e9d6415361da996cf57eb6142cfb1a2'
=======
                                description: JSON.stringify({participantId:'I7N3G6G',deviceId:'MMM7N3G6G',startDate:1593817200000,endDate:1595286000000}),
                                fileLength: 13
>>>>>>> 548f5f1e
                            }
                        }))
                        .field('map', JSON.stringify({ 1: ['variables.file'] }))
                        .attach('1', path.join(__dirname, '../filesForTests/I7N3G6G-MMM7N3G6G-20200704-20200721.txt'));

                    expect(res.status).toBe(200);
                    expect(res.body.errors).toHaveLength(1);
                    expect(res.body.errors[0].message).toBe(errorCodes.NO_PERMISSION_ERROR);
                    expect(res.body.data.uploadFile).toEqual(null);
                });

                test('Upload file to study (user with privilege)', async () => {
                    /* test: upload file */
                    const res = await authorisedUser.post('/graphql')
                        .field('operations', JSON.stringify({
                            query: print(UPLOAD_FILE),
                            variables: {
                                studyId: createdStudy.id,
                                file: null,
<<<<<<< HEAD
                                description: 'just a file 2.',
                                fileLength: 10000,
                                hash: '4ae25be36354ee0aec8dc8deac3f279d2e9d6415361da996cf57eb6142cfb1a2'
=======
                                description: JSON.stringify({participantId:'I7N3G6G',deviceId:'MMM7N3G6G',startDate:1593817200000,endDate:1595286000000}),
                                fileLength: 13
>>>>>>> 548f5f1e
                            }
                        }))
                        .field('map', JSON.stringify({ 1: ['variables.file'] }))
                        .attach('1', path.join(__dirname, '../filesForTests/I7N3G6G-MMM7N3G6G-20200704-20200721.txt'));

                    /* setup: geting the created file Id */
                    const createdFile = await mongoClient.collection(config.database.collections.files_collection).findOne({ fileName: 'I7N3G6G-MMM7N3G6G-20200704-20200721.txt', studyId: createdStudy.id });
                    expect(res.status).toBe(200);
                    expect(res.body.errors).toBeUndefined();
                    expect(res.body.data.uploadFile).toEqual({
                        id: createdFile.id,
                        fileName: 'I7N3G6G-MMM7N3G6G-20200704-20200721.txt',
                        studyId: createdStudy.id,
                        projectId: null,
<<<<<<< HEAD
                        fileSize: 10000,
                        description: 'just a file 2.',
                        uploadedBy: authorisedUserProfile.id,
                        hash: '4ae25be36354ee0aec8dc8deac3f279d2e9d6415361da996cf57eb6142cfb1a2'
=======
                        fileSize: 13,
                        description: JSON.stringify({participantId:'I7N3G6G',deviceId:'MMM7N3G6G',startDate:1593817200000,endDate:1595286000000}),
                        uploadedBy: authorisedUserProfile.id
>>>>>>> 548f5f1e
                    });
                });

                test('Upload a empty file (admin)', async () => {
                    /* test: upload file */
                    const res = await admin.post('/graphql')
                        .field('operations', JSON.stringify({
                            query: print(UPLOAD_FILE),
                            variables: {
                                studyId: createdStudy.id,
                                file: null,
<<<<<<< HEAD
                                description: 'just a file 3.',
                                fileLength: 0,
                                hash: 'e3b0c44298fc1c149afbf4c8996fb92427ae41e4649b934ca495991b7852b855'
=======
                                description: JSON.stringify({participantId:'IR6R4AR',deviceId:'AX6VJH6F6',startDate:1590966000000,endDate:1593730800000}),
                                fileLength: 0
>>>>>>> 548f5f1e
                            }
                        }))
                        .field('map', JSON.stringify({ 1: ['variables.file'] }))
                        .attach('1', path.join(__dirname, '../filesForTests/IR6R4AR-AX6VJH6F6-20200601-20200703.txt'));

                    /* setup: geting the created file Id */
                    const createdFile = await mongoClient.collection(config.database.collections.files_collection).findOne({ fileName: 'IR6R4AR-AX6VJH6F6-20200601-20200703.txt', studyId: createdStudy.id });
                    expect(res.status).toBe(200);
                    expect(res.body.errors).toBeUndefined();
                    expect(res.body.data.uploadFile).toEqual({
                        id: createdFile.id,
                        fileName: 'IR6R4AR-AX6VJH6F6-20200601-20200703.txt',
                        studyId: createdStudy.id,
                        projectId: null,
                        fileSize: 0,
<<<<<<< HEAD
                        description: 'just a file 3.',
                        uploadedBy: adminId,
                        hash: 'e3b0c44298fc1c149afbf4c8996fb92427ae41e4649b934ca495991b7852b855'
                    });
                });

                test('Upload a file with incorrect hash', async () => {
=======
                        description: JSON.stringify({participantId:'IR6R4AR',deviceId:'AX6VJH6F6',startDate:1590966000000,endDate:1593730800000}),
                        uploadedBy: adminId
                    });
                });

                test('File size mismatch with actual read bytes', async () => {
>>>>>>> 548f5f1e
                    /* test: upload file */
                    const res = await admin.post('/graphql')
                        .field('operations', JSON.stringify({
                            query: print(UPLOAD_FILE),
                            variables: {
                                studyId: createdStudy.id,
                                file: null,
<<<<<<< HEAD
                                description: 'just a file 3.',
                                fileLength: 13,
                                hash: '4ae25be36354ee0aec8dc8deac3f279d2e9d6415361da996cf57eb6142cfb1a4'
                            }
                        }))
                        .field('map', JSON.stringify({ 1: ['variables.file'] }))
                        .attach('1', path.join(__dirname, '../filesForTests/just_a_test_file.txt'));

                    /* setup: geting the created file Id */
                    expect(res.status).toBe(200);
                    expect(res.body.errors).toHaveLength(1);
                    expect(res.body.errors[0].message).toBe('File hash not match');
=======
                                description: JSON.stringify({participantId:'I7N3G6G',deviceId:'MMM7N3G6G',startDate:1593817200000,endDate:1595286000000}),
                                fileLength: 10
                            }
                        }))
                        .field('map', JSON.stringify({ 1: ['variables.file'] }))
                        .attach('1', path.join(__dirname, '../filesForTests/I7N3G6G-MMM7N3G6G-20200704-20200721.txt'));

                    expect(res.status).toBe(200);
                    expect(res.body.errors).toHaveLength(1);
                    expect(res.body.errors[0].message).toBe('File size mismatch');
                    expect(res.body.data.uploadFile).toEqual(null);
                });

                test('File description mismatch with file name', async () => {
                    /* test: upload file */
                    const res = await admin.post('/graphql')
                        .field('operations', JSON.stringify({
                            query: print(UPLOAD_FILE),
                            variables: {
                                studyId: createdStudy.id,
                                file: null,
                                description: JSON.stringify({participantId:'K7N3G6G',deviceId:'MMM7N3G6G',startDate:1593817200000,endDate:1595286000000}),
                                fileLength: 13
                            }
                        }))
                        .field('map', JSON.stringify({ 1: ['variables.file'] }))
                        .attach('1', path.join(__dirname, '../filesForTests/I7N3G6G-MMM7N3G6G-20200704-20200721.txt'));

                    expect(res.status).toBe(200);
                    expect(res.body.errors).toHaveLength(1);
                    expect(res.body.errors[0].message).toBe('Filename and description must be matched and valid');
>>>>>>> 548f5f1e
                    expect(res.body.data.uploadFile).toEqual(null);
                });
            });

            describe('DOWNLOAD FILES', () => {
                /* note: a new study is created and a non-empty text file is uploaded before each test */
                let createdStudy;
                let createdFile;
                let authorisedUser;
                let authorisedUserProfile;

                beforeEach(async () => {
                    /* setup: create a study to upload file to */
                    const studyname = uuid();
                    const createStudyRes = await admin.post('/graphql').send({
                        query: print(CREATE_STUDY),
                        variables: { name: studyname }
                    });
                    expect(createStudyRes.status).toBe(200);
                    expect(createStudyRes.body.errors).toBeUndefined();

                    /* setup: getting the created study Id */
                    createdStudy = await mongoClient.collection(config.database.collections.studies_collection).findOne({ name: studyname });
                    expect(createStudyRes.body.data.createStudy).toEqual({
                        id: createdStudy.id,
                        name: studyname
                    });

                    /* setup: upload file (would be better to upload not via app api but will do for now) */
                    await admin.post('/graphql')
                        .field('operations', JSON.stringify({
                            query: print(UPLOAD_FILE),
                            variables: {
                                studyId: createdStudy.id,
                                file: null,
<<<<<<< HEAD
                                description: 'just a file 1.',
                                fileLength: 10000,
                                hash: '4ae25be36354ee0aec8dc8deac3f279d2e9d6415361da996cf57eb6142cfb1a2'
=======
                                description: JSON.stringify({participantId:'I7N3G6G',deviceId:'MMM7N3G6G',startDate:1593817200000,endDate:1595286000000}),
                                fileLength: 13
>>>>>>> 548f5f1e
                            }
                        }))
                        .field('map', JSON.stringify({ 1: ['variables.file'] }))
                        .attach('1', path.join(__dirname, '../filesForTests/I7N3G6G-MMM7N3G6G-20200704-20200721.txt'));

                    /* setup: geting the created file Id */
<<<<<<< HEAD
                    createdFile = await mongoClient.collection(config.database.collections.files_collection).findOne({ fileName: 'just_a_test_file.txt', studyId: createdStudy.id });
=======
                    createdFile = await mongoClient.collection(config.database.collections.files_collection).findOne({ fileName: 'I7N3G6G-MMM7N3G6G-20200704-20200721.txt', studyId: createdStudy.id });

>>>>>>> 548f5f1e
                    /* setup: creating a privileged user */
                    const username = uuid();
                    authorisedUserProfile = {
                        username,
                        type: 'STANDARD',
                        firstname: `${username}_firstname`,
                        lastname: `${username}_lastname`,
                        password: '$2b$04$j0aSK.Dyq7Q9N.r6d0uIaOGrOe7sI4rGUn0JNcaXcPCv.49Otjwpi',
                        otpSecret: 'H6BNKKO27DPLCATGEJAZNWQV4LWOTMRA',
                        email: `${username}@example.com`,
                        description: 'I am a new user.',
                        emailNotificationsActivated: true,
                        organisation: 'organisation_system',
                        deleted: null,
                        id: `new_user_id_${username}`
                    };
                    await mongoClient.collection(config.database.collections.users_collection).insertOne(authorisedUserProfile);

                    const roleId = uuid();
                    const newRole = {
                        id: roleId,
                        projectId: null,
                        studyId: createdStudy.id,
                        name: `${roleId}_rolename`,
                        permissions: [
                            permissions.specific_study.specific_study_data_management
                        ],
                        users: [authorisedUserProfile.id],
                        deleted: null
                    };
                    await mongoClient.collection(config.database.collections.roles_collection).insertOne(newRole);

                    authorisedUser = request.agent(app);
                    await connectAgent(authorisedUser, username, 'admin', authorisedUserProfile.otpSecret);
                });

                test('Download file from study (admin)', async () => {
                    const res = await admin.get(`/file/${createdFile.id}`);
                    expect(res.status).toBe(200);
                    expect(res.headers['content-type']).toBe('application/download');
                    expect(res.headers['content-disposition']).toBe('attachment; filename="I7N3G6G-MMM7N3G6G-20200704-20200721.txt"');
                    expect(res.text).toBe('just testing.');
                });

                test('Download file from study (user with privilege)', async () => {
                    const res = await authorisedUser.get(`/file/${createdFile.id}`);
                    expect(res.status).toBe(200);
                    expect(res.headers['content-type']).toBe('application/download');
                    expect(res.headers['content-disposition']).toBe('attachment; filename="I7N3G6G-MMM7N3G6G-20200704-20200721.txt"');
                    expect(res.text).toBe('just testing.');
                });

                test('Download file from study (not logged in)', async () => {
                    const loggedoutUser = request.agent(app);
                    const res = await loggedoutUser.get(`/file/${createdFile.id}`);
                    expect(res.status).toBe(403);
                    expect(res.body).toEqual({ error: 'Please log in.' });
                });

                test('Download file from study (user with no privilege) (should fail)', async () => {
                    const res = await user.get(`/file/${createdFile.id}`);
                    expect(res.status).toBe(404);
                    expect(res.body).toEqual({ error: 'File not found or you do not have the necessary permission.' });
                });

                test('Download an non-existent file from study (admin) (should fail)', async () => {
                    const res = await admin.get('/file/fakefileid');
                    expect(res.status).toBe(404);
                    expect(res.body).toEqual({ error: 'File not found or you do not have the necessary permission.' });
                });

                test('Download an non-existent file from study (not logged in)', async () => {
                    const loggedoutUser = request.agent(app);
                    const res = await loggedoutUser.get('/file/fakefileid');
                    expect(res.status).toBe(403);
                    expect(res.body).toEqual({ error: 'Please log in.' });
                });

                test('Download an non-existent file from study (user without privilege) (should fail)', async () => {
                    const res = await user.get('/file/fakefileid');
                    expect(res.status).toBe(404);
                    expect(res.body).toEqual({ error: 'File not found or you do not have the necessary permission.' });
                });

                test('Download an non-existent file from study (user with privilege) (should fail)', async () => {
                    const res = await authorisedUser.get('/file/fakefileid');
                    expect(res.status).toBe(404);
                    expect(res.body).toEqual({ error: 'File not found or you do not have the necessary permission.' });
                });
            });

            describe('DELETE FILES', () => {
                let createdStudy;
                let createdFile;
                let authorisedUser;
                let authorisedUserProfile;
                beforeEach(async () => {
                    /* setup: create a study to upload file to */
                    const studyname = uuid();
                    const createStudyRes = await admin.post('/graphql').send({
                        query: print(CREATE_STUDY),
                        variables: { name: studyname }
                    });
                    expect(createStudyRes.status).toBe(200);
                    expect(createStudyRes.body.errors).toBeUndefined();

                    /* setup: getting the created study Id */
                    createdStudy = await mongoClient.collection(config.database.collections.studies_collection).findOne({ name: studyname });
                    expect(createStudyRes.body.data.createStudy).toEqual({
                        id: createdStudy.id,
                        name: studyname
                    });

                    /* setup: upload file (would be better to upload not via app api but will do for now) */
                    await admin.post('/graphql')
                        .field('operations', JSON.stringify({
                            query: print(UPLOAD_FILE),
                            variables: {
                                studyId: createdStudy.id,
                                file: null,
<<<<<<< HEAD
                                description: 'just a file 1.',
                                fileLength: 10000,
                                hash: '4ae25be36354ee0aec8dc8deac3f279d2e9d6415361da996cf57eb6142cfb1a2'
=======
                                description: JSON.stringify({participantId:'I7N3G6G',deviceId:'MMM7N3G6G',startDate:1593817200000,endDate:1595286000000}),
                                fileLength: 13
>>>>>>> 548f5f1e
                            }
                        }))
                        .field('map', JSON.stringify({ 1: ['variables.file'] }))
                        .attach('1', path.join(__dirname, '../filesForTests/I7N3G6G-MMM7N3G6G-20200704-20200721.txt'));

                    /* setup: geting the created file Id */
                    createdFile = await mongoClient.collection(config.database.collections.files_collection).findOne({ fileName: 'I7N3G6G-MMM7N3G6G-20200704-20200721.txt', studyId: createdStudy.id, deleted: null });

                    /* before test: can download file */
                    const res = await admin.get(`/file/${createdFile.id}`);
                    if (res.status !== 200) {
                        console.log(chalk.red(JSON.stringify(res, null, 4)));
                    }
                    expect(res.status).toBe(200);
                    expect(res.headers['content-type']).toBe('application/download');
                    expect(res.headers['content-disposition']).toBe('attachment; filename="I7N3G6G-MMM7N3G6G-20200704-20200721.txt"');
                    expect(res.text).toBe('just testing.');

                    /* setup: creating a privileged user */
                    const username = uuid();
                    authorisedUserProfile = {
                        username,
                        type: 'STANDARD',
                        firstname: `${username}_firstname`,
                        lastname: `${username}_lastname`,
                        password: '$2b$04$j0aSK.Dyq7Q9N.r6d0uIaOGrOe7sI4rGUn0JNcaXcPCv.49Otjwpi',
                        otpSecret: 'H6BNKKO27DPLCATGEJAZNWQV4LWOTMRA',
                        email: `${username}@example.com`,
                        description: 'I am a new user.',
                        emailNotificationsActivated: true,
                        organisation: 'organisation_system',
                        deleted: null,
                        id: `new_user_id_${username}`
                    };
                    await mongoClient.collection(config.database.collections.users_collection).insertOne(authorisedUserProfile);

                    const roleId = uuid();
                    const newRole = {
                        id: roleId,
                        projectId: null,
                        studyId: createdStudy.id,
                        name: `${roleId}_rolename`,
                        permissions: [
                            permissions.specific_study.specific_study_data_management
                        ],
                        users: [authorisedUserProfile.id],
                        deleted: null
                    };
                    await mongoClient.collection(config.database.collections.roles_collection).insertOne(newRole);

                    authorisedUser = request.agent(app);
                    await connectAgent(authorisedUser, username, 'admin', authorisedUserProfile.otpSecret);
                });

                test('Delete file from study (admin)', async () => {
                    const res = await admin.post('/graphql').send({
                        query: print(DELETE_FILE),
                        variables: { fileId: createdFile.id }
                    });
                    expect(res.status).toBe(200);
                    expect(res.body.errors).toBeUndefined();
                    expect(res.body.data.deleteFile).toEqual({ successful: true });

                    const downloadFileRes = await admin.get(`/file/${createdFile.id}`);
                    expect(downloadFileRes.status).toBe(404);
                    expect(downloadFileRes.body).toEqual({ error: 'File not found or you do not have the necessary permission.' });
                });

                test('Delete file from study (user with privilege)', async () => {
                    const res = await authorisedUser.post('/graphql').send({
                        query: print(DELETE_FILE),
                        variables: { fileId: createdFile.id }
                    });
                    expect(res.status).toBe(200);
                    expect(res.body.errors).toBeUndefined();
                    expect(res.body.data.deleteFile).toEqual({ successful: true });

                    const downloadFileRes = await authorisedUser.get(`/file/${createdFile.id}`);
                    expect(downloadFileRes.status).toBe(404);
                    expect(downloadFileRes.body).toEqual({ error: 'File not found or you do not have the necessary permission.' });
                });

                test('Delete file from study (user with no privilege) (should fail)', async () => {
                    const res = await user.post('/graphql').send({
                        query: print(DELETE_FILE),
                        variables: { fileId: createdFile.id }
                    });
                    expect(res.status).toBe(200);
                    expect(res.body.errors).toHaveLength(1);
                    expect(res.body.errors[0].message).toBe(errorCodes.NO_PERMISSION_ERROR);
                    expect(res.body.data.deleteFile).toBe(null);

                    const downloadFileRes = await admin.get(`/file/${createdFile.id}`);
                    expect(downloadFileRes.status).toBe(200);
                    expect(downloadFileRes.headers['content-type']).toBe('application/download');
                    expect(downloadFileRes.headers['content-disposition']).toBe('attachment; filename="I7N3G6G-MMM7N3G6G-20200704-20200721.txt"');
                    expect(downloadFileRes.text).toBe('just testing.');
                });

                test('Delete an non-existent file from study (admin)', async () => {
                    const res = await admin.post('/graphql').send({
                        query: print(DELETE_FILE),
                        variables: { fileId: 'nosuchfile' }
                    });
                    expect(res.status).toBe(200);
                    expect(res.body.errors).toHaveLength(1);
                    expect(res.body.errors[0].message).toBe(errorCodes.CLIENT_ACTION_ON_NON_EXISTENT_ENTRY);
                    expect(res.body.data.deleteFile).toBe(null);
                });

                test('Delete an non-existent file from study (user with privilege)', async () => {
                    const res = await authorisedUser.post('/graphql').send({
                        query: print(DELETE_FILE),
                        variables: { fileId: 'nosuchfile' }
                    });
                    expect(res.status).toBe(200);
                    expect(res.body.errors).toHaveLength(1);
                    expect(res.body.errors[0].message).toBe(errorCodes.CLIENT_ACTION_ON_NON_EXISTENT_ENTRY);
                    expect(res.body.data.deleteFile).toBe(null);
                });

                test('Delete an non-existent file from study (user with no privilege)', async () => {
                    const res = await user.post('/graphql').send({
                        query: print(DELETE_FILE),
                        variables: { fileId: 'nosuchfile' }
                    });
                    expect(res.status).toBe(200);
                    expect(res.body.errors).toHaveLength(1);
                    expect(res.body.errors[0].message).toBe(errorCodes.CLIENT_ACTION_ON_NON_EXISTENT_ENTRY);
                    expect(res.body.data.deleteFile).toBe(null);
                });
            });
        });

        // describe('FILE PERMISSION FOR PROJECTS', () => {
        //     test('1 + 1', () => {
        //         expect(2).toBe(3);
        //     });
        // });
    });
} else
    test(`${__filename.split(/[\\/]/).pop()} skipped because it requires Minio on Docker`, () => {
        expect(true).toBe(true);
    });<|MERGE_RESOLUTION|>--- conflicted
+++ resolved
@@ -141,14 +141,9 @@
                             variables: {
                                 studyId: createdStudy.id,
                                 file: null,
-<<<<<<< HEAD
-                                description: 'just a file 1.',
-                                fileLength: 10000,
+                                description: JSON.stringify({participantId:'I7N3G6G',deviceId:'MMM7N3G6G',startDate:1593817200000,endDate:1595286000000}),
+                                fileLength: 13,
                                 hash: '4ae25be36354ee0aec8dc8deac3f279d2e9d6415361da996cf57eb6142cfb1a2'
-=======
-                                description: JSON.stringify({participantId:'I7N3G6G',deviceId:'MMM7N3G6G',startDate:1593817200000,endDate:1595286000000}),
-                                fileLength: 13
->>>>>>> 548f5f1e
                             }
                         }))
                         .field('map', JSON.stringify({ 1: ['variables.file'] }))
@@ -163,16 +158,10 @@
                         fileName: 'I7N3G6G-MMM7N3G6G-20200704-20200721.txt',
                         studyId: createdStudy.id,
                         projectId: null,
-<<<<<<< HEAD
-                        fileSize: 10000,
-                        description: 'just a file 1.',
+                        fileSize: 13,
+                        description: JSON.stringify({participantId:'I7N3G6G',deviceId:'MMM7N3G6G',startDate:1593817200000,endDate:1595286000000}),
                         uploadedBy: adminId,
                         hash: '4ae25be36354ee0aec8dc8deac3f279d2e9d6415361da996cf57eb6142cfb1a2'
-=======
-                        fileSize: 13,
-                        description: JSON.stringify({participantId:'I7N3G6G',deviceId:'MMM7N3G6G',startDate:1593817200000,endDate:1595286000000}),
-                        uploadedBy: adminId
->>>>>>> 548f5f1e
                     });
                 });
 
@@ -184,14 +173,9 @@
                             variables: {
                                 studyId: createdStudy.id,
                                 file: null,
-<<<<<<< HEAD
-                                description: 'just a file 1.',
-                                fileLength: 10000,
+                                description: JSON.stringify({participantId:'I7N3G6G',deviceId:'MMM7N3G6G',startDate:1593817200000,endDate:1595286000000}),
+                                fileLength: 13,
                                 hash: '4ae25be36354ee0aec8dc8deac3f279d2e9d6415361da996cf57eb6142cfb1a2'
-=======
-                                description: JSON.stringify({participantId:'I7N3G6G',deviceId:'MMM7N3G6G',startDate:1593817200000,endDate:1595286000000}),
-                                fileLength: 13
->>>>>>> 548f5f1e
                             }
                         }))
                         .field('map', JSON.stringify({ 1: ['variables.file'] }))
@@ -211,14 +195,9 @@
                             variables: {
                                 studyId: createdStudy.id,
                                 file: null,
-<<<<<<< HEAD
-                                description: 'just a file 2.',
-                                fileLength: 10000,
+                                description: JSON.stringify({participantId:'I7N3G6G',deviceId:'MMM7N3G6G',startDate:1593817200000,endDate:1595286000000}),
+                                fileLength: 13,
                                 hash: '4ae25be36354ee0aec8dc8deac3f279d2e9d6415361da996cf57eb6142cfb1a2'
-=======
-                                description: JSON.stringify({participantId:'I7N3G6G',deviceId:'MMM7N3G6G',startDate:1593817200000,endDate:1595286000000}),
-                                fileLength: 13
->>>>>>> 548f5f1e
                             }
                         }))
                         .field('map', JSON.stringify({ 1: ['variables.file'] }))
@@ -233,16 +212,10 @@
                         fileName: 'I7N3G6G-MMM7N3G6G-20200704-20200721.txt',
                         studyId: createdStudy.id,
                         projectId: null,
-<<<<<<< HEAD
-                        fileSize: 10000,
-                        description: 'just a file 2.',
+                        fileSize: 13,
+                        description: JSON.stringify({participantId:'I7N3G6G',deviceId:'MMM7N3G6G',startDate:1593817200000,endDate:1595286000000}),
                         uploadedBy: authorisedUserProfile.id,
                         hash: '4ae25be36354ee0aec8dc8deac3f279d2e9d6415361da996cf57eb6142cfb1a2'
-=======
-                        fileSize: 13,
-                        description: JSON.stringify({participantId:'I7N3G6G',deviceId:'MMM7N3G6G',startDate:1593817200000,endDate:1595286000000}),
-                        uploadedBy: authorisedUserProfile.id
->>>>>>> 548f5f1e
                     });
                 });
 
@@ -254,14 +227,9 @@
                             variables: {
                                 studyId: createdStudy.id,
                                 file: null,
-<<<<<<< HEAD
-                                description: 'just a file 3.',
+                                description: JSON.stringify({participantId:'IR6R4AR',deviceId:'AX6VJH6F6',startDate:1590966000000,endDate:1593730800000}),
                                 fileLength: 0,
                                 hash: 'e3b0c44298fc1c149afbf4c8996fb92427ae41e4649b934ca495991b7852b855'
-=======
-                                description: JSON.stringify({participantId:'IR6R4AR',deviceId:'AX6VJH6F6',startDate:1590966000000,endDate:1593730800000}),
-                                fileLength: 0
->>>>>>> 548f5f1e
                             }
                         }))
                         .field('map', JSON.stringify({ 1: ['variables.file'] }))
@@ -277,22 +245,13 @@
                         studyId: createdStudy.id,
                         projectId: null,
                         fileSize: 0,
-<<<<<<< HEAD
-                        description: 'just a file 3.',
+                        description: JSON.stringify({participantId:'IR6R4AR',deviceId:'AX6VJH6F6',startDate:1590966000000,endDate:1593730800000}),
                         uploadedBy: adminId,
                         hash: 'e3b0c44298fc1c149afbf4c8996fb92427ae41e4649b934ca495991b7852b855'
                     });
                 });
 
                 test('Upload a file with incorrect hash', async () => {
-=======
-                        description: JSON.stringify({participantId:'IR6R4AR',deviceId:'AX6VJH6F6',startDate:1590966000000,endDate:1593730800000}),
-                        uploadedBy: adminId
-                    });
-                });
-
-                test('File size mismatch with actual read bytes', async () => {
->>>>>>> 548f5f1e
                     /* test: upload file */
                     const res = await admin.post('/graphql')
                         .field('operations', JSON.stringify({
@@ -300,20 +259,30 @@
                             variables: {
                                 studyId: createdStudy.id,
                                 file: null,
-<<<<<<< HEAD
                                 description: 'just a file 3.',
                                 fileLength: 13,
                                 hash: '4ae25be36354ee0aec8dc8deac3f279d2e9d6415361da996cf57eb6142cfb1a4'
                             }
                         }))
                         .field('map', JSON.stringify({ 1: ['variables.file'] }))
-                        .attach('1', path.join(__dirname, '../filesForTests/just_a_test_file.txt'));
+                        .attach('1', path.join(__dirname, '../filesForTests/I7N3G6G-MMM7N3G6G-20200704-20200721.txt'));
 
                     /* setup: geting the created file Id */
                     expect(res.status).toBe(200);
+
                     expect(res.body.errors).toHaveLength(1);
                     expect(res.body.errors[0].message).toBe('File hash not match');
-=======
+                    expect(res.body.data.uploadFile).toEqual(null);
+                });
+
+                test('File size mismatch with actual read bytes', async () => {
+                    /* test: upload file */
+                    const res = await admin.post('/graphql')
+                        .field('operations', JSON.stringify({
+                            query: print(UPLOAD_FILE),
+                            variables: {
+                                studyId: createdStudy.id,
+                                file: null,
                                 description: JSON.stringify({participantId:'I7N3G6G',deviceId:'MMM7N3G6G',startDate:1593817200000,endDate:1595286000000}),
                                 fileLength: 10
                             }
@@ -345,7 +314,6 @@
                     expect(res.status).toBe(200);
                     expect(res.body.errors).toHaveLength(1);
                     expect(res.body.errors[0].message).toBe('Filename and description must be matched and valid');
->>>>>>> 548f5f1e
                     expect(res.body.data.uploadFile).toEqual(null);
                 });
             });
@@ -381,26 +349,17 @@
                             variables: {
                                 studyId: createdStudy.id,
                                 file: null,
-<<<<<<< HEAD
-                                description: 'just a file 1.',
-                                fileLength: 10000,
+                                description: JSON.stringify({participantId:'I7N3G6G',deviceId:'MMM7N3G6G',startDate:1593817200000,endDate:1595286000000}),
+                                fileLength: 13,
                                 hash: '4ae25be36354ee0aec8dc8deac3f279d2e9d6415361da996cf57eb6142cfb1a2'
-=======
-                                description: JSON.stringify({participantId:'I7N3G6G',deviceId:'MMM7N3G6G',startDate:1593817200000,endDate:1595286000000}),
-                                fileLength: 13
->>>>>>> 548f5f1e
                             }
                         }))
                         .field('map', JSON.stringify({ 1: ['variables.file'] }))
                         .attach('1', path.join(__dirname, '../filesForTests/I7N3G6G-MMM7N3G6G-20200704-20200721.txt'));
 
                     /* setup: geting the created file Id */
-<<<<<<< HEAD
-                    createdFile = await mongoClient.collection(config.database.collections.files_collection).findOne({ fileName: 'just_a_test_file.txt', studyId: createdStudy.id });
-=======
                     createdFile = await mongoClient.collection(config.database.collections.files_collection).findOne({ fileName: 'I7N3G6G-MMM7N3G6G-20200704-20200721.txt', studyId: createdStudy.id });
 
->>>>>>> 548f5f1e
                     /* setup: creating a privileged user */
                     const username = uuid();
                     authorisedUserProfile = {
@@ -521,14 +480,9 @@
                             variables: {
                                 studyId: createdStudy.id,
                                 file: null,
-<<<<<<< HEAD
-                                description: 'just a file 1.',
-                                fileLength: 10000,
+                                description: JSON.stringify({participantId:'I7N3G6G',deviceId:'MMM7N3G6G',startDate:1593817200000,endDate:1595286000000}),
+                                fileLength: 13,
                                 hash: '4ae25be36354ee0aec8dc8deac3f279d2e9d6415361da996cf57eb6142cfb1a2'
-=======
-                                description: JSON.stringify({participantId:'I7N3G6G',deviceId:'MMM7N3G6G',startDate:1593817200000,endDate:1595286000000}),
-                                fileLength: 13
->>>>>>> 548f5f1e
                             }
                         }))
                         .field('map', JSON.stringify({ 1: ['variables.file'] }))
