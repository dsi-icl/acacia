--- conflicted
+++ resolved
@@ -589,18 +589,11 @@
             expect(res.body.data.whoAmI.id).toBeDefined();
             adminId = res.body.data.whoAmI.id;
             expect(res.body.data.whoAmI).toEqual({
-<<<<<<< HEAD
                 username: 'admin',
+                otpSecret: "H6BNKKO27DPLCATGEJAZNWQV4LWOTMRA",
                 type: userTypes.ADMIN,
                 realName: 'admin',
                 createdBy: 'chon',
-=======
-                username: 'admin', 
-                otpSecret: "H6BNKKO27DPLCATGEJAZNWQV4LWOTMRA",
-                type: userTypes.ADMIN,
-                realName: 'admin', 
-                createdBy: 'chon', 
->>>>>>> 67e18352
                 organisation: 'DSI',
                 email: 'admin@user.io',
                 description: 'I am an admin user.',
@@ -621,16 +614,10 @@
             userId = res.body.data.whoAmI.id;
             expect(res.body.data.whoAmI).toEqual({
                 username: 'standardUser',
-<<<<<<< HEAD
+                otpSecret: "H6BNKKO27DPLCATGEJAZNWQV4LWOTMRA",
                 type: userTypes.STANDARD,
                 realName: 'Chan Tai Man',
                 createdBy: 'admin',
-=======
-                otpSecret: "H6BNKKO27DPLCATGEJAZNWQV4LWOTMRA",
-                type: userTypes.STANDARD,
-                realName: 'Chan Tai Man', 
-                createdBy: 'admin', 
->>>>>>> 67e18352
                 organisation: 'DSI',
                 email: 'standard@user.io',
                 description: 'I am a standard user.',
@@ -660,36 +647,22 @@
             expect(res.status).toBe(200);
             expect(res.body.data.getUsers).toEqual([
                 {
-<<<<<<< HEAD
                     username: 'admin',
+                    otpSecret: "H6BNKKO27DPLCATGEJAZNWQV4LWOTMRA",
                     type: userTypes.ADMIN,
                     realName: 'admin',
                     createdBy: 'chon',
-=======
-                    username: 'admin', 
-                    otpSecret: "H6BNKKO27DPLCATGEJAZNWQV4LWOTMRA",
-                    type: userTypes.ADMIN,
-                    realName: 'admin', 
-                    createdBy: 'chon', 
->>>>>>> 67e18352
                     organisation: 'DSI',
                     email: 'admin@user.io',
                     description: 'I am an admin user.',
                     id: adminId
                 },
                 {
-<<<<<<< HEAD
                     username: 'standardUser',
+                    otpSecret: "H6BNKKO27DPLCATGEJAZNWQV4LWOTMRA",
                     type: userTypes.STANDARD,
                     realName: 'Chan Tai Man',
                     createdBy: 'admin',
-=======
-                    username: 'standardUser', 
-                    otpSecret: "H6BNKKO27DPLCATGEJAZNWQV4LWOTMRA",
-                    type: userTypes.STANDARD,
-                    realName: 'Chan Tai Man', 
-                    createdBy: 'admin', 
->>>>>>> 67e18352
                     organisation: 'DSI',
                     email: 'standard@user.io',
                     description: 'I am a standard user.',
@@ -703,18 +676,11 @@
             expect(res.status).toBe(200);
             expect(res.body.data.getUsers).toEqual([
                 {
-<<<<<<< HEAD
                     username: 'admin',
+                    otpSecret: "H6BNKKO27DPLCATGEJAZNWQV4LWOTMRA",
                     type: userTypes.ADMIN,
                     realName: 'admin',
                     createdBy: 'chon',
-=======
-                    username: 'admin', 
-                    otpSecret: "H6BNKKO27DPLCATGEJAZNWQV4LWOTMRA",
-                    type: userTypes.ADMIN,
-                    realName: 'admin', 
-                    createdBy: 'chon', 
->>>>>>> 67e18352
                     organisation: 'DSI',
                     email: 'admin@user.io',
                     description: 'I am an admin user.',
@@ -726,18 +692,11 @@
                     }
                 },
                 {
-<<<<<<< HEAD
                     username: 'standardUser',
+                    otpSecret: "H6BNKKO27DPLCATGEJAZNWQV4LWOTMRA",
                     type: userTypes.STANDARD,
                     realName: 'Chan Tai Man',
                     createdBy: 'admin',
-=======
-                    username: 'standardUser', 
-                    otpSecret: "H6BNKKO27DPLCATGEJAZNWQV4LWOTMRA",
-                    type: userTypes.STANDARD,
-                    realName: 'Chan Tai Man', 
-                    createdBy: 'admin', 
->>>>>>> 67e18352
                     organisation: 'DSI',
                     email: 'standard@user.io',
                     description: 'I am a standard user.',
@@ -760,16 +719,10 @@
                 null,
                 {
                     username: 'standardUser',
-<<<<<<< HEAD
+                    otpSecret: "H6BNKKO27DPLCATGEJAZNWQV4LWOTMRA",
                     type: userTypes.STANDARD,
                     realName: 'Chan Tai Man',
                     createdBy: 'admin',
-=======
-                    otpSecret: "H6BNKKO27DPLCATGEJAZNWQV4LWOTMRA",
-                    type: userTypes.STANDARD,
-                    realName: 'Chan Tai Man', 
-                    createdBy: 'admin', 
->>>>>>> 67e18352
                     organisation: 'DSI',
                     email: 'standard@user.io',
                     description: 'I am a standard user.',
@@ -790,16 +743,10 @@
                 null,
                 {
                     username: 'standardUser',
-<<<<<<< HEAD
+                    otpSecret: "H6BNKKO27DPLCATGEJAZNWQV4LWOTMRA",
                     type: userTypes.STANDARD,
                     realName: 'Chan Tai Man',
                     createdBy: 'admin',
-=======
-                    otpSecret: "H6BNKKO27DPLCATGEJAZNWQV4LWOTMRA",
-                    type: userTypes.STANDARD,
-                    realName: 'Chan Tai Man', 
-                    createdBy: 'admin', 
->>>>>>> 67e18352
                     organisation: 'DSI',
                     email: 'standard@user.io',
                     description: 'I am a standard user.',
@@ -819,30 +766,18 @@
             expect(res.body.error).toBeUndefined();
             expect(res.body.data.getUsers).toEqual([
                 {
-<<<<<<< HEAD
+                    otpSecret: "H6BNKKO27DPLCATGEJAZNWQV4LWOTMRA",
                     type: userTypes.ADMIN,
                     realName: 'admin',
                     createdBy: 'chon',
-=======
-                    otpSecret: "H6BNKKO27DPLCATGEJAZNWQV4LWOTMRA",
-                    type: userTypes.ADMIN, 
-                    realName: 'admin', 
-                    createdBy: 'chon', 
->>>>>>> 67e18352
                     organisation: 'DSI',
                     id: adminId
                 },
                 {
-<<<<<<< HEAD
+                    otpSecret: "H6BNKKO27DPLCATGEJAZNWQV4LWOTMRA",
                     type: userTypes.STANDARD,
                     realName: 'Chan Tai Man',
                     createdBy: 'admin',
-=======
-                    otpSecret: "H6BNKKO27DPLCATGEJAZNWQV4LWOTMRA",
-                    type: userTypes.STANDARD,
-                    realName: 'Chan Tai Man', 
-                    createdBy: 'admin', 
->>>>>>> 67e18352
                     organisation: 'DSI',
                     id: userId
                 }
@@ -855,30 +790,18 @@
             expect(res.body.error).toBeUndefined();
             expect(res.body.data.getUsers).toEqual([
                 {
-<<<<<<< HEAD
+                    otpSecret: "H6BNKKO27DPLCATGEJAZNWQV4LWOTMRA",
                     type: userTypes.ADMIN,
                     realName: 'admin',
                     createdBy: 'chon',
-=======
-                    otpSecret: "H6BNKKO27DPLCATGEJAZNWQV4LWOTMRA",
-                    type: userTypes.ADMIN,
-                    realName: 'admin', 
-                    createdBy: 'chon', 
->>>>>>> 67e18352
                     organisation: 'DSI',
                     id: adminId
                 },
                 {
-<<<<<<< HEAD
+                    otpSecret: "H6BNKKO27DPLCATGEJAZNWQV4LWOTMRA",
                     type: userTypes.STANDARD,
                     realName: 'Chan Tai Man',
                     createdBy: 'admin',
-=======
-                    otpSecret: "H6BNKKO27DPLCATGEJAZNWQV4LWOTMRA",
-                    type: userTypes.STANDARD,
-                    realName: 'Chan Tai Man', 
-                    createdBy: 'admin', 
->>>>>>> 67e18352
                     organisation: 'DSI',
                     id: userId
                 }
@@ -892,16 +815,10 @@
             expect(res.body.data.getUsers).toEqual([
                 {
                     username: 'standardUser',
-<<<<<<< HEAD
+                    otpSecret: "H6BNKKO27DPLCATGEJAZNWQV4LWOTMRA",
                     type: userTypes.STANDARD,
                     realName: 'Chan Tai Man',
                     createdBy: 'admin',
-=======
-                    otpSecret: "H6BNKKO27DPLCATGEJAZNWQV4LWOTMRA",
-                    type: userTypes.STANDARD,
-                    realName: 'Chan Tai Man', 
-                    createdBy: 'admin', 
->>>>>>> 67e18352
                     organisation: 'DSI',
                     email: 'standard@user.io',
                     description: 'I am a standard user.',
@@ -934,16 +851,10 @@
             expect(res.body.errors).toBeUndefined();
             expect(res.body.data.getUsers).toEqual([
                 {
-<<<<<<< HEAD
+                    otpSecret: "H6BNKKO27DPLCATGEJAZNWQV4LWOTMRA",
                     type: userTypes.ADMIN,
                     realName: 'admin',
                     createdBy: 'chon',
-=======
-                    otpSecret: "H6BNKKO27DPLCATGEJAZNWQV4LWOTMRA",
-                    type: userTypes.ADMIN, 
-                    realName: 'admin', 
-                    createdBy: 'chon', 
->>>>>>> 67e18352
                     organisation: 'DSI',
                     id: adminId
                 }
@@ -957,16 +868,10 @@
             expect(res.body.data.getUsers).toEqual([
                 {
                     username: 'standardUser',
-<<<<<<< HEAD
+                    otpSecret: "H6BNKKO27DPLCATGEJAZNWQV4LWOTMRA",
                     type: userTypes.STANDARD,
                     realName: 'Chan Tai Man',
                     createdBy: 'admin',
-=======
-                    otpSecret: "H6BNKKO27DPLCATGEJAZNWQV4LWOTMRA",
-                    type: userTypes.STANDARD,
-                    realName: 'Chan Tai Man', 
-                    createdBy: 'admin', 
->>>>>>> 67e18352
                     organisation: 'DSI',
                     email: 'standard@user.io',
                     description: 'I am a standard user.',
@@ -986,14 +891,9 @@
             expect(res.body.errors).toBeUndefined();
             expect(res.body.data.getUsers).toEqual([
                 {
-<<<<<<< HEAD
+                    otpSecret: "H6BNKKO27DPLCATGEJAZNWQV4LWOTMRA",
                     type: userTypes.STANDARD,
                     createdBy: 'admin',
-=======
-                    otpSecret: "H6BNKKO27DPLCATGEJAZNWQV4LWOTMRA",
-                    type: userTypes.STANDARD,
-                    createdBy: 'admin', 
->>>>>>> 67e18352
                     organisation: 'DSI',
                     realName: 'Chan Tai Man',
                     id: userId,
@@ -1079,16 +979,10 @@
             expect(res.body.data.createUser).toEqual(
                 {
                     username: 'testuser1',
-<<<<<<< HEAD
+                    otpSecret: createdUser.otpSecret,
                     type: userTypes.STANDARD,
                     realName: 'User Testing',
                     createdBy: 'admin',
-=======
-                    otpSecret: createdUser.otpSecret,
-                    type: userTypes.STANDARD,
-                    realName: 'User Testing', 
-                    createdBy: 'admin', 
->>>>>>> 67e18352
                     organisation: 'DSI-ICL',
                     email: 'fake@email.io',
                     description: 'I am fake!',
@@ -1166,22 +1060,13 @@
         test('create user that already exists (admin)', async () => {
             /* setup: getting the id of the created user from mongo */
             const newUser: IUser = {
-<<<<<<< HEAD
                 username : 'new_user',
                 type: userTypes.STANDARD,
                 realName: 'Chan Siu Man',
                 password: '$2b$04$j0aSK.Dyq7Q9N.r6d0uIaOGrOe7sI4rGUn0JNcaXcPCv.49Otjwpi',
+                otpSecret: "H6BNKKO27DPLCATGEJAZNWQV4LWOTMRA",
                 createdBy: 'admin',
                 email: 'new@user.io',
-=======
-                username : 'new_user', 
-                type: userTypes.STANDARD, 
-                realName: 'Chan Siu Man', 
-                password: '$2b$04$j0aSK.Dyq7Q9N.r6d0uIaOGrOe7sI4rGUn0JNcaXcPCv.49Otjwpi', 
-                otpSecret: "H6BNKKO27DPLCATGEJAZNWQV4LWOTMRA",
-                createdBy: 'admin', 
-                email: 'new@user.io', 
->>>>>>> 67e18352
                 resetPasswordRequests: [],
                 description: 'I am a new user.',
                 emailNotificationsActivated: true,
@@ -1216,18 +1101,11 @@
             const newUser: IUser = {
                 username : 'new_user_2',
                 type: userTypes.STANDARD,
-<<<<<<< HEAD
                 realName: 'Chan Ming',
                 password: '$2b$04$j0aSK.Dyq7Q9N.r6d0uIaOGrOe7sI4rGUn0JNcaXcPCv.49Otjwpi',
+                otpSecret: "H6BNKKO27DPLCATGEJAZNWQV4LWOTMRA",
                 createdBy: 'admin',
                 email: 'new2@user.io',
-=======
-                realName: 'Chan Ming', 
-                password: '$2b$04$j0aSK.Dyq7Q9N.r6d0uIaOGrOe7sI4rGUn0JNcaXcPCv.49Otjwpi', 
-                otpSecret: "H6BNKKO27DPLCATGEJAZNWQV4LWOTMRA",
-                createdBy: 'admin', 
-                email: 'new2@user.io', 
->>>>>>> 67e18352
                 resetPasswordRequests: [],
                 description: 'I am a new user 2.',
                 emailNotificationsActivated: true,
@@ -1260,22 +1138,13 @@
         test('edit user password (admin) (should fail)', async () => {
             /* setup: getting the id of the created user from mongo */
             const newUser: IUser = {
-<<<<<<< HEAD
                 username : 'new_user_333333',
                 type: userTypes.STANDARD,
                 realName: 'Chan Ming Ming',
                 password: 'fakepassword',
+                otpSecret: "H6BNKKO27DPLCATGEJAZNWQV4LWOTMRA",
                 createdBy: 'admin',
                 email: 'new3333@user.io',
-=======
-                username : 'new_user_333333', 
-                type: userTypes.STANDARD, 
-                realName: 'Chan Ming Ming', 
-                password: 'fakepassword', 
-                otpSecret: "H6BNKKO27DPLCATGEJAZNWQV4LWOTMRA",
-                createdBy: 'admin', 
-                email: 'new3333@user.io', 
->>>>>>> 67e18352
                 resetPasswordRequests: [],
                 description: 'I am a new user 33333.',
                 emailNotificationsActivated: true, 
@@ -1310,22 +1179,13 @@
         test('edit user without password (admin)', async () => {
             /* setup: getting the id of the created user from mongo */
             const newUser: IUser = {
-<<<<<<< HEAD
                 username : 'new_user_3',
                 type: userTypes.STANDARD,
                 realName: 'Chan Ming Man',
                 password: 'fakepassword',
+                otpSecret: "H6BNKKO27DPLCATGEJAZNWQV4LWOTMRA",
                 createdBy: 'admin',
                 email: 'new3@user.io',
-=======
-                username : 'new_user_3', 
-                type: userTypes.STANDARD, 
-                realName: 'Chan Ming Man', 
-                password: 'fakepassword', 
-                otpSecret: "H6BNKKO27DPLCATGEJAZNWQV4LWOTMRA",
-                createdBy: 'admin', 
-                email: 'new3@user.io', 
->>>>>>> 67e18352
                 resetPasswordRequests: [],
                 description: 'I am a new user 3.',
                 emailNotificationsActivated: true,
@@ -1357,19 +1217,11 @@
             expect(res.status).toBe(200);
             expect(res.body.data.editUser).toEqual(
                 {
-<<<<<<< HEAD
-
                     username: 'fakeusername',
+                    otpSecret: "H6BNKKO27DPLCATGEJAZNWQV4LWOTMRA",
                     type: userTypes.ADMIN,
                     realName: 'Man',
                     createdBy: 'admin',
-=======
-                    username: 'fakeusername',
-                    otpSecret: "H6BNKKO27DPLCATGEJAZNWQV4LWOTMRA",
-                    type: userTypes.ADMIN,
-                    realName: 'Man', 
-                    createdBy: 'admin', 
->>>>>>> 67e18352
                     organisation: 'DSI-ICL',
                     email: 'hey@uk.io',
                     description: 'DSI director',
@@ -1424,22 +1276,13 @@
         test('edit own password (user)', async () => {
             /* setup: getting the id of the created user from mongo */
             const newUser: IUser = {
-<<<<<<< HEAD
                 username : 'new_user_4',
                 type: userTypes.STANDARD,
                 realName: 'Ming Man',
                 password: '$2b$04$j0aSK.Dyq7Q9N.r6d0uIaOGrOe7sI4rGUn0JNcaXcPCv.49Otjwpi',
+                otpSecret: "H6BNKKO27DPLCATGEJAZNWQV4LWOTMRA",
                 createdBy: 'admin',
                 email: 'new4@user.io',
-=======
-                username : 'new_user_4', 
-                type: userTypes.STANDARD, 
-                realName: 'Ming Man', 
-                password: '$2b$04$j0aSK.Dyq7Q9N.r6d0uIaOGrOe7sI4rGUn0JNcaXcPCv.49Otjwpi', 
-                otpSecret: "H6BNKKO27DPLCATGEJAZNWQV4LWOTMRA",
-                createdBy: 'admin', 
-                email: 'new4@user.io', 
->>>>>>> 67e18352
                 resetPasswordRequests: [],
                 description: 'I am a new user 4.',
                 emailNotificationsActivated: true,
@@ -1491,12 +1334,8 @@
                 username : 'new_user_5',
                 type: userTypes.STANDARD,
                 realName: 'Ming Man Chon',
-<<<<<<< HEAD
                 password: '$2b$04$j0aSK.Dyq7Q9N.r6d0uIaOGrOe7sI4rGUn0JNcaXcPCv.49Otjwpi',
-=======
-                password: '$2b$04$j0aSK.Dyq7Q9N.r6d0uIaOGrOe7sI4rGUn0JNcaXcPCv.49Otjwpi', 
-                otpSecret: "H6BNKKO27DPLCATGEJAZNWQV4LWOTMRA",
->>>>>>> 67e18352
+                otpSecret: "H6BNKKO27DPLCATGEJAZNWQV4LWOTMRA",
                 createdBy: 'admin',
                 email: 'new5@user.io',
                 description: 'I am a new user 5.',
@@ -1662,22 +1501,13 @@
         test('delete user that has been deleted (admin)', async () => {
             /* setup: create a "deleted" new user to be deleted */
             const newUser: IUser = {
-<<<<<<< HEAD
                 username : 'new_user_9',
                 type: userTypes.STANDARD,
                 realName: 'Chan Mei Fong',
                 password: 'fakepassword',
+                otpSecret: "H6BNKKO27DPLCATGEJAZNWQV4LWOTMRA",
                 createdBy: 'admin',
                 email: 'new9@user.io',
-=======
-                username : 'new_user_9', 
-                type: userTypes.STANDARD, 
-                realName: 'Chan Mei Fong', 
-                password: 'fakepassword', 
-                otpSecret: "H6BNKKO27DPLCATGEJAZNWQV4LWOTMRA",
-                createdBy: 'admin', 
-                email: 'new9@user.io', 
->>>>>>> 67e18352
                 resetPasswordRequests: [],
                 description: 'I am a new user 9.',
                 emailNotificationsActivated: true,
@@ -1724,22 +1554,13 @@
         test('delete user (user)', async () => {
             /* setup: create a new user to be deleted */
             const newUser: IUser = {
-<<<<<<< HEAD
                 username : 'new_user_10',
                 type: userTypes.STANDARD,
                 realName: 'Chan Mei Yi',
                 password: 'fakepassword',
+                otpSecret: "H6BNKKO27DPLCATGEJAZNWQV4LWOTMRA",
                 createdBy: 'admin',
                 email: 'new10@user.io',
-=======
-                username : 'new_user_10', 
-                type: userTypes.STANDARD, 
-                realName: 'Chan Mei Yi', 
-                password: 'fakepassword', 
-                otpSecret: "H6BNKKO27DPLCATGEJAZNWQV4LWOTMRA",
-                createdBy: 'admin', 
-                email: 'new10@user.io', 
->>>>>>> 67e18352
                 resetPasswordRequests: [],
                 description: 'I am a new user 10.',
                 emailNotificationsActivated: true,
