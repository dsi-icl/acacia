import request from 'supertest';
import { print } from 'graphql';
import { connectAdmin, connectUser, connectAgent } from './_loginHelper';
import { db } from '../../src/database/database';
import { makeAESIv, makeAESKeySalt, encryptEmail } from '../../src/graphql/resolvers/userResolvers';
import { v4 as uuid } from 'uuid';
import { Router } from '../../src/server/router';
import { errorCodes } from '../../src/graphql/errors';
import chalk from 'chalk';
import { MongoClient } from 'mongodb';
import { MongoMemoryServer } from 'mongodb-memory-server';
import setupDatabase from '../../src/databaseSetup/collectionsAndIndexes';
import config from '../../config/config.sample.json';
import * as mfa from '../../src/utils/mfa';
import {
    IResetPasswordRequest,
    WHO_AM_I,
    GET_USERS,
    CREATE_USER,
    EDIT_USER,
    DELETE_USER,
    REQUEST_USERNAME_OR_RESET_PASSWORD,
    RESET_PASSWORD,
    LOGIN,
    IUser,
    userTypes
} from 'itmat-commons';

let app;
let mongodb;
let admin;
let user;
let mongoConnection;
let mongoClient;

const SEED_STANDARD_USER_USERNAME = 'standardUser';
const SEED_STANDARD_USER_EMAIL = 'standard@example.com';
const TEMP_USER_TEST_EMAIL = process.env.TEST_RECEIVER_EMAIL_ADDR || SEED_STANDARD_USER_EMAIL;
const SKIP_EMAIL_TEST = process.env.SKIP_EMAIL_TEST === 'true';

afterAll(async () => {
    await db.closeConnection();
    await mongoConnection?.close();
    await mongodb.stop();

    /* claer all mocks */
    jest.clearAllMocks();
});

beforeAll(async () => { // eslint-disable-line no-undef
    /* Creating a in-memory MongoDB instance for testing */
    mongodb = new MongoMemoryServer();
    const connectionString = await mongodb.getUri();
    const database = await mongodb.getDbName();
    await setupDatabase(connectionString, database);

    /* Wiring up the backend server */
    config.database.mongo_url = connectionString;
    config.database.database = database;
    await db.connect(config.database, MongoClient.connect);
    const router = new Router(config);

    /* Connect mongo client (for test setup later / retrieve info later) */
    mongoConnection = await MongoClient.connect(connectionString, {
        useNewUrlParser: true,
        useUnifiedTopology: true
    });
    mongoClient = mongoConnection.db(database);

    /* Connecting clients for testing later */
    app = router.getApp();
    admin = request.agent(app);
    user = request.agent(app);
    await connectAdmin(admin);
    await connectUser(user);

    /* Mock Date for testing */
    jest.spyOn(Date, 'now').mockImplementation(() => 1591134065000);
});

describe('USERS API', () => {
    describe('RESET PASSWORD FUNCTION', () => {
        let loggedoutUser;
        const presetToken = uuid();
        let encryptedEmailForStandardUser;


        beforeAll(async () => {
            loggedoutUser = request.agent(app);
            encryptedEmailForStandardUser =
                await encryptEmail(SEED_STANDARD_USER_EMAIL, makeAESKeySalt(presetToken), makeAESIv(presetToken));
        });


        test('Request reset password with non-existent user providing username', async () => {
            const res = await loggedoutUser
                .post('/graphql')
                .send({
                    query: print(REQUEST_USERNAME_OR_RESET_PASSWORD),
                    variables: {
                        forgotUsername: false,
                        forgotPassword: true,
                        username: 'Idontexist'
                    }
                });
            expect(res.status).toBe(200); // even though user doesnt exist. This should pass so people dont know the registered users
            expect(res.body.errors).toBeUndefined();
            expect(res.body.data.requestUsernameOrResetPassword).toEqual({ successful: true });
        }, 6050);

        test('Request reset password with non-existent user providing email', async () => {
            const res = await loggedoutUser
                .post('/graphql')
                .send({
                    query: print(REQUEST_USERNAME_OR_RESET_PASSWORD),
                    variables: {
                        forgotUsername: true,
                        forgotPassword: true,
                        email: 'email@email.io'
                    }
                });
            expect(res.status).toBe(200); // even though user doesnt exist. This should pass so people dont know the registered users
            expect(res.body.errors).toBeUndefined();
            expect(res.body.data.requestUsernameOrResetPassword).toEqual({ successful: true });
        }, 6050);

        test('Request reset password with non-existent user but provide email as well as username (should fail)', async () => {
            const res = await loggedoutUser
                .post('/graphql')
                .send({
                    query: print(REQUEST_USERNAME_OR_RESET_PASSWORD),
                    variables: {
                        forgotUsername: false,
                        forgotPassword: true,
                        username: 'fakeuser',
                        email: 'email@email.io'
                    }
                });
            expect(res.status).toBe(200);
            expect(res.body.errors).toHaveLength(1);
            expect(res.body.errors[0].message).toBe(errorCodes.CLIENT_MALFORMED_INPUT);
            expect(res.body.data.requestUsernameOrResetPassword).toBe(null);
        });

        test('Request reset password and username but do not provide any email nor username (should fail)', async () => {
            const res = await loggedoutUser
                .post('/graphql')
                .send({
                    query: print(REQUEST_USERNAME_OR_RESET_PASSWORD),
                    variables: {
                        forgotUsername: true,
                        forgotPassword: true
                    }
                });
            expect(res.status).toBe(200);
            expect(res.body.errors).toHaveLength(1);
            expect(res.body.errors[0].message).toBe(errorCodes.CLIENT_MALFORMED_INPUT);
        });

        test('Request reset password and username but provide username (should fail)', async () => {
            const res = await loggedoutUser
                .post('/graphql')
                .send({
                    query: print(REQUEST_USERNAME_OR_RESET_PASSWORD),
                    variables: {
                        forgotUsername: true,
                        forgotPassword: true,
                        username: 'Iamauser',
                        email: 'email@email.io'
                    }
                });
            expect(res.status).toBe(200);
            expect(res.body.errors).toHaveLength(1);
            expect(res.body.errors[0].message).toBe(errorCodes.CLIENT_MALFORMED_INPUT);
        });

        test('Request reset password with existing user providing email', async () => {
            /* skip: this test if email env is not set up */
            if (SKIP_EMAIL_TEST) {
                console.warn(chalk.yellow('[[WARNING]]: Skipping test "Request reset password with existing user providing email" because SKIP_EMAIL_TEST is set to "true".'));
                return;
            }
            /* setup: replacing the seed user's email with slurp test email */
            const updateResult = await db.collections!.users_collection.findOneAndUpdate({
                username: SEED_STANDARD_USER_USERNAME
            }, { $set: { email: TEMP_USER_TEST_EMAIL } });
            expect(updateResult.ok).toBe(1);

            /* test */
            const res = await loggedoutUser
                .post('/graphql')
                .send({
                    query: print(REQUEST_USERNAME_OR_RESET_PASSWORD),
                    variables: {
                        forgotUsername: true,
                        forgotPassword: true,
                        email: TEMP_USER_TEST_EMAIL
                    }
                });
            expect(res.status).toBe(200);
            expect(res.body.errors).toBeUndefined();
            expect(res.body.data.requestUsernameOrResetPassword).toEqual({ successful: true });
            const modifiedUser = await db.collections!.users_collection.findOne({ username: SEED_STANDARD_USER_USERNAME });
            expect(modifiedUser).toBeDefined();
            expect(modifiedUser.resetPasswordRequests).toHaveLength(1);
            expect(typeof modifiedUser.resetPasswordRequests[0].id).toBe('string');
            expect(typeof modifiedUser.resetPasswordRequests[0].timeOfRequest).toBe('number');
            expect(modifiedUser.resetPasswordRequests[0].used).toBe(false);
            expect(new Date().valueOf() - modifiedUser.resetPasswordRequests[0].timeOfRequest).toBeLessThan(15000); // less then 5 seconds

            /* cleanup: changing the user's email back */
            const cleanupResult = await db.collections!.users_collection.findOneAndUpdate({ username: SEED_STANDARD_USER_USERNAME }, { $set: { email: SEED_STANDARD_USER_EMAIL, resetPasswordRequests: [] } }, { returnOriginal: false });
            expect(cleanupResult.ok).toBe(1);
            expect(cleanupResult.value.email).toBe(SEED_STANDARD_USER_EMAIL);
        }, 30000);

        test('Request reset password with existing user providing username', async () => {
            /* skip: this test if email env is not set up */
            if (SKIP_EMAIL_TEST) {
                console.warn(chalk.yellow('[[WARNING]]: Skipping test "Request reset password with existing user providing username" because SKIP_EMAIL_TEST is set to "true".'));
                return;
            }
            /* setup: replacing the seed user's email with test email */
            const updateResult = await db.collections!.users_collection.findOneAndUpdate({
                username: SEED_STANDARD_USER_USERNAME
            }, { $set: { email: TEMP_USER_TEST_EMAIL } });
            expect(updateResult.ok).toBe(1);

            /* test */
            const res = await loggedoutUser
                .post('/graphql')
                .send({
                    query: print(REQUEST_USERNAME_OR_RESET_PASSWORD),
                    variables: {
                        forgotUsername: false,
                        forgotPassword: true,
                        username: SEED_STANDARD_USER_USERNAME
                    }
                });
            expect(res.status).toBe(200);
            expect(res.body.errors).toBeUndefined();
            expect(res.body.data.requestUsernameOrResetPassword).toEqual({ successful: true });
            const modifiedUser = await db.collections!.users_collection.findOne({ username: SEED_STANDARD_USER_USERNAME });
            expect(modifiedUser).toBeDefined();
            expect(modifiedUser.resetPasswordRequests).toHaveLength(1);
            expect(typeof modifiedUser.resetPasswordRequests[0].id).toBe('string');
            expect(typeof modifiedUser.resetPasswordRequests[0].timeOfRequest).toBe('number');
            expect(modifiedUser.resetPasswordRequests[0].used).toBe(false);
            expect(new Date().valueOf() - modifiedUser.resetPasswordRequests[0].timeOfRequest).toBeLessThan(15000); // less then 5 seconds

            /* cleanup: changing the user's email back */
            const cleanupResult = await db.collections!.users_collection.findOneAndUpdate({ username: SEED_STANDARD_USER_USERNAME }, { $set: { email: SEED_STANDARD_USER_EMAIL, resetPasswordRequests: [] } }, { returnOriginal: false });
            expect(cleanupResult.ok).toBe(1);
            expect(cleanupResult.value.email).toBe(SEED_STANDARD_USER_EMAIL);
        }, 30000);

        test('Reset password with password length < 8', async () => {
            const res = await loggedoutUser
                .post('/graphql')
                .send({
                    query: print(RESET_PASSWORD),
                    variables: {
                        encryptedEmail: encryptedEmailForStandardUser,
                        token: 'token',
                        newPassword: 'admin'
                    }
                });
            expect(res.status).toBe(200);
            expect(res.body.errors).toHaveLength(1);
            expect(res.body.errors[0].message).toBe('Password has to be at least 8 character long.');
            expect(res.body.data.resetPassword).toBe(null);
        });

        test('Reset password with incorrect token (should fail)', async () => {
            /* setup: add request entry to user */
            const resetPWrequest: IResetPasswordRequest = {
                id: presetToken,
                timeOfRequest: new Date().valueOf(),
                used: false
            };
            const updateResult = await db.collections!.users_collection.findOneAndUpdate(
                { username: SEED_STANDARD_USER_USERNAME },
                { $set: { resetPasswordRequests: [resetPWrequest] } }
            );
            expect(updateResult.ok).toBe(1);

            /* test */
            const res = await loggedoutUser
                .post('/graphql')
                .send({
                    query: print(RESET_PASSWORD),
                    variables: {
                        encryptedEmail: encryptedEmailForStandardUser,
                        token: 'wrongtoken_wrong_token_wrong_token',
                        newPassword: 'securepasswordrighthere'
                    }
                });
            expect(res.status).toBe(200);
            expect(res.body.errors).toHaveLength(1);
            expect(res.body.errors[0].message).toBe('Token is not valid.');
            expect(res.body.data.resetPassword).toBe(null);

            /* cleanup */
            const updateResult2 = await db.collections!.users_collection.findOneAndUpdate(
                { username: SEED_STANDARD_USER_USERNAME },
                { $set: { resetPasswordRequests: [] } }
            );
            expect(updateResult2.ok).toBe(1);
        });

        test('Reset password with incorrect token length < 16 (should fail)', async () => {
            /* NOTE: token length < 16 is a constraint needed because of the way makeAESIv() works; */
            /* NOTE: if makeAESIv() implementation changes, remove this */
            /* setup: add request entry to user */
            const resetPWrequest: IResetPasswordRequest = {
                id: presetToken,
                timeOfRequest: new Date().valueOf(),
                used: false
            };
            const updateResult = await db.collections!.users_collection.findOneAndUpdate(
                { username: SEED_STANDARD_USER_USERNAME },
                { $set: { resetPasswordRequests: [resetPWrequest] } }
            );
            expect(updateResult.ok).toBe(1);

            /* test */
            const res = await loggedoutUser
                .post('/graphql')
                .send({
                    query: print(RESET_PASSWORD),
                    variables: {
                        encryptedEmail: encryptedEmailForStandardUser,
                        token: 'shorttoken',
                        newPassword: 'securepasswordrighthere'
                    }
                });
            expect(res.status).toBe(200);
            expect(res.body.errors).toHaveLength(1);
            expect(res.body.errors[0].message).toBe(errorCodes.CLIENT_MALFORMED_INPUT);
            expect(res.body.data.resetPassword).toBe(null);

            /* cleanup */
            const updateResult2 = await db.collections!.users_collection.findOneAndUpdate(
                { username: SEED_STANDARD_USER_USERNAME },
                { $set: { resetPasswordRequests: [] } }
            );
            expect(updateResult2.ok).toBe(1);
        });

        test('Reset password with expired token (should fail)', async () => {
            /* setup: add request entry to user */
            const resetPWrequest: IResetPasswordRequest = {
                id: presetToken,
                timeOfRequest: new Date().valueOf() - 60 * 60 * 1000 /* (default expiry: 1hr) */ - 1,
                used: false
            };
            const updateResult = await db.collections!.users_collection.findOneAndUpdate(
                { username: SEED_STANDARD_USER_USERNAME },
                { $set: { resetPasswordRequests: [resetPWrequest] } }
            );
            expect(updateResult.ok).toBe(1);

            /* test */
            const res = await loggedoutUser
                .post('/graphql')
                .send({
                    query: print(RESET_PASSWORD),
                    variables: {
                        encryptedEmail: encryptedEmailForStandardUser,
                        token: presetToken,
                        newPassword: 'securepasswordrighthere'
                    }
                });
            expect(res.status).toBe(200);
            expect(res.body.errors).toHaveLength(1);
            expect(res.body.errors[0].message).toBe(errorCodes.CLIENT_ACTION_ON_NON_EXISTENT_ENTRY);
            expect(res.body.data.resetPassword).toBe(null);

            /* cleanup */
            const updateResult2 = await db.collections!.users_collection.findOneAndUpdate(
                { username: SEED_STANDARD_USER_USERNAME },
                { $set: { resetPasswordRequests: [] } }
            );
            expect(updateResult2.ok).toBe(1);
        });

        test('Reset password with expired token (making sure id and expiry date belong to the same token) (should fail)', async () => {
            /* test whether a existent token that is not expired will be selected even if providing a expired token id (mongo array selection is a bit weird) */
            /* setup: add request entry to user */
            const resetPWrequests: IResetPasswordRequest[] = [
                {
                    id: presetToken,
                    timeOfRequest: new Date().valueOf() - 60 * 60 * 1000 /* (default expiry: 1hr) */ - 1,
                    used: false
                },
                {
                    id: 'still_not_expired_token',
                    timeOfRequest: new Date().valueOf(),
                    used: false
                }
            ];
            const updateResult = await db.collections!.users_collection.findOneAndUpdate(
                { username: SEED_STANDARD_USER_USERNAME },
                { $set: { resetPasswordRequests: resetPWrequests } }
            );
            expect(updateResult.ok).toBe(1);

            /* test */
            const res = await loggedoutUser
                .post('/graphql')
                .send({
                    query: print(RESET_PASSWORD),
                    variables: {
                        encryptedEmail: encryptedEmailForStandardUser,
                        token: presetToken,
                        newPassword: 'securepasswordrighthere'
                    }
                });
            expect(res.status).toBe(200);
            expect(res.body.errors).toHaveLength(1);
            expect(res.body.errors[0].message).toBe(errorCodes.CLIENT_ACTION_ON_NON_EXISTENT_ENTRY);
            expect(res.body.data.resetPassword).toBe(null);

            /* cleanup */
            const updateResult2 = await db.collections!.users_collection.findOneAndUpdate(
                { username: SEED_STANDARD_USER_USERNAME },
                { $set: { resetPasswordRequests: [] } }
            );
            expect(updateResult2.ok).toBe(1);
        });

        test('Reset password with valid token', async () => {
            /* setup: add request entry to user */
            const resetPWrequest: IResetPasswordRequest = {
                id: presetToken,
                timeOfRequest: new Date().valueOf(),
                used: false
            };
            const updateResult = await db.collections!.users_collection.findOneAndUpdate(
                { username: SEED_STANDARD_USER_USERNAME },
                { $set: { resetPasswordRequests: [resetPWrequest] } }
            );
            expect(updateResult.ok).toBe(1);

            /* test */
            const newloggedoutuser = request.agent(app);
            const res = await newloggedoutuser
                .post('/graphql')
                .send({
                    query: print(RESET_PASSWORD),
                    variables: {
                        encryptedEmail: encryptedEmailForStandardUser,
                        token: presetToken,
                        newPassword: 'securepasswordrighthere'
                    }
                });
            expect(res.status).toBe(200);
            expect(res.body.errors).toBeUndefined();
            expect(res.body.data.resetPassword).toEqual({ successful: true });
            const checkedUser = await db.collections!.users_collection.findOne({ username: SEED_STANDARD_USER_USERNAME });
            await connectAgent(newloggedoutuser, SEED_STANDARD_USER_USERNAME, 'securepasswordrighthere', checkedUser.otpSecret);
            const whoami = await newloggedoutuser.post('/graphql').send({ query: print(WHO_AM_I) });
            expect(whoami.status).toBe(200);
            expect(whoami.body.error).toBeUndefined();
            expect(whoami.body.data.whoAmI.id).toBeDefined();
            expect(whoami.body.data.whoAmI).toEqual({
                username: 'standardUser',
                otpSecret: checkedUser.otpSecret,
                type: userTypes.STANDARD,
                realName: 'Chan Tai Man',
                organisation: 'DSI',
                email: 'standard@example.com',
                description: 'I am a standard user.',
                id: whoami.body.data.whoAmI.id,
                access: {
                    id: `user_access_obj_user_id_${whoami.body.data.whoAmI.id}`,
                    projects: [],
                    studies: []
                },
                createdAt: 1591134065000,
                expiredAt: 1991134065000
            });

            /* cleanup */
            const updateResult2 = await db.collections!.users_collection.findOneAndUpdate(
                { username: SEED_STANDARD_USER_USERNAME },
                { $set: { resetPasswordRequests: [], password: '$2b$04$j0aSK.Dyq7Q9N.r6d0uIaOGrOe7sI4rGUn0JNcaXcPCv.49Otjwpi' } }
            );
            expect(updateResult2.ok).toBe(1);
        });

        test('Reset password with used token (should fail)', async () => {
            /* setup: add request entry to user */
            const resetPWrequest: IResetPasswordRequest[] = [
                {
                    id: 'will-not-be-used-token',
                    timeOfRequest: new Date().valueOf(),
                    used: false
                },
                {
                    id: presetToken,
                    timeOfRequest: new Date().valueOf(),
                    used: false
                }
            ];
            const updateResult = await db.collections!.users_collection.findOneAndUpdate(
                { username: SEED_STANDARD_USER_USERNAME },
                { $set: { resetPasswordRequests: resetPWrequest } }
            );
            expect(updateResult.ok).toBe(1);
            const newloggedoutuser = request.agent(app);
            const res = await newloggedoutuser
                .post('/graphql')
                .send({
                    query: print(RESET_PASSWORD),
                    variables: {
                        encryptedEmail: encryptedEmailForStandardUser,
                        token: presetToken,
                        newPassword: 'securepasswordrighthere'
                    }
                });
            expect(res.status).toBe(200);
            expect(res.body.errors).toBeUndefined();
            expect(res.body.data.resetPassword).toEqual({ successful: true });
            const checkedUser = await db.collections!.users_collection.findOne({ username: SEED_STANDARD_USER_USERNAME });
            await connectAgent(newloggedoutuser, SEED_STANDARD_USER_USERNAME, 'securepasswordrighthere', checkedUser.otpSecret);
            const whoami = await newloggedoutuser.post('/graphql').send({ query: print(WHO_AM_I) });
            expect(whoami.status).toBe(200);
            expect(whoami.body.error).toBeUndefined();
            expect(whoami.body.data.whoAmI.id).toBeDefined();
            expect(whoami.body.data.whoAmI).toEqual({
                username: 'standardUser',
                otpSecret: checkedUser.otpSecret,
                type: userTypes.STANDARD,
                realName: 'Chan Tai Man',
                organisation: 'DSI',
                email: 'standard@example.com',
                description: 'I am a standard user.',
                id: whoami.body.data.whoAmI.id,
                access: {
                    id: `user_access_obj_user_id_${whoami.body.data.whoAmI.id}`,
                    projects: [],
                    studies: []
                },
                createdAt: 1591134065000,
                expiredAt: 1991134065000
            });

            /* test */
            const resAgain = await newloggedoutuser
                .post('/graphql')
                .send({
                    query: print(RESET_PASSWORD),
                    variables: {
                        encryptedEmail: encryptedEmailForStandardUser,
                        token: presetToken,
                        newPassword: 'securepasswordrighthere'
                    }
                });
            expect(resAgain.status).toBe(200);
            expect(resAgain.body.errors).toHaveLength(1);
            expect(resAgain.body.errors[0].message).toBe(errorCodes.CLIENT_ACTION_ON_NON_EXISTENT_ENTRY);
            expect(resAgain.body.data.resetPassword).toEqual(null);

            /* cleanup */
            const updateResult2 = await db.collections!.users_collection.findOneAndUpdate(
                { username: SEED_STANDARD_USER_USERNAME },
                { $set: { resetPasswordRequests: [], password: '$2b$04$j0aSK.Dyq7Q9N.r6d0uIaOGrOe7sI4rGUn0JNcaXcPCv.49Otjwpi' } }
            );
            expect(updateResult2.ok).toBe(1);
        });
    });

    describe('END USERS API', () => {
        let adminId;
        let userId;

        beforeAll(async () => {
            /* setup: first retrieve the generated user id */
            const result = await mongoClient.collection(config.database.collections.users_collection).find({}, { projection: { id: 1, username: 1 } }).toArray();
            adminId = result.filter(e => e.username === 'admin')[0].id;
            userId = result.filter(e => e.username === 'standardUser')[0].id;
        });

        test('If someone not logged in made a request', async () => {
            const client_not_logged_in = request.agent(app);
            const res = await client_not_logged_in.post('/graphql').send({ query: print(GET_USERS), variables: { fetchDetailsAdminOnly: false, fetchAccessPrivileges: false } });
            expect(res.status).toBe(200);
            expect(res.body.errors).toHaveLength(1);
            expect(res.body.errors[0].message).toBe(errorCodes.NOT_LOGGED_IN);
            expect(res.body.data.getUsers).toBe(null);
        });

        test('who am I (not logged in)', async () => {
            const client_not_logged_in = request.agent(app);
            const res = await client_not_logged_in.post('/graphql').send({ query: print(WHO_AM_I) });
            expect(res.status).toBe(200);
            expect(res.body.errors).toBeUndefined();
            expect(res.body.data.whoAmI).toBe(null);
        });

        test('Who am I (admin)', async () => {
            const res = await admin.post('/graphql').send({ query: print(WHO_AM_I) });
            expect(res.status).toBe(200);
            expect(res.body.data.whoAmI.id).toBeDefined();
            adminId = res.body.data.whoAmI.id;
            expect(res.body.data.whoAmI).toEqual({
                username: 'admin',
                otpSecret: 'H6BNKKO27DPLCATGEJAZNWQV4LWOTMRA',
                type: userTypes.ADMIN,
                realName: 'admin',
                organisation: 'DSI',
                email: 'admin@example.com',
                description: 'I am an admin user.',
                id: adminId,
                access: {
                    id: `user_access_obj_user_id_${adminId}`,
                    projects: [],
                    studies: []
                },
                createdAt: 1591134065000,
                expiredAt: 1991134065000
            });
        });

        test('Who am I (user)', async () => {
            const res = await user.post('/graphql').send({ query: print(WHO_AM_I) });
            expect(res.status).toBe(200);
            expect(res.body.error).toBeUndefined();
            expect(res.body.data.whoAmI.id).toBeDefined();
            userId = res.body.data.whoAmI.id;
            expect(res.body.data.whoAmI).toEqual({
                username: 'standardUser',
                otpSecret: 'H6BNKKO27DPLCATGEJAZNWQV4LWOTMRA',
                type: userTypes.STANDARD,
                realName: 'Chan Tai Man',
                organisation: 'DSI',
                email: 'standard@example.com',
                description: 'I am a standard user.',
                id: userId,
                access: {
                    id: `user_access_obj_user_id_${userId}`,
                    projects: [],
                    studies: []
                },
                createdAt: 1591134065000,
                expiredAt: 1991134065000
            });
        });

        test('Expired standard user log in (should fail)', async () => {
            const userSecret = 'H6BNKKO27DPLCATGEJAZNWQV4LWOTMRA';
            const newUser: IUser = {
                username: 'expired_user',
                type: userTypes.STANDARD,
                realName: 'expired user',
                password: '$2b$04$ps9ownz6PqJFD/LExsmgR.ZLk11zhtRdcpUwypWVfWJ4ZW6/Zzok2',
                otpSecret: 'H6BNKKO27DPLCATGEJAZNWQV4LWOTMRA',
<<<<<<< HEAD
                email: 'expire@user.io',
=======
                createdBy: 'admin',
                email: 'expire@example.com',
>>>>>>> 66e2d9aa
                resetPasswordRequests: [],
                description: 'I am an expired user.',
                emailNotificationsActivated: true,
                organisation: 'DSI',
                deleted: null,
                id: 'expiredId0',
                createdAt: 1591134065000,
                expiredAt: 1501134065000
            };
            await mongoClient.collection(config.database.collections.users_collection).insertOne(newUser);
            const newloggedoutuser = request.agent(app);
            const otp = mfa.generateTOTP(userSecret).toString();
            const res = await newloggedoutuser.post('/graphql').set('Content-type', 'application/json').send({
                query: print(LOGIN),
                variables: {
                    username: 'expired_user',
                    password: 'admin',
                    totp: otp
                }
            });
            expect(res.status).toBe(200);
            expect(res.body.data.login).toBeNull();
            expect(res.body.errors).toHaveLength(1);
            expect(res.body.errors[0].message).toBe('Account Expired.');
            await admin.post('/graphql').send(
                {
                    query: print(DELETE_USER),
                    variables: {
                        userId: newUser.id
                    }
                }
            );
        });

        test('Expired admin user log in', async () => {
            const adminSecret = 'H6BNKKO27DPLCATGEJAZNWQV4LWOTMRA';
            const newUser: IUser = {
                username: 'expired_admin',
                type: userTypes.ADMIN,
                realName: 'expired admin',
                password: '$2b$04$ps9ownz6PqJFD/LExsmgR.ZLk11zhtRdcpUwypWVfWJ4ZW6/Zzok2',
                otpSecret: 'H6BNKKO27DPLCATGEJAZNWQV4LWOTMRA',
<<<<<<< HEAD
                email: 'admine@user.io',
=======
                createdBy: 'admin',
                email: 'admine@example.com',
>>>>>>> 66e2d9aa
                resetPasswordRequests: [],
                description: 'I am an expired admin.',
                emailNotificationsActivated: true,
                organisation: 'DSI',
                deleted: null,
                id: 'expiredId1',
                createdAt: 1591134065000,
                expiredAt: 1501134065000
            };
            await mongoClient.collection(config.database.collections.users_collection).insertOne(newUser);
            const newloggedoutuser = request.agent(app);
            const otp = mfa.generateTOTP(adminSecret).toString();
            const res = await newloggedoutuser.post('/graphql').set('Content-type', 'application/json').send({
                query: print(LOGIN),
                variables: {
                    username: 'expired_admin',
                    password: 'admin',
                    totp: otp
                }
            });
            expect(res.status).toBe(200);
            expect(res.body.data.login).toEqual({
                id: 'expiredId1',
                username: 'expired_admin',
                type: 'ADMIN',
                realName: 'expired admin',
                otpSecret: 'H6BNKKO27DPLCATGEJAZNWQV4LWOTMRA',
<<<<<<< HEAD
                email: 'admine@user.io',
=======
                email: 'admine@example.com',
                createdBy: 'admin',
>>>>>>> 66e2d9aa
                organisation: 'DSI',
                description: 'I am an expired admin.',
                access: {
                    id: 'user_access_obj_user_id_expiredId1',
                    projects: [],
                    studies: []
                },
                createdAt: 1591134065000,
                expiredAt: 1501134065000
            });
            expect(res.body.errors).toBeUndefined();
            await admin.post('/graphql').send(
                {
                    query: print(DELETE_USER),
                    variables: {
                        userId: newUser.id
                    }
                }
            );
        });
    });

    describe('APP USERS QUERY API', () => {
        let adminId;
        let userId;

        beforeAll(async () => {
            /* setup: first retrieve the generated user id */
            const result = await mongoClient.collection(config.database.collections.users_collection).find({}, { projection: { id: 1, username: 1 } }).toArray();
            adminId = result.filter(e => e.username === 'admin')[0].id;
            userId = result.filter(e => e.username === 'standardUser')[0].id;
        });

        test('Get all users list with detail (no access info) (admin)', async () => {
            const res = await admin.post('/graphql').send({ query: print(GET_USERS), variables: { fetchDetailsAdminOnly: true, fetchAccessPrivileges: false } });
            expect(res.status).toBe(200);
            expect(res.body.data.getUsers).toEqual([
                {
                    username: 'admin',
                    otpSecret: 'H6BNKKO27DPLCATGEJAZNWQV4LWOTMRA',
                    type: userTypes.ADMIN,
                    realName: 'admin',
                    organisation: 'DSI',
                    email: 'admin@example.com',
                    description: 'I am an admin user.',
                    id: adminId,
                    createdAt: 1591134065000,
                    expiredAt: 1991134065000
                },
                {
                    username: 'standardUser',
                    otpSecret: 'H6BNKKO27DPLCATGEJAZNWQV4LWOTMRA',
                    type: userTypes.STANDARD,
                    realName: 'Chan Tai Man',
                    organisation: 'DSI',
                    email: 'standard@example.com',
                    description: 'I am a standard user.',
                    id: userId,
                    createdAt: 1591134065000,
                    expiredAt: 1991134065000
                }
            ]);
        });

        test('Get all users list with detail (w/ access info) (admin)', async () => {
            const res = await admin.post('/graphql').send({ query: print(GET_USERS), variables: { fetchDetailsAdminOnly: true, fetchAccessPrivileges: true } });
            expect(res.status).toBe(200);
            expect(res.body.data.getUsers).toEqual([
                {
                    username: 'admin',
                    otpSecret: 'H6BNKKO27DPLCATGEJAZNWQV4LWOTMRA',
                    type: userTypes.ADMIN,
                    realName: 'admin',
                    organisation: 'DSI',
                    email: 'admin@example.com',
                    description: 'I am an admin user.',
                    id: adminId,
                    access: {
                        id: `user_access_obj_user_id_${adminId}`,
                        projects: [],
                        studies: []
                    },
                    createdAt: 1591134065000,
                    expiredAt: 1991134065000
                },
                {
                    username: 'standardUser',
                    otpSecret: 'H6BNKKO27DPLCATGEJAZNWQV4LWOTMRA',
                    type: userTypes.STANDARD,
                    realName: 'Chan Tai Man',
                    organisation: 'DSI',
                    email: 'standard@example.com',
                    description: 'I am a standard user.',
                    id: userId,
                    access: {
                        id: `user_access_obj_user_id_${userId}`,
                        projects: [],
                        studies: []
                    },
                    createdAt: 1591134065000,
                    expiredAt: 1991134065000
                }
            ]);
        });

        test('Get all users list with detail (no access info) (user) (should fail)', async () => {
            const res = await user.post('/graphql').send({ query: print(GET_USERS), variables: { fetchDetailsAdminOnly: true, fetchAccessPrivileges: false } });
            expect(res.status).toBe(200); //graphql returns 200 for application layer errors
            expect(res.body.errors).toHaveLength(3);
            expect(res.body.errors[0].message).toBe('NO_PERMISSION_ERROR');
            expect(res.body.data.getUsers).toEqual([   // user still has permission to his own data
                null,
                {
                    username: 'standardUser',
                    otpSecret: 'H6BNKKO27DPLCATGEJAZNWQV4LWOTMRA',
                    type: userTypes.STANDARD,
                    realName: 'Chan Tai Man',
                    organisation: 'DSI',
                    email: 'standard@example.com',
                    description: 'I am a standard user.',
                    id: userId,
                    createdAt: 1591134065000,
                    expiredAt: 1991134065000
                }
            ]);
        });

        test('Get all users list with detail (w/ access info) (user) (should fail)', async () => {
            const res = await user.post('/graphql').send({ query: print(GET_USERS), variables: { fetchDetailsAdminOnly: true, fetchAccessPrivileges: true } });
            expect(res.status).toBe(200); // graphql returns 200 for application layer errors
            expect(res.body.errors).toHaveLength(4);
            expect(res.body.errors[0].message).toBe('NO_PERMISSION_ERROR');
            expect(res.body.errors[1].message).toBe('NO_PERMISSION_ERROR');
            expect(res.body.errors[2].message).toBe('NO_PERMISSION_ERROR');
            expect(res.body.errors[3].message).toBe('NO_PERMISSION_ERROR');
            expect(res.body.data.getUsers).toEqual([   // user still has permission to his own data
                null,
                {
                    username: 'standardUser',
                    otpSecret: 'H6BNKKO27DPLCATGEJAZNWQV4LWOTMRA',
                    type: userTypes.STANDARD,
                    realName: 'Chan Tai Man',
                    organisation: 'DSI',
                    email: 'standard@example.com',
                    description: 'I am a standard user.',
                    id: userId,
                    access: {
                        id: `user_access_obj_user_id_${userId}`,
                        projects: [],
                        studies: []
                    },
                    createdAt: 1591134065000,
                    expiredAt: 1991134065000
                }
            ]);
        });

        test('Get all users without details (admin)', async () => {
            const res = await admin.post('/graphql').send({ query: print(GET_USERS), variables: { fetchDetailsAdminOnly: false, fetchAccessPrivileges: false } });
            expect(res.status).toBe(200);
            expect(res.body.error).toBeUndefined();
            expect(res.body.data.getUsers).toEqual([
                {
                    otpSecret: 'H6BNKKO27DPLCATGEJAZNWQV4LWOTMRA',
                    type: userTypes.ADMIN,
                    realName: 'admin',
                    organisation: 'DSI',
                    id: adminId
                },
                {
                    otpSecret: 'H6BNKKO27DPLCATGEJAZNWQV4LWOTMRA',
                    type: userTypes.STANDARD,
                    realName: 'Chan Tai Man',
                    organisation: 'DSI',
                    id: userId
                }
            ]);
        });

        test('Get all users without details (user)', async () => {
            const res = await user.post('/graphql').send({ query: print(GET_USERS), variables: { fetchDetailsAdminOnly: false, fetchAccessPrivileges: false } });
            expect(res.status).toBe(200);
            expect(res.body.error).toBeUndefined();
            expect(res.body.data.getUsers).toEqual([
                {
                    otpSecret: 'H6BNKKO27DPLCATGEJAZNWQV4LWOTMRA',
                    type: userTypes.ADMIN,
                    realName: 'admin',
                    organisation: 'DSI',
                    id: adminId
                },
                {
                    otpSecret: 'H6BNKKO27DPLCATGEJAZNWQV4LWOTMRA',
                    type: userTypes.STANDARD,
                    realName: 'Chan Tai Man',
                    organisation: 'DSI',
                    id: userId
                }
            ]);
        });

        test('Get a specific user with details (admin)', async () => {
            const res = await admin.post('/graphql').send({ query: print(GET_USERS), variables: { userId, fetchDetailsAdminOnly: true, fetchAccessPrivileges: true } });
            expect(res.status).toBe(200);
            expect(res.body.data.getUsers instanceof Array).toBe(true);
            expect(res.body.data.getUsers).toEqual([
                {
                    username: 'standardUser',
                    otpSecret: 'H6BNKKO27DPLCATGEJAZNWQV4LWOTMRA',
                    type: userTypes.STANDARD,
                    realName: 'Chan Tai Man',
                    organisation: 'DSI',
                    email: 'standard@example.com',
                    description: 'I am a standard user.',
                    id: userId,
                    access: {
                        id: `user_access_obj_user_id_${userId}`,
                        projects: [],
                        studies: []
                    },
                    createdAt: 1591134065000,
                    expiredAt: 1991134065000
                }
            ]);
        });

        test('Get a specific non-self user with details (user) (should fail)', async () => {
            const res = await user.post('/graphql').send({ query: print(GET_USERS), variables: { userId: adminId, fetchDetailsAdminOnly: true, fetchAccessPrivileges: true } });
            expect(res.status).toBe(200);
            expect(res.body.errors).toHaveLength(4);
            expect(res.body.errors[0].message).toBe('NO_PERMISSION_ERROR');
            expect(res.body.errors[1].message).toBe('NO_PERMISSION_ERROR');
            expect(res.body.errors[2].message).toBe('NO_PERMISSION_ERROR');
            expect(res.body.errors[3].message).toBe('NO_PERMISSION_ERROR');
            expect(res.body.data.getUsers).toEqual([
                null
            ]);
        });

        test('Get a specific non-self user without details (user) (should fail)', async () => {
            const res = await user.post('/graphql').send({ query: print(GET_USERS), variables: { userId: adminId, fetchDetailsAdminOnly: false, fetchAccessPrivileges: false } });
            expect(res.status).toBe(200);
            expect(res.body.errors).toBeUndefined();
            expect(res.body.data.getUsers).toEqual([
                {
                    otpSecret: 'H6BNKKO27DPLCATGEJAZNWQV4LWOTMRA',
                    type: userTypes.ADMIN,
                    realName: 'admin',
                    organisation: 'DSI',
                    id: adminId
                }
            ]);
        });

        test('Get a specific self user with details (user)', async () => {
            const res = await user.post('/graphql').send({ query: print(GET_USERS), variables: { userId, fetchDetailsAdminOnly: true, fetchAccessPrivileges: true } });
            expect(res.status).toBe(200);
            expect(res.body.errors).toBeUndefined();
            expect(res.body.data.getUsers).toEqual([
                {
                    username: 'standardUser',
                    otpSecret: 'H6BNKKO27DPLCATGEJAZNWQV4LWOTMRA',
                    type: userTypes.STANDARD,
                    realName: 'Chan Tai Man',
                    organisation: 'DSI',
                    email: 'standard@example.com',
                    description: 'I am a standard user.',
                    id: userId,
                    access: {
                        id: `user_access_obj_user_id_${userId}`,
                        projects: [],
                        studies: []
                    },
                    createdAt: 1591134065000,
                    expiredAt: 1991134065000
                }
            ]);
        });

        test('Get a specific self user without details (w/ access info) (user)', async () => {
            const res = await user.post('/graphql').send({ query: print(GET_USERS), variables: { userId, fetchDetailsAdminOnly: false, fetchAccessPrivileges: true } });
            expect(res.status).toBe(200);
            expect(res.body.errors).toBeUndefined();
            expect(res.body.data.getUsers).toEqual([
                {
                    otpSecret: 'H6BNKKO27DPLCATGEJAZNWQV4LWOTMRA',
                    type: userTypes.STANDARD,
                    organisation: 'DSI',
                    realName: 'Chan Tai Man',
                    id: userId,
                    access: {
                        id: `user_access_obj_user_id_${userId}`,
                        projects: [],
                        studies: []
                    }
                }
            ]);
        });
    });

    describe('APP USER MUTATION API', () => {

        test('log in with incorrect totp (user)', async () => {
            /* skip: this test if email env is not set up */
            if (SKIP_EMAIL_TEST) {
                console.warn(chalk.yellow('[[WARNING]]: Skipping test "log in with incorrect totp (user)" because SKIP_EMAIL_TEST is set to "true".'));
                return;
            }
            await admin.post('/graphql').send({
                query: print(CREATE_USER),
                variables: {
                    username: 'testuser0',
                    password: 'testpassword0',
                    realName: 'User Testing',
                    description: 'I am fake!',
                    organisation: 'DSI-ICL',
                    emailNotificationsActivated: false,
                    email: 'user0email@email.io',
                    type: userTypes.STANDARD
                }
            });

            /* getting the created user from mongo */
            const createdUser = (await mongoClient
                .collection(config.database.collections.users_collection)
                .findOne({ username: 'testuser0' }));

            const incorrectTotp = mfa.generateTOTP(createdUser.otpSecret) + 1;
            const res_login = await admin.post('/graphql')
                .set('Content-type', 'application/json')
                .send({
                    query: print(LOGIN),
                    variables: { username: 'testuser0', password: 'testpassword0', totp: incorrectTotp.toString() }
                });

            expect(res_login.status).toBe(200);
            expect(res_login.body.errors).toHaveLength(1);
            expect(res_login.body.errors[0].message).toBe('Incorrect TOTP. Obtain the TOTP using Google Authenticator app.');
        }, 30000);

        test('create user', async () => {
            /* skip: this test if email env is not set up */
            if (SKIP_EMAIL_TEST) {
                console.warn(chalk.yellow('[[WARNING]]: Skipping test "create user" because SKIP_EMAIL_TEST is set to "true".'));
                return;
            }
            const res = await admin.post('/graphql').send({
                query: print(CREATE_USER),
                variables: {
                    username: 'testuser1',
                    password: 'testpassword',
                    realName: 'User Testing',
                    description: 'I am fake!',
                    organisation: 'DSI-ICL',
                    emailNotificationsActivated: false,
                    email: 'fake@email.io',
                    type: userTypes.STANDARD
                }
            });

            expect(res.status).toBe(200);
            expect(res.body.errors).toBeUndefined();
            expect(res.body.data.createUser).toStrictEqual(
                {
                    successful: true
                }
            );
        }, 30000);

        test('create user with wrong email format', async () => {
            const res = await admin.post('/graphql').send({
                query: print(CREATE_USER),
                variables: {
                    username: 'testuser2',
                    password: 'testpassword',
                    realName: 'User Testing2',
                    description: 'I am fake!',
                    organisation: 'DSI-ICL',
                    emailNotificationsActivated: false,
                    email: 'fak@e@semail.io',
                    type: userTypes.STANDARD
                }
            });
            expect(res.status).toBe(200);
            expect(res.body.errors).toHaveLength(1);
            expect(res.body.errors[0].message).toBe('Email is not the right format.');
            expect(res.body.data.createUser).toBe(null);
        });

        test('create user with space in password and username', async () => {
            const res = await admin.post('/graphql').send({
                query: print(CREATE_USER),
                variables: {
                    username: 'test user1',
                    password: 'test password',
                    realName: 'User Testing',
                    description: 'I am fake!',
                    organisation: 'DSI-ICL',
                    emailNotificationsActivated: false,
                    email: 'fake@email.io',
                    type: userTypes.STANDARD
                }
            });
            expect(res.status).toBe(200);
            expect(res.body.errors).toHaveLength(1);
            expect(res.body.errors[0].message).toBe('Username or password cannot have space.');
            expect(res.body.data.createUser).toBe(null);
        });

        test('create user that already exists', async () => {
            /* setup: getting the id of the created user from mongo */
            const newUser: IUser = {
                username : 'new_user',
                type: userTypes.STANDARD,
                realName: 'Chan Siu Man',
                password: '$2b$04$j0aSK.Dyq7Q9N.r6d0uIaOGrOe7sI4rGUn0JNcaXcPCv.49Otjwpi',
                otpSecret: 'H6BNKKO27DPLCATGEJAZNWQV4LWOTMRA',
<<<<<<< HEAD
                email: 'new@user.io',
=======
                createdBy: 'admin',
                email: 'new@example.com',
>>>>>>> 66e2d9aa
                resetPasswordRequests: [],
                description: 'I am a new user.',
                emailNotificationsActivated: true,
                organisation: 'DSI',
                deleted: null,
                id: 'replaced_at_runtime1',
                createdAt: 1591134065000,
                expiredAt: 1991134065000
            };
            await mongoClient.collection(config.database.collections.users_collection).insertOne(newUser);

            /* assertions */
            const res = await admin.post('/graphql').send({
                query: print(CREATE_USER),
                variables: {
                    username: 'new_user',
                    password: 'testpassword',
                    realName: 'User Testing',
                    description: 'I am fake!',
                    organisation: 'DSI-ICL',
                    emailNotificationsActivated: false,
                    email: 'fake@email.io',
                    type: userTypes.STANDARD
                }
            });
            expect(res.status).toBe(200);
            expect(res.body.errors).toHaveLength(1);
            expect(res.body.errors[0].message).toBe('User already exists.');
            expect(res.body.data.createUser).toBe(null);
        });

<<<<<<< HEAD
=======
        test('create user that already exists (user) (should fail)', async () => {
            /* setup: getting the id of the created user from mongo */
            const newUser: IUser = {
                username: 'new_user_2',
                type: userTypes.STANDARD,
                realName: 'Chan Ming',
                password: '$2b$04$j0aSK.Dyq7Q9N.r6d0uIaOGrOe7sI4rGUn0JNcaXcPCv.49Otjwpi',
                otpSecret: 'H6BNKKO27DPLCATGEJAZNWQV4LWOTMRA',
                createdBy: 'admin',
                email: 'new2@example.com',
                resetPasswordRequests: [],
                description: 'I am a new user 2.',
                emailNotificationsActivated: true,
                organisation: 'DSI',
                deleted: null,
                id: 'fakeid1',
                createdAt: 1591134065000,
                expiredAt: 1991134065000
            };
            await mongoClient.collection(config.database.collections.users_collection).insertOne(newUser);

            /* assertions */
            const res = await user.post('/graphql').send({
                query: print(CREATE_USER),
                variables: {
                    username: 'new_user',
                    password: 'testpassword',
                    realName: 'User Testing',
                    description: 'I am fake!',
                    organisation: 'DSI-ICL',
                    emailNotificationsActivated: false,
                    email: 'fake@email.io',
                    type: userTypes.STANDARD
                }
            });
            expect(res.status).toBe(200);
            expect(res.body.errors).toHaveLength(1);
            expect(res.body.errors[0].message).toBe('NO_PERMISSION_ERROR');
            expect(res.body.data.createUser).toBe(null);
        });

>>>>>>> 66e2d9aa
        test('edit user password (admin) (should fail)', async () => {
            /* setup: getting the id of the created user from mongo */
            const newUser: IUser = {
                username : 'new_user_333333',
                type: userTypes.STANDARD,
                realName: 'Chan Ming Ming',
                password: 'fakepassword',
                otpSecret: 'H6BNKKO27DPLCATGEJAZNWQV4LWOTMRA',
<<<<<<< HEAD
                email: 'new3333@user.io',
=======
                createdBy: 'admin',
                email: 'new3333@example.com',
>>>>>>> 66e2d9aa
                resetPasswordRequests: [],
                description: 'I am a new user 33333.',
                emailNotificationsActivated: true,
                organisation: 'DSI',
                deleted: null,
                id: 'fakeid2',
                createdAt: 1591134065000,
                expiredAt: 1991134065000
            };
            await mongoClient.collection(config.database.collections.users_collection).insertOne(newUser);

            /* assertion */
            const res = await admin.post('/graphql').send(
                {
                    query: print(EDIT_USER),
                    variables: {
                        id: 'fakeid2',
                        password: 'ishouldfail'
                    }
                }
            );
            const result = await mongoClient
                .collection(config.database.collections.users_collection)
                .findOne({ id: 'fakeid2' });
            expect(result.password).toBe('fakepassword');
            expect(res.status).toBe(200);
            expect(res.body.errors).toHaveLength(1);
            expect(res.body.errors[0].message).toBe(errorCodes.NO_PERMISSION_ERROR);
            expect(res.body.data.editUser).toEqual(null);

        });


        test('edit user without password (admin)', async () => {
            /* setup: getting the id of the created user from mongo */
            const newUser: IUser = {
                username : 'new_user_3',
                type: userTypes.STANDARD,
                realName: 'Chan Ming Man',
                password: 'fakepassword',
                otpSecret: 'H6BNKKO27DPLCATGEJAZNWQV4LWOTMRA',
<<<<<<< HEAD
                email: 'new3@user.io',
=======
                createdBy: 'admin',
                email: 'new3@example.com',
>>>>>>> 66e2d9aa
                resetPasswordRequests: [],
                description: 'I am a new user 3.',
                emailNotificationsActivated: true,
                organisation: 'DSI',
                deleted: null,
                id: 'fakeid2222',
                createdAt: 1591134065000,
                expiredAt: 1991134065000
            };
            await mongoClient.collection(config.database.collections.users_collection).insertOne(newUser);

            /* assertion */
            const res = await admin.post('/graphql').send(
                {
                    query: print(EDIT_USER),
                    variables: {
                        id: 'fakeid2222',
                        username: 'fakeusername',
                        type: userTypes.ADMIN,
                        realName: 'Man',
                        email: 'hey@uk.io',
                        description: 'DSI director',
                        organisation: 'DSI-ICL',
                    }
                }
            );
            const result = await mongoClient
                .collection(config.database.collections.users_collection)
                .findOne({ id: 'fakeid2222' });
            expect(result.password).toBe('fakepassword');
            expect(res.status).toBe(200);
            expect(res.body.data.editUser).toEqual(
                {
                    username: 'fakeusername',
                    otpSecret: 'H6BNKKO27DPLCATGEJAZNWQV4LWOTMRA',
                    type: userTypes.ADMIN,
                    realName: 'Man',
                    organisation: 'DSI-ICL',
                    email: 'hey@uk.io',
                    description: 'DSI director',
                    id: 'fakeid2222',
                    access: {
                        id: 'user_access_obj_user_id_fakeid2222',
                        projects: [],
                        studies: []
                    },
                    createdAt: 1591134065000,
                    expiredAt: 1991134065000
                }
            );
        });

        test('edit own password with length < 8 (user) (should fail)', async () => {
            /* setup: getting the id of the created user from mongo */
            const newUser: IUser = {
                username: 'new_user_4444',
                type: userTypes.STANDARD,
                realName: 'Ming Man San',
                password: '$2b$04$j0aSK.Dyq7Q9N.r6d0uIaOGrOe7sI4rGUn0JNcaXcPCv.49Otjwpi',
                otpSecret: 'H6BNKKO27DPLCATGEJAZNWQV4LWOTMRA',
<<<<<<< HEAD
                email: 'new4444@user.io',
=======
                createdBy: 'admin',
                email: 'new4444@example.com',
>>>>>>> 66e2d9aa
                resetPasswordRequests: [],
                description: 'I am a new user 44444.',
                emailNotificationsActivated: true,
                organisation: 'DSI',
                deleted: null,
                id: 'fakeid44444',
                createdAt: 1591134065000,
                expiredAt: 1991134065000
            };
            await mongoClient.collection(config.database.collections.users_collection).insertOne(newUser);
            const createdUser = request.agent(app);
            await connectAgent(createdUser, 'new_user_4444', 'admin', newUser.otpSecret);

            /* assertion */
            const res = await createdUser.post('/graphql').send(
                {
                    query: print(EDIT_USER),
                    variables: {
                        id: 'fakeid44444',
                        password: 'admin',
                        email: 'new_email@ic.ac.uk'
                    }
                }
            );
            expect(res.status).toBe(200);
            expect(res.body.errors).toHaveLength(1);
            expect(res.body.errors[0].message).toBe('Password has to be at least 8 character long.');
            expect(res.body.data.editUser).toEqual(null);
        });

        test('edit own password (user)', async () => {
            /* setup: getting the id of the created user from mongo */
            const newUser: IUser = {
                username : 'new_user_4',
                type: userTypes.STANDARD,
                realName: 'Ming Man',
                password: '$2b$04$j0aSK.Dyq7Q9N.r6d0uIaOGrOe7sI4rGUn0JNcaXcPCv.49Otjwpi',
                otpSecret: 'H6BNKKO27DPLCATGEJAZNWQV4LWOTMRA',
<<<<<<< HEAD
                email: 'new4@user.io',
=======
                createdBy: 'admin',
                email: 'new4@example.com',
>>>>>>> 66e2d9aa
                resetPasswordRequests: [],
                description: 'I am a new user 4.',
                emailNotificationsActivated: true,
                organisation: 'DSI',
                deleted: null,
                id: 'fakeid4',
                createdAt: 1591134065000,
                expiredAt: 1991134065000
            };
            await mongoClient.collection(config.database.collections.users_collection).insertOne(newUser);
            const createdUser = request.agent(app);
            await connectAgent(createdUser, 'new_user_4', 'admin', newUser.otpSecret);

            /* assertion */
            const res = await createdUser.post('/graphql').send(
                {
                    query: print(EDIT_USER),
                    variables: {
                        id: 'fakeid4',
                        password: 'securepasswordhere',
                        email: 'new_email@ic.ac.uk'
                    }
                }
            );
            expect(res.status).toBe(200);
            expect(res.body.errors).toBeUndefined();
            expect(res.body.data.editUser).toEqual({
                username: 'new_user_4',
                otpSecret: 'H6BNKKO27DPLCATGEJAZNWQV4LWOTMRA',
                type: userTypes.STANDARD,
                realName: 'Ming Man',
                organisation: 'DSI',
                email: 'new_email@ic.ac.uk',
                description: 'I am a new user 4.',
                id: 'fakeid4',
                access: {
                    id: 'user_access_obj_user_id_fakeid4',
                    projects: [],
                    studies: []
                },
                createdAt: 1591134065000,
                expiredAt: 1991134065000
            });
            const modifieduser = await mongoClient.collection(config.database.collections.users_collection).findOne({ username: 'new_user_4' });
            expect(modifieduser.password).not.toBe(newUser.password);
            expect(modifieduser.password).toHaveLength(60);
        });

        test('edit own non-password fields (user) (should fail)', async () => {
            /* setup: getting the id of the created user from mongo */
            const newUser: IUser = {
                username: 'new_user_5',
                type: userTypes.STANDARD,
                realName: 'Ming Man Chon',
                password: '$2b$04$j0aSK.Dyq7Q9N.r6d0uIaOGrOe7sI4rGUn0JNcaXcPCv.49Otjwpi',
                otpSecret: 'H6BNKKO27DPLCATGEJAZNWQV4LWOTMRA',
<<<<<<< HEAD
                email: 'new5@user.io',
=======
                createdBy: 'admin',
                email: 'new5@example.com',
>>>>>>> 66e2d9aa
                description: 'I am a new user 5.',
                resetPasswordRequests: [],
                emailNotificationsActivated: true,
                organisation: 'DSI',
                deleted: null,
                id: 'fakeid5',
                createdAt: 1591134065000,
                expiredAt: 1991134065000
            };
            await mongoClient.collection(config.database.collections.users_collection).insertOne(newUser);
            const createdUser = request.agent(app);
            await connectAgent(createdUser, 'new_user_5', 'admin', newUser.otpSecret);

            /* assertion */
            const res = await createdUser.post('/graphql').send(
                {
                    query: print(EDIT_USER),
                    variables: {
                        id: 'fakeid5',
                        username: 'new_username',
                        type: 'ADMIN',
                        realName: 'Ming Man Chon',
                        description: 'I am a new user 5.'
                    }
                }
            );
            expect(res.status).toBe(200);
            expect(res.body.errors).toHaveLength(1);
            expect(res.body.errors[0].message).toBe('User not updated: Non-admin users are only authorised to change their password or email.');
            expect(res.body.data.editUser).toEqual(null);
        });

        test('edit own email with malformed email (user) (should fail)', async () => {
            /* setup: getting the id of the created user from mongo */
            const newUser: IUser = {
                username: 'new_user_6',
                type: userTypes.STANDARD,
                realName: 'Ming Man',
                password: '$2b$04$j0aSK.Dyq7Q9N.r6d0uIaOGrOe7sI4rGUn0JNcaXcPCv.49Otjwpi',
                otpSecret: 'H6BNKKO27DPLCATGEJAZNWQV4LWOTMRA',
<<<<<<< HEAD
                email: 'new6@user.io',
=======
                createdBy: 'admin',
                email: 'new6@example.com',
>>>>>>> 66e2d9aa
                resetPasswordRequests: [],
                description: 'I am a new user 6.',
                emailNotificationsActivated: true,
                organisation: 'DSI',
                deleted: null,
                id: 'fakeid6',
                createdAt: 1591134065000,
                expiredAt: 1991134065000
            };
            await mongoClient.collection(config.database.collections.users_collection).insertOne(newUser);
            const createdUser = request.agent(app);
            await connectAgent(createdUser, 'new_user_6', 'admin', newUser.otpSecret);

            /* assertion */
            const res = await createdUser.post('/graphql').send(
                {
                    query: print(EDIT_USER),
                    variables: {
                        id: 'fakeid6',
                        email: 'new_@email@ic.ac.uk'
                    }
                }
            );
            expect(res.status).toBe(200);
            expect(res.body.errors).toHaveLength(1);
            expect(res.body.errors[0].message).toBe('User not updated: Email is not the right format.');
            expect(res.body.data.editUser).toBe(null);
        });

        test('edit other user (user)', async () => {
            /* setup: getting the id of the created user from mongo */
            const newUser: IUser = {
                username: 'new_user_7',
                type: userTypes.STANDARD,
                realName: 'Ming Man Tai',
                password: 'fakepassword',
                otpSecret: 'H6BNKKO27DPLCATGEJAZNWQV4LWOTMRA',
<<<<<<< HEAD
                email: 'new7@user.io',
=======
                createdBy: 'admin',
                email: 'new7@example.com',
>>>>>>> 66e2d9aa
                resetPasswordRequests: [],
                description: 'I am a new user 7.',
                emailNotificationsActivated: true,
                organisation: 'DSI',
                deleted: null,
                id: 'fakeid7',
                createdAt: 1591134065000,
                expiredAt: 1991134065000
            };
            await mongoClient.collection(config.database.collections.users_collection).insertOne(newUser);

            /* assertion */
            const res = await user.post('/graphql').send(
                {
                    query: print(EDIT_USER),
                    variables: {
                        id: 'fakeid7',
                        password: 'email'
                    }
                }
            );
            expect(res.status).toBe(200);
            expect(res.body.errors).toHaveLength(1);
            expect(res.body.errors[0].message).toBe(errorCodes.NO_PERMISSION_ERROR);
            expect(res.body.data.editUser).toEqual(null);
        });

        test('delete user (admin)', async () => {
            /* setup: create a new user to be deleted */
            const newUser: IUser = {
                username: 'new_user_8',
                type: userTypes.STANDARD,
                realName: 'Chan Mei',
                password: 'fakepassword',
                otpSecret: 'H6BNKKO27DPLCATGEJAZNWQV4LWOTMRA',
<<<<<<< HEAD
                email: 'new8@user.io',
=======
                createdBy: 'admin',
                email: 'new8@example.com',
>>>>>>> 66e2d9aa
                resetPasswordRequests: [],
                description: 'I am a new user 8.',
                emailNotificationsActivated: true,
                organisation: 'DSI',
                deleted: null,
                id: 'fakeid8',
                createdAt: 1591134065000,
                expiredAt: 1991134065000
            };
            await mongoClient.collection(config.database.collections.users_collection).insertOne(newUser);

            /* assertion */
            const getUserRes = await admin.post('/graphql').send({
                query: print(GET_USERS),
                variables: { userId: newUser.id, fetchDetailsAdminOnly: false, fetchAccessPrivileges: false }
            });

            expect(getUserRes.body.data.getUsers).toEqual([{
                otpSecret: 'H6BNKKO27DPLCATGEJAZNWQV4LWOTMRA',
                realName: 'Chan Mei',
                type: userTypes.STANDARD,
                organisation: 'DSI',
                id: newUser.id
            }]);


            const res = await admin.post('/graphql').send(
                {
                    query: print(DELETE_USER),
                    variables: {
                        userId: newUser.id
                    }
                }
            );
            expect(res.status).toBe(200);
            expect(res.body.errors).toBeUndefined();
            expect(res.body.data.deleteUser).toEqual({
                successful: true,
                id: newUser.id
            });

            const getUserResAfter = await admin.post('/graphql').send({
                query: print(GET_USERS),
                variables: { userId: newUser.id, fetchDetailsAdminOnly: false, fetchAccessPrivileges: false }
            });

            expect(getUserResAfter.body.data.getUsers).toEqual([]);
        });

        test('delete user that has been deleted (admin)', async () => {
            /* setup: create a "deleted" new user to be deleted */
            const newUser: IUser = {
                username : 'new_user_9',
                type: userTypes.STANDARD,
                realName: 'Chan Mei Fong',
                password: 'fakepassword',
                otpSecret: 'H6BNKKO27DPLCATGEJAZNWQV4LWOTMRA',
<<<<<<< HEAD
                email: 'new9@user.io',
=======
                createdBy: 'admin',
                email: 'new9@example.com',
>>>>>>> 66e2d9aa
                resetPasswordRequests: [],
                description: 'I am a new user 9.',
                emailNotificationsActivated: true,
                organisation: 'DSI',
                deleted: (new Date()).valueOf(),
                id: 'fakeid9',
                createdAt: 1591134065000,
                expiredAt: 1991134065000
            };
            await mongoClient.collection(config.database.collections.users_collection).insertOne(newUser);

            /* assertions */
            const res = await admin.post('/graphql').send(
                {
                    query: print(DELETE_USER),
                    variables: {
                        userId: newUser.id
                    }
                }
            );
            expect(res.status).toBe(200);
            expect(res.body.errors).toBeUndefined();
            expect(res.body.data.deleteUser).toEqual({
                successful: true,
                id: newUser.id
            });
        });

        test('delete user that has never existed (admin)', async () => {
            const res = await admin.post('/graphql').send(
                {
                    query: print(DELETE_USER),
                    variables: {
                        userId: 'I never existed'
                    }
                }
            );
            expect(res.status).toBe(200);
            expect(res.body.errors).toBeUndefined();
            expect(res.body.data.deleteUser).toEqual({
                successful: true,
                id: 'I never existed'
            });
        });

        test('delete user (user)', async () => {
            /* setup: create a new user to be deleted */
            const newUser: IUser = {
                username : 'new_user_10',
                type: userTypes.STANDARD,
                realName: 'Chan Mei Yi',
                password: 'fakepassword',
                otpSecret: 'H6BNKKO27DPLCATGEJAZNWQV4LWOTMRA',
<<<<<<< HEAD
                email: 'new10@user.io',
=======
                createdBy: 'admin',
                email: 'new10@example.com',
>>>>>>> 66e2d9aa
                resetPasswordRequests: [],
                description: 'I am a new user 10.',
                emailNotificationsActivated: true,
                organisation: 'DSI',
                deleted: null,
                id: 'fakeid10',
                createdAt: 1591134065000,
                expiredAt: 1991134065000
            };
            await mongoClient.collection(config.database.collections.users_collection).insertOne(newUser);

            /* assertion */
            const getUserRes = await user.post('/graphql').send({
                query: print(GET_USERS),
                variables: { userId: newUser.id, fetchDetailsAdminOnly: false, fetchAccessPrivileges: false }
            });

            expect(getUserRes.body.data.getUsers).toEqual([{
                otpSecret: 'H6BNKKO27DPLCATGEJAZNWQV4LWOTMRA',
                realName: 'Chan Mei Yi',
                type: userTypes.STANDARD,
                organisation: 'DSI',
                id: newUser.id,
            }]);


            const res = await user.post('/graphql').send(
                {
                    query: print(DELETE_USER),
                    variables: {
                        userId: newUser.id
                    }
                }
            );
            expect(res.status).toBe(200);
            expect(res.body.errors).toHaveLength(1);
            expect(res.body.errors[0].message).toBe(errorCodes.NO_PERMISSION_ERROR);
            expect(res.body.data.deleteUser).toEqual(null);

            const getUserResAfter = await user.post('/graphql').send({
                query: print(GET_USERS),
                variables: { userId: newUser.id, fetchDetailsAdminOnly: false, fetchAccessPrivileges: false }
            });

            expect(getUserResAfter.body.data.getUsers).toEqual([{
                otpSecret: 'H6BNKKO27DPLCATGEJAZNWQV4LWOTMRA',
                realName: 'Chan Mei Yi',
                type: userTypes.STANDARD,
                organisation: 'DSI',
                id: newUser.id
            }]);
        });
    });
});<|MERGE_RESOLUTION|>--- conflicted
+++ resolved
@@ -656,12 +656,7 @@
                 realName: 'expired user',
                 password: '$2b$04$ps9ownz6PqJFD/LExsmgR.ZLk11zhtRdcpUwypWVfWJ4ZW6/Zzok2',
                 otpSecret: 'H6BNKKO27DPLCATGEJAZNWQV4LWOTMRA',
-<<<<<<< HEAD
-                email: 'expire@user.io',
-=======
-                createdBy: 'admin',
                 email: 'expire@example.com',
->>>>>>> 66e2d9aa
                 resetPasswordRequests: [],
                 description: 'I am an expired user.',
                 emailNotificationsActivated: true,
@@ -704,12 +699,7 @@
                 realName: 'expired admin',
                 password: '$2b$04$ps9ownz6PqJFD/LExsmgR.ZLk11zhtRdcpUwypWVfWJ4ZW6/Zzok2',
                 otpSecret: 'H6BNKKO27DPLCATGEJAZNWQV4LWOTMRA',
-<<<<<<< HEAD
-                email: 'admine@user.io',
-=======
-                createdBy: 'admin',
                 email: 'admine@example.com',
->>>>>>> 66e2d9aa
                 resetPasswordRequests: [],
                 description: 'I am an expired admin.',
                 emailNotificationsActivated: true,
@@ -737,12 +727,7 @@
                 type: 'ADMIN',
                 realName: 'expired admin',
                 otpSecret: 'H6BNKKO27DPLCATGEJAZNWQV4LWOTMRA',
-<<<<<<< HEAD
-                email: 'admine@user.io',
-=======
                 email: 'admine@example.com',
-                createdBy: 'admin',
->>>>>>> 66e2d9aa
                 organisation: 'DSI',
                 description: 'I am an expired admin.',
                 access: {
@@ -1160,12 +1145,7 @@
                 realName: 'Chan Siu Man',
                 password: '$2b$04$j0aSK.Dyq7Q9N.r6d0uIaOGrOe7sI4rGUn0JNcaXcPCv.49Otjwpi',
                 otpSecret: 'H6BNKKO27DPLCATGEJAZNWQV4LWOTMRA',
-<<<<<<< HEAD
-                email: 'new@user.io',
-=======
-                createdBy: 'admin',
                 email: 'new@example.com',
->>>>>>> 66e2d9aa
                 resetPasswordRequests: [],
                 description: 'I am a new user.',
                 emailNotificationsActivated: true,
@@ -1197,50 +1177,6 @@
             expect(res.body.data.createUser).toBe(null);
         });
 
-<<<<<<< HEAD
-=======
-        test('create user that already exists (user) (should fail)', async () => {
-            /* setup: getting the id of the created user from mongo */
-            const newUser: IUser = {
-                username: 'new_user_2',
-                type: userTypes.STANDARD,
-                realName: 'Chan Ming',
-                password: '$2b$04$j0aSK.Dyq7Q9N.r6d0uIaOGrOe7sI4rGUn0JNcaXcPCv.49Otjwpi',
-                otpSecret: 'H6BNKKO27DPLCATGEJAZNWQV4LWOTMRA',
-                createdBy: 'admin',
-                email: 'new2@example.com',
-                resetPasswordRequests: [],
-                description: 'I am a new user 2.',
-                emailNotificationsActivated: true,
-                organisation: 'DSI',
-                deleted: null,
-                id: 'fakeid1',
-                createdAt: 1591134065000,
-                expiredAt: 1991134065000
-            };
-            await mongoClient.collection(config.database.collections.users_collection).insertOne(newUser);
-
-            /* assertions */
-            const res = await user.post('/graphql').send({
-                query: print(CREATE_USER),
-                variables: {
-                    username: 'new_user',
-                    password: 'testpassword',
-                    realName: 'User Testing',
-                    description: 'I am fake!',
-                    organisation: 'DSI-ICL',
-                    emailNotificationsActivated: false,
-                    email: 'fake@email.io',
-                    type: userTypes.STANDARD
-                }
-            });
-            expect(res.status).toBe(200);
-            expect(res.body.errors).toHaveLength(1);
-            expect(res.body.errors[0].message).toBe('NO_PERMISSION_ERROR');
-            expect(res.body.data.createUser).toBe(null);
-        });
-
->>>>>>> 66e2d9aa
         test('edit user password (admin) (should fail)', async () => {
             /* setup: getting the id of the created user from mongo */
             const newUser: IUser = {
@@ -1249,12 +1185,7 @@
                 realName: 'Chan Ming Ming',
                 password: 'fakepassword',
                 otpSecret: 'H6BNKKO27DPLCATGEJAZNWQV4LWOTMRA',
-<<<<<<< HEAD
-                email: 'new3333@user.io',
-=======
-                createdBy: 'admin',
                 email: 'new3333@example.com',
->>>>>>> 66e2d9aa
                 resetPasswordRequests: [],
                 description: 'I am a new user 33333.',
                 emailNotificationsActivated: true,
@@ -1296,12 +1227,7 @@
                 realName: 'Chan Ming Man',
                 password: 'fakepassword',
                 otpSecret: 'H6BNKKO27DPLCATGEJAZNWQV4LWOTMRA',
-<<<<<<< HEAD
-                email: 'new3@user.io',
-=======
-                createdBy: 'admin',
                 email: 'new3@example.com',
->>>>>>> 66e2d9aa
                 resetPasswordRequests: [],
                 description: 'I am a new user 3.',
                 emailNotificationsActivated: true,
@@ -1362,12 +1288,7 @@
                 realName: 'Ming Man San',
                 password: '$2b$04$j0aSK.Dyq7Q9N.r6d0uIaOGrOe7sI4rGUn0JNcaXcPCv.49Otjwpi',
                 otpSecret: 'H6BNKKO27DPLCATGEJAZNWQV4LWOTMRA',
-<<<<<<< HEAD
-                email: 'new4444@user.io',
-=======
-                createdBy: 'admin',
                 email: 'new4444@example.com',
->>>>>>> 66e2d9aa
                 resetPasswordRequests: [],
                 description: 'I am a new user 44444.',
                 emailNotificationsActivated: true,
@@ -1406,12 +1327,7 @@
                 realName: 'Ming Man',
                 password: '$2b$04$j0aSK.Dyq7Q9N.r6d0uIaOGrOe7sI4rGUn0JNcaXcPCv.49Otjwpi',
                 otpSecret: 'H6BNKKO27DPLCATGEJAZNWQV4LWOTMRA',
-<<<<<<< HEAD
-                email: 'new4@user.io',
-=======
                 createdBy: 'admin',
-                email: 'new4@example.com',
->>>>>>> 66e2d9aa
                 resetPasswordRequests: [],
                 description: 'I am a new user 4.',
                 emailNotificationsActivated: true,
@@ -1468,12 +1384,7 @@
                 realName: 'Ming Man Chon',
                 password: '$2b$04$j0aSK.Dyq7Q9N.r6d0uIaOGrOe7sI4rGUn0JNcaXcPCv.49Otjwpi',
                 otpSecret: 'H6BNKKO27DPLCATGEJAZNWQV4LWOTMRA',
-<<<<<<< HEAD
-                email: 'new5@user.io',
-=======
-                createdBy: 'admin',
                 email: 'new5@example.com',
->>>>>>> 66e2d9aa
                 description: 'I am a new user 5.',
                 resetPasswordRequests: [],
                 emailNotificationsActivated: true,
@@ -1514,12 +1425,7 @@
                 realName: 'Ming Man',
                 password: '$2b$04$j0aSK.Dyq7Q9N.r6d0uIaOGrOe7sI4rGUn0JNcaXcPCv.49Otjwpi',
                 otpSecret: 'H6BNKKO27DPLCATGEJAZNWQV4LWOTMRA',
-<<<<<<< HEAD
-                email: 'new6@user.io',
-=======
-                createdBy: 'admin',
                 email: 'new6@example.com',
->>>>>>> 66e2d9aa
                 resetPasswordRequests: [],
                 description: 'I am a new user 6.',
                 emailNotificationsActivated: true,
@@ -1557,12 +1463,7 @@
                 realName: 'Ming Man Tai',
                 password: 'fakepassword',
                 otpSecret: 'H6BNKKO27DPLCATGEJAZNWQV4LWOTMRA',
-<<<<<<< HEAD
-                email: 'new7@user.io',
-=======
-                createdBy: 'admin',
                 email: 'new7@example.com',
->>>>>>> 66e2d9aa
                 resetPasswordRequests: [],
                 description: 'I am a new user 7.',
                 emailNotificationsActivated: true,
@@ -1598,12 +1499,7 @@
                 realName: 'Chan Mei',
                 password: 'fakepassword',
                 otpSecret: 'H6BNKKO27DPLCATGEJAZNWQV4LWOTMRA',
-<<<<<<< HEAD
-                email: 'new8@user.io',
-=======
-                createdBy: 'admin',
                 email: 'new8@example.com',
->>>>>>> 66e2d9aa
                 resetPasswordRequests: [],
                 description: 'I am a new user 8.',
                 emailNotificationsActivated: true,
@@ -1661,12 +1557,7 @@
                 realName: 'Chan Mei Fong',
                 password: 'fakepassword',
                 otpSecret: 'H6BNKKO27DPLCATGEJAZNWQV4LWOTMRA',
-<<<<<<< HEAD
-                email: 'new9@user.io',
-=======
-                createdBy: 'admin',
                 email: 'new9@example.com',
->>>>>>> 66e2d9aa
                 resetPasswordRequests: [],
                 description: 'I am a new user 9.',
                 emailNotificationsActivated: true,
@@ -1720,12 +1611,7 @@
                 realName: 'Chan Mei Yi',
                 password: 'fakepassword',
                 otpSecret: 'H6BNKKO27DPLCATGEJAZNWQV4LWOTMRA',
-<<<<<<< HEAD
-                email: 'new10@user.io',
-=======
-                createdBy: 'admin',
                 email: 'new10@example.com',
->>>>>>> 66e2d9aa
                 resetPasswordRequests: [],
                 description: 'I am a new user 10.',
                 emailNotificationsActivated: true,
