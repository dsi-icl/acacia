import request from 'supertest';
import { print } from 'graphql';
import { connectAdmin, connectUser, connectAgent } from './_loginHelper';
import { db } from '../../src/database/database';
import { makeAESIv, makeAESKeySalt, encryptEmail, decryptEmail } from '../../src/graphql/resolvers/userResolvers';
import { v4 as uuid } from 'uuid';
import { Router } from '../../src/server/router';
import { errorCodes } from '../../src/graphql/errors';
import chalk from 'chalk';
import { MongoClient } from 'mongodb';
import * as itmatCommons from 'itmat-commons';
<<<<<<< HEAD
const { WHO_AM_I, LOGIN, GET_USERS, CREATE_USER, EDIT_USER, DELETE_USER } = itmatCommons.GQLRequests;
import { MongoMemoryServer } from 'mongodb-memory-server';
import setupDatabase from 'itmat-utils/src/databaseSetup/collectionsAndIndexes';
import config from '../../config/config.sample.json';
import * as mfa from '../../src/utils/mfa';
const { Models } = itmatCommons;
=======
const { WHO_AM_I, GET_USERS, CREATE_USER, EDIT_USER, DELETE_USER, REQUEST_USERNAME_OR_RESET_PASSWORD, RESET_PASSWORD } = itmatCommons.GQLRequests;
import { MongoMemoryServer } from 'mongodb-memory-server';
import setupDatabase from 'itmat-utils/src/databaseSetup/collectionsAndIndexes';
import config from '../../config/config.sample.json';
import { IResetPasswordRequest } from 'itmat-commons/dist/models/user';
const { Models: { UserModels: { userTypes }} } = itmatCommons;
type IUser = itmatCommons.Models.UserModels.IUser;
>>>>>>> ea1bf618

let app;
let mongodb;
let admin;
let user;
let mongoConnection;
let mongoClient;

const SEED_STANDARD_USER_USERNAME = 'standardUser';
const SEED_STANDARD_USER_EMAIL = 'standard@user.io';
const TEMP_USER_TEST_EMAIL = process.env.TEST_RECEIVER_EMAIL_ADDR || SEED_STANDARD_USER_EMAIL;
const SKIP_EMAIL_TEST = process.env.SKIP_EMAIL_TEST === 'true';

afterAll(async () => {
    await db.closeConnection();
    await mongoConnection.close();
    await mongodb.stop();
});

beforeAll(async () => { // eslint-disable-line no-undef
    /* Creating a in-memory MongoDB instance for testing */
    mongodb = new MongoMemoryServer();
    const connectionString = await mongodb.getUri();
    const database = await mongodb.getDbName();
    await setupDatabase(connectionString, database);

    /* Wiring up the backend server */
    config.database.mongo_url = connectionString;
    config.database.database = database;
    await db.connect(config.database);
    const router = new Router();

    /* Connect mongo client (for test setup later / retrieve info later) */
    mongoConnection = await MongoClient.connect(connectionString, {
        useNewUrlParser: true,
        useUnifiedTopology: true
    });
    mongoClient = mongoConnection.db(database);

    /* Connecting clients for testing later */
    app = router.getApp();
    admin = request.agent(app, null);
    user = request.agent(app, null);
    await connectAdmin(admin);
    await connectUser(user);
});

describe('USERS API', () => {
    describe('RESET PASSWORD FUNCTION', () => {
        let loggedoutUser;
        const presetToken = uuid();
        let encryptedEmailForStandardUser;


        beforeAll(async () => {
            loggedoutUser = request.agent(app, null);
            encryptedEmailForStandardUser =
                await encryptEmail(SEED_STANDARD_USER_EMAIL, makeAESKeySalt(presetToken), makeAESIv(presetToken));
        });


        test('Request reset password with non-existent user providing username', async () => {
            const res = await loggedoutUser
                .post('/graphql')
                .send({
                    query: print(REQUEST_USERNAME_OR_RESET_PASSWORD),
                    variables: {
                        forgotUsername: false,
                        forgotPassword: true,
                        username: 'Idontexist'
                    }
                });
            expect(res.status).toBe(200); // even though user doesnt exist. This should pass so people dont know the registered users
            expect(res.body.errors).toBeUndefined();
            expect(res.body.data.requestUsernameOrResetPassword).toEqual({ successful: true });
        }, 6050);

        test('Request reset password with non-existent user providing email', async () => {
            const res = await loggedoutUser
                .post('/graphql')
                .send({
                    query: print(REQUEST_USERNAME_OR_RESET_PASSWORD),
                    variables: {
                        forgotUsername: true,
                        forgotPassword: true,
                        email: 'email@email.io'
                    }
                });
            expect(res.status).toBe(200); // even though user doesnt exist. This should pass so people dont know the registered users
            expect(res.body.errors).toBeUndefined();
            expect(res.body.data.requestUsernameOrResetPassword).toEqual({ successful: true });
        }, 6050);

        test('Request reset password with non-existent user but provide email as well as username (should fail)', async () => {
            const res = await loggedoutUser
                .post('/graphql')
                .send({
                    query: print(REQUEST_USERNAME_OR_RESET_PASSWORD),
                    variables: {
                        forgotUsername: false,
                        forgotPassword: true,
                        username: 'fakeuser',
                        email: 'email@email.io'
                    }
                });
            expect(res.status).toBe(200);
            expect(res.body.errors).toHaveLength(1);
            expect(res.body.errors[0].message).toBe(errorCodes.CLIENT_MALFORMED_INPUT);
            expect(res.body.data.requestUsernameOrResetPassword).toBe(null);
        });

        test('Request reset password and username but do not provide any email nor username (should fail)', async () => {
            const res = await loggedoutUser
                .post('/graphql')
                .send({
                    query: print(REQUEST_USERNAME_OR_RESET_PASSWORD),
                    variables: {
                        forgotUsername: true,
                        forgotPassword: true
                    }
                });
            expect(res.status).toBe(200);
            expect(res.body.errors).toHaveLength(1);
            expect(res.body.errors[0].message).toBe(errorCodes.CLIENT_MALFORMED_INPUT);
        });

        test('Request reset password and username but provide username (should fail)', async () => {
            const res = await loggedoutUser
                .post('/graphql')
                .send({
                    query: print(REQUEST_USERNAME_OR_RESET_PASSWORD),
                    variables: {
                        forgotUsername: true,
                        forgotPassword: true,
                        username: 'Iamauser',
                        email: 'email@email.io'
                    }
                });
            expect(res.status).toBe(200);
            expect(res.body.errors).toHaveLength(1);
            expect(res.body.errors[0].message).toBe(errorCodes.CLIENT_MALFORMED_INPUT);
        });

        test('Request reset password with existing user providing email', async () => {
            /* skip: this test if email env is not set up */
            if (SKIP_EMAIL_TEST) {
                console.warn(chalk.yellow('[[WARNING]]: Skipping test "Request reset password with existing user providing email" because SKIP_EMAIL_TEST is set to "true".'));
                return;
            }
            /* setup: replacing the seed user's email with slurp test email */
            const updateResult = await db.collections!.users_collection.findOneAndUpdate({
                username: SEED_STANDARD_USER_USERNAME
            }, { $set: { email: TEMP_USER_TEST_EMAIL } });
            expect(updateResult.ok).toBe(1);

            /* test */
            const res = await loggedoutUser
                .post('/graphql')
                .send({
                    query: print(REQUEST_USERNAME_OR_RESET_PASSWORD),
                    variables: {
                        forgotUsername: true,
                        forgotPassword: true,
                        email: TEMP_USER_TEST_EMAIL
                    }
                });
            expect(res.status).toBe(200);
            expect(res.body.errors).toBeUndefined();
            expect(res.body.data.requestUsernameOrResetPassword).toEqual({ successful: true });
            const modifiedUser = await db.collections!.users_collection.findOne({ username: SEED_STANDARD_USER_USERNAME });
            expect(modifiedUser).toBeDefined();
            expect(modifiedUser.resetPasswordRequests).toHaveLength(1);
            expect(typeof modifiedUser.resetPasswordRequests[0].id).toBe('string');
            expect(typeof modifiedUser.resetPasswordRequests[0].timeOfRequest).toBe('number');
            expect(modifiedUser.resetPasswordRequests[0].used).toBe(false);
            expect(new Date().valueOf() - modifiedUser.resetPasswordRequests[0].timeOfRequest).toBeLessThan(15000); // less then 5 seconds

            /* cleanup: changing the user's email back */
            const cleanupResult = await db.collections!.users_collection.findOneAndUpdate({ username: SEED_STANDARD_USER_USERNAME }, { $set: { email: SEED_STANDARD_USER_EMAIL, resetPasswordRequests: [] }}, { returnOriginal: false });
            expect(cleanupResult.ok).toBe(1);
            expect(cleanupResult.value.email).toBe(SEED_STANDARD_USER_EMAIL);
        }, 30000);

        test('Request reset password with existing user providing username', async () => {
            /* skip: this test if email env is not set up */
            if (SKIP_EMAIL_TEST) {
                console.warn(chalk.yellow('[[WARNING]]: Skipping test "Request reset password with existing user providing username" because SKIP_EMAIL_TEST is set to "true".'));
                return;
            }
            /* setup: replacing the seed user's email with test email */
            const updateResult = await db.collections!.users_collection.findOneAndUpdate({
                username: SEED_STANDARD_USER_USERNAME
            }, { $set: { email: TEMP_USER_TEST_EMAIL } });
            expect(updateResult.ok).toBe(1);

            /* test */
            const res = await loggedoutUser
                .post('/graphql')
                .send({
                    query: print(REQUEST_USERNAME_OR_RESET_PASSWORD),
                    variables: {
                        forgotUsername: false,
                        forgotPassword: true,
                        username: SEED_STANDARD_USER_USERNAME
                    }
                });
            expect(res.status).toBe(200);
            expect(res.body.errors).toBeUndefined();
            expect(res.body.data.requestUsernameOrResetPassword).toEqual({ successful: true });
            const modifiedUser = await db.collections!.users_collection.findOne({ username: SEED_STANDARD_USER_USERNAME });
            expect(modifiedUser).toBeDefined();
            expect(modifiedUser.resetPasswordRequests).toHaveLength(1);
            expect(typeof modifiedUser.resetPasswordRequests[0].id).toBe('string');
            expect(typeof modifiedUser.resetPasswordRequests[0].timeOfRequest).toBe('number');
            expect(modifiedUser.resetPasswordRequests[0].used).toBe(false);
            expect(new Date().valueOf() - modifiedUser.resetPasswordRequests[0].timeOfRequest).toBeLessThan(15000); // less then 5 seconds

            /* cleanup: changing the user's email back */
            const cleanupResult = await db.collections!.users_collection.findOneAndUpdate({ username: SEED_STANDARD_USER_USERNAME }, { $set: { email: SEED_STANDARD_USER_EMAIL, resetPasswordRequests: [] }}, { returnOriginal: false });
            expect(cleanupResult.ok).toBe(1);
            expect(cleanupResult.value.email).toBe(SEED_STANDARD_USER_EMAIL);
        }, 30000);

        test('Reset password with password length < 8', async () => {
            const res = await loggedoutUser
                .post('/graphql')
                .send({
                    query: print(RESET_PASSWORD),
                    variables: {
                        encryptedEmail: encryptedEmailForStandardUser,
                        token: 'token',
                        newPassword: 'admin'
                    }
                });
            expect(res.status).toBe(200);
            expect(res.body.errors).toHaveLength(1);
            expect(res.body.errors[0].message).toBe('Password has to be at least 8 character long.');
            expect(res.body.data.resetPassword).toBe(null);
        });

        test('Reset password with incorrect token (should fail)', async () => {
            /* setup: add request entry to user */
            const resetPWrequest: IResetPasswordRequest = {
                id: presetToken,
                timeOfRequest: new Date().valueOf(),
                used: false
            };
            const updateResult = await db.collections!.users_collection.findOneAndUpdate(
                { username: SEED_STANDARD_USER_USERNAME },
                { $set: { resetPasswordRequests: [resetPWrequest] }}
            );
            expect(updateResult.ok).toBe(1);

            /* test */
            const res = await loggedoutUser
                .post('/graphql')
                .send({
                    query: print(RESET_PASSWORD),
                    variables: {
                        encryptedEmail: encryptedEmailForStandardUser,
                        token: 'wrongtoken_wrong_token_wrong_token',
                        newPassword: 'securepasswordrighthere'
                    }
                });
            expect(res.status).toBe(200);
            expect(res.body.errors).toHaveLength(1);
            expect(res.body.errors[0].message).toBe('Token is not valid.');
            expect(res.body.data.resetPassword).toBe(null);

            /* cleanup */
            const updateResult2 = await db.collections!.users_collection.findOneAndUpdate(
                { username: SEED_STANDARD_USER_USERNAME },
                { $set: { resetPasswordRequests: [] } }
            );
            expect(updateResult2.ok).toBe(1);
        });

        test('Reset password with incorrect token length < 16 (should fail)', async () => {
            /* NOTE: token length < 16 is a constraint needed because of the way makeAESIv() works; */
            /* NOTE: if makeAESIv() implementation changes, remove this */
            /* setup: add request entry to user */
            const resetPWrequest: IResetPasswordRequest = {
                id: presetToken,
                timeOfRequest: new Date().valueOf(),
                used: false
            };
            const updateResult = await db.collections!.users_collection.findOneAndUpdate(
                { username: SEED_STANDARD_USER_USERNAME },
                { $set: { resetPasswordRequests: [resetPWrequest] }}
            );
            expect(updateResult.ok).toBe(1);

            /* test */
            const res = await loggedoutUser
                .post('/graphql')
                .send({
                    query: print(RESET_PASSWORD),
                    variables: {
                        encryptedEmail: encryptedEmailForStandardUser,
                        token: 'shorttoken',
                        newPassword: 'securepasswordrighthere'
                    }
                });
            expect(res.status).toBe(200);
            expect(res.body.errors).toHaveLength(1);
            expect(res.body.errors[0].message).toBe(errorCodes.CLIENT_MALFORMED_INPUT);
            expect(res.body.data.resetPassword).toBe(null);

            /* cleanup */
            const updateResult2 = await db.collections!.users_collection.findOneAndUpdate(
                { username: SEED_STANDARD_USER_USERNAME },
                { $set: { resetPasswordRequests: [] } }
            );
            expect(updateResult2.ok).toBe(1);
        });

        test('Reset password with expired token (should fail)', async () => {
            /* setup: add request entry to user */
            const resetPWrequest: IResetPasswordRequest = {
                id: presetToken,
                timeOfRequest: new Date().valueOf() - 60 * 60 * 1000 /* (default expiry: 1hr) */ - 1,
                used: false
            };
            const updateResult = await db.collections!.users_collection.findOneAndUpdate(
                { username: SEED_STANDARD_USER_USERNAME },
                { $set: { resetPasswordRequests: [resetPWrequest] }}
            );
            expect(updateResult.ok).toBe(1);

            /* test */
            const res = await loggedoutUser
                .post('/graphql')
                .send({
                    query: print(RESET_PASSWORD),
                    variables: {
                        encryptedEmail: encryptedEmailForStandardUser,
                        token: presetToken,
                        newPassword: 'securepasswordrighthere'
                    }
                });
            expect(res.status).toBe(200);
            expect(res.body.errors).toHaveLength(1);
            expect(res.body.errors[0].message).toBe(errorCodes.CLIENT_ACTION_ON_NON_EXISTENT_ENTRY);
            expect(res.body.data.resetPassword).toBe(null);

            /* cleanup */
            const updateResult2 = await db.collections!.users_collection.findOneAndUpdate(
                { username: SEED_STANDARD_USER_USERNAME },
                { $set: { resetPasswordRequests: [] } }
            );
            expect(updateResult2.ok).toBe(1);
        });

        test('Reset password with expired token (making sure id and expiry date belong to the same token) (should fail)', async () => {
            /* test whether a existent token that is not expired will be selected even if providing a expired token id (mongo array selection is a bit weird) */
            /* setup: add request entry to user */
            const resetPWrequests: IResetPasswordRequest[] = [
                {
                    id: presetToken,
                    timeOfRequest: new Date().valueOf() - 60 * 60 * 1000 /* (default expiry: 1hr) */ - 1,
                    used: false
                },
                {
                    id: 'still_not_expired_token',
                    timeOfRequest: new Date().valueOf(),
                    used: false
                }
            ];
            const updateResult = await db.collections!.users_collection.findOneAndUpdate(
                { username: SEED_STANDARD_USER_USERNAME },
                { $set: { resetPasswordRequests: resetPWrequests }}
            );
            expect(updateResult.ok).toBe(1);

            /* test */
            const res = await loggedoutUser
                .post('/graphql')
                .send({
                    query: print(RESET_PASSWORD),
                    variables: {
                        encryptedEmail: encryptedEmailForStandardUser,
                        token: presetToken,
                        newPassword: 'securepasswordrighthere'
                    }
                });
            expect(res.status).toBe(200);
            expect(res.body.errors).toHaveLength(1);
            expect(res.body.errors[0].message).toBe(errorCodes.CLIENT_ACTION_ON_NON_EXISTENT_ENTRY);
            expect(res.body.data.resetPassword).toBe(null);

            /* cleanup */
            const updateResult2 = await db.collections!.users_collection.findOneAndUpdate(
                { username: SEED_STANDARD_USER_USERNAME },
                { $set: { resetPasswordRequests: [] } }
            );
            expect(updateResult2.ok).toBe(1);
        });

        test('Reset password with valid token' , async () => {
            /* setup: add request entry to user */
            const resetPWrequest: IResetPasswordRequest = {
                id: presetToken,
                timeOfRequest: new Date().valueOf(),
                used: false
            };
            const updateResult = await db.collections!.users_collection.findOneAndUpdate(
                { username: SEED_STANDARD_USER_USERNAME },
                { $set: { resetPasswordRequests: [resetPWrequest] }}
            );
            expect(updateResult.ok).toBe(1);

            /* test */
            const newloggedoutuser = request.agent(app, null);
            const res = await newloggedoutuser
                .post('/graphql')
                .send({
                    query: print(RESET_PASSWORD),
                    variables: {
                        encryptedEmail: encryptedEmailForStandardUser,
                        token: presetToken,
                        newPassword: 'securepasswordrighthere'
                    }
                });
            expect(res.status).toBe(200);
            expect(res.body.errors).toBeUndefined();
            expect(res.body.data.resetPassword).toEqual({ successful: true });
            await db.collections!.users_collection.findOne({ username: SEED_STANDARD_USER_USERNAME });
            await connectAgent(newloggedoutuser, SEED_STANDARD_USER_USERNAME, 'securepasswordrighthere');
            const whoami = await newloggedoutuser.post('/graphql').send({ query: print(WHO_AM_I) });
            expect(whoami.status).toBe(200);
            expect(whoami.body.error).toBeUndefined();
            expect(whoami.body.data.whoAmI.id).toBeDefined();
            expect(whoami.body.data.whoAmI).toEqual({
                username: 'standardUser',
                type: userTypes.STANDARD,
                realName: 'Chan Tai Man',
                createdBy: 'admin',
                organisation: 'DSI',
                email: 'standard@user.io',
                description: 'I am a standard user.',
                id: whoami.body.data.whoAmI.id,
                access: {
                    id: `user_access_obj_user_id_${whoami.body.data.whoAmI.id}`,
                    projects: [],
                    studies: []
                }
            });

            /* cleanup */
            const updateResult2 = await db.collections!.users_collection.findOneAndUpdate(
                { username: SEED_STANDARD_USER_USERNAME },
                { $set: { resetPasswordRequests: [], password: '$2b$04$j0aSK.Dyq7Q9N.r6d0uIaOGrOe7sI4rGUn0JNcaXcPCv.49Otjwpi' } }
            );
            expect(updateResult2.ok).toBe(1);
        });

        test('Reset password with used token (should fail)' , async () => {
            /* setup: add request entry to user */
            const resetPWrequest: IResetPasswordRequest[] = [
                {
                    id: 'will-not-be-used-token',
                    timeOfRequest: new Date().valueOf(),
                    used: false
                },
                {
                    id: presetToken,
                    timeOfRequest: new Date().valueOf(),
                    used: false
                }
            ];
            const updateResult = await db.collections!.users_collection.findOneAndUpdate(
                { username: SEED_STANDARD_USER_USERNAME },
                { $set: { resetPasswordRequests: resetPWrequest }}
            );
            expect(updateResult.ok).toBe(1);
            const newloggedoutuser = request.agent(app, null);
            const res = await newloggedoutuser
                .post('/graphql')
                .send({
                    query: print(RESET_PASSWORD),
                    variables: {
                        encryptedEmail: encryptedEmailForStandardUser,
                        token: presetToken,
                        newPassword: 'securepasswordrighthere'
                    }
                });
            expect(res.status).toBe(200);
            expect(res.body.errors).toBeUndefined();
            expect(res.body.data.resetPassword).toEqual({ successful: true });
            await db.collections!.users_collection.findOne({ username: SEED_STANDARD_USER_USERNAME });
            await connectAgent(newloggedoutuser, SEED_STANDARD_USER_USERNAME, 'securepasswordrighthere');
            const whoami = await newloggedoutuser.post('/graphql').send({ query: print(WHO_AM_I) });
            expect(whoami.status).toBe(200);
            expect(whoami.body.error).toBeUndefined();
            expect(whoami.body.data.whoAmI.id).toBeDefined();
            expect(whoami.body.data.whoAmI).toEqual({
                username: 'standardUser',
                type: userTypes.STANDARD,
                realName: 'Chan Tai Man',
                createdBy: 'admin',
                organisation: 'DSI',
                email: 'standard@user.io',
                description: 'I am a standard user.',
                id: whoami.body.data.whoAmI.id,
                access: {
                    id: `user_access_obj_user_id_${whoami.body.data.whoAmI.id}`,
                    projects: [],
                    studies: []
                }
            });

            /* test */
            const resAgain = await newloggedoutuser
                .post('/graphql')
                .send({
                    query: print(RESET_PASSWORD),
                    variables: {
                        encryptedEmail: encryptedEmailForStandardUser,
                        token: presetToken,
                        newPassword: 'securepasswordrighthere'
                    }
                });
            expect(resAgain.status).toBe(200);
            expect(resAgain.body.errors).toHaveLength(1);
            expect(resAgain.body.errors[0].message).toBe(errorCodes.CLIENT_ACTION_ON_NON_EXISTENT_ENTRY);
            expect(resAgain.body.data.resetPassword).toEqual(null);

            /* cleanup */
            const updateResult2 = await db.collections!.users_collection.findOneAndUpdate(
                { username: SEED_STANDARD_USER_USERNAME },
                { $set: { resetPasswordRequests: [], password: '$2b$04$j0aSK.Dyq7Q9N.r6d0uIaOGrOe7sI4rGUn0JNcaXcPCv.49Otjwpi' } }
            );
            expect(updateResult2.ok).toBe(1);
        });
    });

    describe('END USERS API', () => {
        let adminId;
        let userId;

        beforeAll(async () => {
            /* setup: first retrieve the generated user id */
            const result = await mongoClient.collection(config.database.collections.users_collection).find({}, { projection: { id: 1, username: 1 } }).toArray();
            adminId = result.filter(e => e.username === 'admin')[0].id;
            userId = result.filter(e => e.username === 'standardUser')[0].id;
        });

        test('If someone not logged in made a request', async () => {
            const client_not_logged_in = request.agent(app);
            const res = await client_not_logged_in.post('/graphql').send({ query: print(GET_USERS), variables: { fetchDetailsAdminOnly: false, fetchAccessPrivileges: false } });
            expect(res.status).toBe(200);
            expect(res.body.errors).toHaveLength(1);
            expect(res.body.errors[0].message).toBe(errorCodes.NOT_LOGGED_IN);
            expect(res.body.data.getUsers).toBe(null);
        });

        test('who am I (not logged in)', async () => {
            const client_not_logged_in = request.agent(app);
            const res = await client_not_logged_in.post('/graphql').send({ query: print(WHO_AM_I) });
            expect(res.status).toBe(200);
            expect(res.body.errors).toBeUndefined();
            expect(res.body.data.whoAmI).toBe(null);
        });

        test('Who am I (admin)',  async () => {
            const res = await admin.post('/graphql').send({ query: print(WHO_AM_I) });
            expect(res.status).toBe(200);
            expect(res.body.data.whoAmI.id).toBeDefined();
            adminId = res.body.data.whoAmI.id;
            expect(res.body.data.whoAmI).toEqual({
                username: 'admin', 
<<<<<<< HEAD
                otpSecret: "H6BNKKO27DPLCATGEJAZNWQV4LWOTMRA",
                type: Models.UserModels.userTypes.ADMIN, 
=======
                type: userTypes.ADMIN, 
>>>>>>> ea1bf618
                realName: 'admin', 
                createdBy: 'chon', 
                organisation: 'DSI',
                email: 'admin@user.io', 
                description: 'I am an admin user.',
                id: adminId,
                access: {
                    id: `user_access_obj_user_id_${adminId}`,
                    projects: [],
                    studies: []
                }
            });
        });

        test('Who am I (user)', async () => { 
            const res = await user.post('/graphql').send({ query: print(WHO_AM_I) });
            expect(res.status).toBe(200);
            expect(res.body.error).toBeUndefined();
            expect(res.body.data.whoAmI.id).toBeDefined();
            userId = res.body.data.whoAmI.id;
            expect(res.body.data.whoAmI).toEqual({
                username: 'standardUser', 
<<<<<<< HEAD
                otpSecret: "H6BNKKO27DPLCATGEJAZNWQV4LWOTMRA",
                type: Models.UserModels.userTypes.STANDARD, 
=======
                type: userTypes.STANDARD, 
>>>>>>> ea1bf618
                realName: 'Chan Tai Man', 
                createdBy: 'admin', 
                organisation: 'DSI',
                email: 'standard@user.io', 
                description: 'I am a standard user.',
                id: userId,
                access: {
                    id: `user_access_obj_user_id_${userId}`,
                    projects: [],
                    studies: []
                }
            });
        });
    });

    describe('APP USERS QUERY API', () => {
        let adminId;
        let userId;

        beforeAll(async () => {
            /* setup: first retrieve the generated user id */
            const result = await mongoClient.collection(config.database.collections.users_collection).find({}, { projection: { id: 1, username: 1 } }).toArray();
            adminId = result.filter(e => e.username === 'admin')[0].id;
            userId = result.filter(e => e.username === 'standardUser')[0].id;
        });

        test('Get all users list with detail (no access info) (admin)', async () => {
            const res = await admin.post('/graphql').send({ query: print(GET_USERS), variables: { fetchDetailsAdminOnly: true, fetchAccessPrivileges: false } });
            expect(res.status).toBe(200);
            expect(res.body.data.getUsers).toEqual([
                {
                    username: 'admin', 
<<<<<<< HEAD
                    otpSecret: "H6BNKKO27DPLCATGEJAZNWQV4LWOTMRA",
                    type: Models.UserModels.userTypes.ADMIN, 
=======
                    type: userTypes.ADMIN, 
>>>>>>> ea1bf618
                    realName: 'admin', 
                    createdBy: 'chon', 
                    organisation: 'DSI',
                    email: 'admin@user.io', 
                    description: 'I am an admin user.',
                    id: adminId
                },
                {
                    username: 'standardUser', 
<<<<<<< HEAD
                    otpSecret: "H6BNKKO27DPLCATGEJAZNWQV4LWOTMRA",
                    type: Models.UserModels.userTypes.STANDARD, 
=======
                    type: userTypes.STANDARD, 
>>>>>>> ea1bf618
                    realName: 'Chan Tai Man', 
                    createdBy: 'admin', 
                    organisation: 'DSI',
                    email: 'standard@user.io', 
                    description: 'I am a standard user.',
                    id: userId
                }
            ]);
        });

        test('Get all users list with detail (w/ access info) (admin)', async () => {
            const res = await admin.post('/graphql').send({ query: print(GET_USERS), variables: { fetchDetailsAdminOnly: true, fetchAccessPrivileges: true } });
            expect(res.status).toBe(200);
            expect(res.body.data.getUsers).toEqual([
                {
                    username: 'admin', 
<<<<<<< HEAD
                    otpSecret: "H6BNKKO27DPLCATGEJAZNWQV4LWOTMRA",
                    type: Models.UserModels.userTypes.ADMIN, 
=======
                    type: userTypes.ADMIN, 
>>>>>>> ea1bf618
                    realName: 'admin', 
                    createdBy: 'chon', 
                    organisation: 'DSI',
                    email: 'admin@user.io', 
                    description: 'I am an admin user.',
                    id: adminId,
                    access: {
                        id: `user_access_obj_user_id_${adminId}`,
                        projects: [],
                        studies: []
                    }
                },
                {
                    username: 'standardUser', 
<<<<<<< HEAD
                    otpSecret: "H6BNKKO27DPLCATGEJAZNWQV4LWOTMRA",
                    type: Models.UserModels.userTypes.STANDARD, 
=======
                    type: userTypes.STANDARD, 
>>>>>>> ea1bf618
                    realName: 'Chan Tai Man', 
                    createdBy: 'admin', 
                    organisation: 'DSI',
                    email: 'standard@user.io', 
                    description: 'I am a standard user.',
                    id: userId,
                    access: {
                        id: `user_access_obj_user_id_${userId}`,
                        projects: [],
                        studies: []
                    }
                }
            ]);
        });

        test('Get all users list with detail (no access info) (user) (should fail)', async () => {
            const res = await user.post('/graphql').send({ query: print(GET_USERS), variables: { fetchDetailsAdminOnly: true, fetchAccessPrivileges: false }});
            expect(res.status).toBe(200); //graphql returns 200 for application layer errors
            expect(res.body.errors).toHaveLength(3);
            expect(res.body.errors[0].message).toBe('NO_PERMISSION_ERROR');
            expect(res.body.data.getUsers).toEqual([   // user still has permission to his own data
                null,
                {
                    username: 'standardUser', 
<<<<<<< HEAD
                    otpSecret: "H6BNKKO27DPLCATGEJAZNWQV4LWOTMRA",
                    type: Models.UserModels.userTypes.STANDARD, 
=======
                    type: userTypes.STANDARD, 
>>>>>>> ea1bf618
                    realName: 'Chan Tai Man', 
                    createdBy: 'admin', 
                    organisation: 'DSI',
                    email: 'standard@user.io', 
                    description: 'I am a standard user.',
                    id: userId
                }
            ]);
        });

        test('Get all users list with detail (w/ access info) (user) (should fail)', async () => {
            const res = await user.post('/graphql').send({ query: print(GET_USERS), variables: { fetchDetailsAdminOnly: true, fetchAccessPrivileges: true }});
            expect(res.status).toBe(200); // graphql returns 200 for application layer errors
            expect(res.body.errors).toHaveLength(4);
            expect(res.body.errors[0].message).toBe('NO_PERMISSION_ERROR');
            expect(res.body.errors[1].message).toBe('NO_PERMISSION_ERROR');
            expect(res.body.errors[2].message).toBe('NO_PERMISSION_ERROR');
            expect(res.body.errors[3].message).toBe('NO_PERMISSION_ERROR');
            expect(res.body.data.getUsers).toEqual([   // user still has permission to his own data
                null,
                {
                    username: 'standardUser', 
<<<<<<< HEAD
                    otpSecret: "H6BNKKO27DPLCATGEJAZNWQV4LWOTMRA",
                    type: Models.UserModels.userTypes.STANDARD, 
=======
                    type: userTypes.STANDARD, 
>>>>>>> ea1bf618
                    realName: 'Chan Tai Man', 
                    createdBy: 'admin', 
                    organisation: 'DSI',
                    email: 'standard@user.io', 
                    description: 'I am a standard user.',
                    id: userId,
                    access: {
                        id: `user_access_obj_user_id_${userId}`,
                        projects: [],
                        studies: []
                    }
                }
            ]);
        });

        test('Get all users without details (admin)', async () => {
            const res = await admin.post('/graphql').send({ query: print(GET_USERS), variables: { fetchDetailsAdminOnly: false, fetchAccessPrivileges: false } });
            expect(res.status).toBe(200);
            expect(res.body.error).toBeUndefined();
            expect(res.body.data.getUsers).toEqual([
                {
<<<<<<< HEAD
                    otpSecret: "H6BNKKO27DPLCATGEJAZNWQV4LWOTMRA",
                    type: Models.UserModels.userTypes.ADMIN, 
=======
                    type: userTypes.ADMIN, 
>>>>>>> ea1bf618
                    realName: 'admin', 
                    createdBy: 'chon', 
                    organisation: 'DSI',
                    id: adminId
                },
                {
<<<<<<< HEAD
                    otpSecret: "H6BNKKO27DPLCATGEJAZNWQV4LWOTMRA",
                    type: Models.UserModels.userTypes.STANDARD, 
=======
                    type: userTypes.STANDARD, 
>>>>>>> ea1bf618
                    realName: 'Chan Tai Man', 
                    createdBy: 'admin', 
                    organisation: 'DSI',
                    id: userId
                }
            ]);
        });

        test('Get all users without details (user)', async () => {
            const res = await user.post('/graphql').send({ query: print(GET_USERS), variables: { fetchDetailsAdminOnly: false, fetchAccessPrivileges: false } });
            expect(res.status).toBe(200);
            expect(res.body.error).toBeUndefined();
            expect(res.body.data.getUsers).toEqual([
                {
<<<<<<< HEAD
                    otpSecret: "H6BNKKO27DPLCATGEJAZNWQV4LWOTMRA",
                    type: Models.UserModels.userTypes.ADMIN, 
=======
                    type: userTypes.ADMIN, 
>>>>>>> ea1bf618
                    realName: 'admin', 
                    createdBy: 'chon', 
                    organisation: 'DSI',
                    id: adminId
                },
                {
<<<<<<< HEAD
                    otpSecret: "H6BNKKO27DPLCATGEJAZNWQV4LWOTMRA",
                    type: Models.UserModels.userTypes.STANDARD, 
=======
                    type: userTypes.STANDARD, 
>>>>>>> ea1bf618
                    realName: 'Chan Tai Man', 
                    createdBy: 'admin', 
                    organisation: 'DSI',
                    id: userId
                }
            ]);
        });

        test('Get a specific user with details (admin)', async () => {
            const res = await admin.post('/graphql').send({ query: print(GET_USERS), variables: { userId, fetchDetailsAdminOnly: true, fetchAccessPrivileges: true } });
            expect(res.status).toBe(200);
            expect(res.body.data.getUsers instanceof Array).toBe(true);
            expect(res.body.data.getUsers).toEqual([
                {
                    username: 'standardUser', 
<<<<<<< HEAD
                    otpSecret: "H6BNKKO27DPLCATGEJAZNWQV4LWOTMRA",
                    type: Models.UserModels.userTypes.STANDARD, 
=======
                    type: userTypes.STANDARD, 
>>>>>>> ea1bf618
                    realName: 'Chan Tai Man', 
                    createdBy: 'admin', 
                    organisation: 'DSI',
                    email: 'standard@user.io', 
                    description: 'I am a standard user.',
                    id: userId,
                    access: {
                        id: `user_access_obj_user_id_${userId}`,
                        projects: [],
                        studies: []
                    }
                }
            ]);
        });

        test('Get a specific non-self user with details (user) (should fail)', async () => {
            const res = await user.post('/graphql').send({ query: print(GET_USERS), variables: { userId: adminId, fetchDetailsAdminOnly: true, fetchAccessPrivileges: true } });
            expect(res.status).toBe(200);
            expect(res.body.errors).toHaveLength(4);
            expect(res.body.errors[0].message).toBe('NO_PERMISSION_ERROR');
            expect(res.body.errors[1].message).toBe('NO_PERMISSION_ERROR');
            expect(res.body.errors[2].message).toBe('NO_PERMISSION_ERROR');
            expect(res.body.errors[3].message).toBe('NO_PERMISSION_ERROR');
            expect(res.body.data.getUsers).toEqual([
                null
            ]);
        });

        test('Get a specific non-self user without details (user) (should fail)', async () => {
            const res = await user.post('/graphql').send({ query: print(GET_USERS), variables: { userId: adminId, fetchDetailsAdminOnly: false, fetchAccessPrivileges: false } });
            expect(res.status).toBe(200);
            expect(res.body.errors).toBeUndefined();
            expect(res.body.data.getUsers).toEqual([
                {
<<<<<<< HEAD
                    otpSecret: "H6BNKKO27DPLCATGEJAZNWQV4LWOTMRA",
                    type: Models.UserModels.userTypes.ADMIN, 
=======
                    type: userTypes.ADMIN, 
>>>>>>> ea1bf618
                    realName: 'admin', 
                    createdBy: 'chon', 
                    organisation: 'DSI',
                    id: adminId
                }
            ]);
        });

        test('Get a specific self user with details (user)', async () => {
            const res = await user.post('/graphql').send({ query: print(GET_USERS), variables: { userId, fetchDetailsAdminOnly: true, fetchAccessPrivileges: true } });
            expect(res.status).toBe(200);
            expect(res.body.errors).toBeUndefined();
            expect(res.body.data.getUsers).toEqual([
                {
                    username: 'standardUser', 
<<<<<<< HEAD
                    otpSecret: "H6BNKKO27DPLCATGEJAZNWQV4LWOTMRA",
                    type: Models.UserModels.userTypes.STANDARD, 
=======
                    type: userTypes.STANDARD, 
>>>>>>> ea1bf618
                    realName: 'Chan Tai Man', 
                    createdBy: 'admin', 
                    organisation: 'DSI',
                    email: 'standard@user.io', 
                    description: 'I am a standard user.',
                    id: userId,
                    access: {
                        id: `user_access_obj_user_id_${userId}`,
                        projects: [],
                        studies: []
                    }
                }
            ]);
        });

        test('Get a specific self user without details (w/ access info) (user)', async () => {
            const res = await user.post('/graphql').send({ query: print(GET_USERS), variables: { userId, fetchDetailsAdminOnly: false, fetchAccessPrivileges: true } });
            expect(res.status).toBe(200);
            expect(res.body.errors).toBeUndefined();
            expect(res.body.data.getUsers).toEqual([
                {
<<<<<<< HEAD
                    otpSecret: "H6BNKKO27DPLCATGEJAZNWQV4LWOTMRA",
                    type: Models.UserModels.userTypes.STANDARD, 
=======
                    type: userTypes.STANDARD, 
>>>>>>> ea1bf618
                    createdBy: 'admin', 
                    organisation: 'DSI',
                    realName: 'Chan Tai Man',
                    id: userId,
                    access: {
                        id: `user_access_obj_user_id_${userId}`,
                        projects: [],
                        studies: []
                    }
                }
            ]);
        });
    });

    describe('APP USER MUTATION API', () => {
        let adminId;
        let userId;

        beforeAll(async () => {
            /* setup: first retrieve the generated user id */
            const result = await mongoClient
                .collection(config.database.collections.users_collection)
                .find({}, { projection: { id: 1, username: 1 } })
                .toArray();
            adminId = result.filter(e => e.username === 'admin')[0].id;
            userId = result.filter(e => e.username === 'standardUser')[0].id;
        });

        test('log in with incorrect totp (user)', async () => {            
            const res = await admin.post('/graphql').send({
                query: print(CREATE_USER),
                variables: {
                    username: 'testuser0',
                    password: 'testpassword0',
                    realName: 'User Testing',
                    description: 'I am fake!',
                    organisation: 'DSI-ICL',
                    emailNotificationsActivated: false,
                    email: 'user0email@email.io',
                    type: Models.UserModels.userTypes.STANDARD
                }
            });

            /* getting the created user from mongo */
            const createdUser = (await mongoClient
                .collection(config.database.collections.users_collection)
                .findOne({ username: 'testuser0' }));

            const incorrectTotp = mfa.generateTOTP(createdUser.otpSecret) + 1;
            const res_login = await admin.post('/graphql')
                .set('Content-type', 'application/json')
                .send({
                    query: print(LOGIN),
                    variables: { username: 'testuser0', password: 'testpassword0', totp: incorrectTotp.toString()}
                });
            
            expect(res_login.status).toBe(200);
            expect(res_login.body.errors).toHaveLength(1);
            expect(res_login.body.errors[0].message).toBe('Incorrect TOTP. Obtain the TOTP using Google Authenticator app.');
        });

        test('create user (admin)', async () => {
            const res = await admin.post('/graphql').send({
                query: print(CREATE_USER),
                variables: {
                    username: 'testuser1',
                    password: 'testpassword',
                    realName: 'User Testing',
                    description: 'I am fake!',
                    organisation: 'DSI-ICL',
                    emailNotificationsActivated: false,
                    email: 'fake@email.io',
                    type: userTypes.STANDARD
                }
            });

            /* getting the created user from mongo */
            const createdUser = (await mongoClient
                .collection(config.database.collections.users_collection)
                .findOne({ username: 'testuser1' }));

            expect(res.status).toBe(200);
            expect(res.body.errors).toBeUndefined();
            expect(res.body.data.createUser).toEqual(
                {
                    username: 'testuser1', 
<<<<<<< HEAD
                    otpSecret: createdUser.otpSecret,
                    type: Models.UserModels.userTypes.STANDARD, 
=======
                    type: userTypes.STANDARD, 
>>>>>>> ea1bf618
                    realName: 'User Testing', 
                    createdBy: 'admin', 
                    organisation: 'DSI-ICL',
                    email: 'fake@email.io', 
                    description: 'I am fake!',
                    id: createdUser.id,
                    access: {
                        id: `user_access_obj_user_id_${createdUser.id}`,
                        projects: [],
                        studies: []
                    }
                }
            )
        });

        test('create user with wrong email format (admin)', async () => {
            const res = await admin.post('/graphql').send({
                query: print(CREATE_USER),
                variables: {
                    username: 'testuser2',
                    password: 'testpassword',
                    realName: 'User Testing2',
                    description: 'I am fake!',
                    organisation: 'DSI-ICL',
                    emailNotificationsActivated: false,
                    email: 'fak@e@semail.io',
                    type: userTypes.STANDARD
                }
            });
            expect(res.status).toBe(200);
            expect(res.body.errors).toHaveLength(1);
            expect(res.body.errors[0].message).toBe('Email is not the right format.');
            expect(res.body.data.createUser).toBe(null);
        });

        test('create user with space in password and username (admin)', async () => {
            const res = await admin.post('/graphql').send({
                query: print(CREATE_USER),
                variables: {
                    username: 'test user1',
                    password: 'test password',
                    realName: 'User Testing',
                    description: 'I am fake!',
                    organisation: 'DSI-ICL',
                    emailNotificationsActivated: false,
                    email: 'fake@email.io',
                    type: userTypes.STANDARD
                }
            });
            expect(res.status).toBe(200);
            expect(res.body.errors).toHaveLength(1);
            expect(res.body.errors[0].message).toBe('Username or password cannot have space.');
            expect(res.body.data.createUser).toBe(null);
        });

        test('create user (user)', async () => {
            const res = await user.post('/graphql').send({
                query: print(CREATE_USER),
                variables: {
                    username: 'testuser1',
                    password: 'testpassword',
                    realName: 'User Testing',
                    description: 'I am fake!',
                    organisation: 'DSI-ICL',
                    emailNotificationsActivated: false,
                    email: 'fake@email.io',
                    type: userTypes.STANDARD
                }
            });

            expect(res.status).toBe(200);
            expect(res.body.errors).toHaveLength(1);
            expect(res.body.errors[0].message).toBe('NO_PERMISSION_ERROR');
            expect(res.body.data.createUser).toEqual(null);
        });

        test('create user that already exists (admin)', async () => {
            /* setup: getting the id of the created user from mongo */
            const newUser: IUser = {
                username : 'new_user', 
                type: userTypes.STANDARD, 
                realName: 'Chan Siu Man', 
                password: '$2b$04$j0aSK.Dyq7Q9N.r6d0uIaOGrOe7sI4rGUn0JNcaXcPCv.49Otjwpi', 
                otpSecret: "H6BNKKO27DPLCATGEJAZNWQV4LWOTMRA",
                createdBy: 'admin', 
                email: 'new@user.io', 
                resetPasswordRequests: [],
                description: 'I am a new user.',
                emailNotificationsActivated: true, 
                organisation:  'DSI',
                deleted: null, 
                id: 'replaced_at_runtime1',
            };
            await mongoClient.collection(config.database.collections.users_collection).insertOne(newUser);

            /* assertions */
            const res = await admin.post('/graphql').send({
                query: print(CREATE_USER),
                variables: {
                    username: 'new_user',
                    password: 'testpassword',
                    realName: 'User Testing',
                    description: 'I am fake!',
                    organisation: 'DSI-ICL',
                    emailNotificationsActivated: false,
                    email: 'fake@email.io',
                    type: userTypes.STANDARD
                }
            });
            expect(res.status).toBe(200);
            expect(res.body.errors).toHaveLength(1);
            expect(res.body.errors[0].message).toBe('User already exists.');
            expect(res.body.data.createUser).toBe(null);
        });

        test('create user that already exists (user) (should fail)', async () => {
            /* setup: getting the id of the created user from mongo */
            const newUser: IUser = {
                username : 'new_user_2', 
                type: userTypes.STANDARD,
                realName: 'Chan Ming', 
                password: '$2b$04$j0aSK.Dyq7Q9N.r6d0uIaOGrOe7sI4rGUn0JNcaXcPCv.49Otjwpi', 
                otpSecret: "H6BNKKO27DPLCATGEJAZNWQV4LWOTMRA",
                createdBy: 'admin', 
                email: 'new2@user.io', 
                resetPasswordRequests: [],
                description: 'I am a new user 2.',
                emailNotificationsActivated: true, 
                organisation:  'DSI',
                deleted: null, 
                id: 'fakeid1',
            };
            await mongoClient.collection(config.database.collections.users_collection).insertOne(newUser);

            /* assertions */
            const res = await user.post('/graphql').send({
                query: print(CREATE_USER),
                variables: {
                    username: 'new_user',
                    password: 'testpassword',
                    realName: 'User Testing',
                    description: 'I am fake!',
                    organisation: 'DSI-ICL',
                    emailNotificationsActivated: false,
                    email: 'fake@email.io',
                    type: userTypes.STANDARD
                }
            });
            expect(res.status).toBe(200);
            expect(res.body.errors).toHaveLength(1);
            expect(res.body.errors[0].message).toBe('NO_PERMISSION_ERROR');
            expect(res.body.data.createUser).toBe(null);
        });

        test('edit user password (admin) (should fail)', async () => {
            /* setup: getting the id of the created user from mongo */
            const newUser: IUser = {
                username : 'new_user_333333', 
                type: userTypes.STANDARD, 
                realName: 'Chan Ming Ming', 
                password: 'fakepassword', 
                createdBy: 'admin', 
                email: 'new3333@user.io', 
                resetPasswordRequests: [],
                description: 'I am a new user 33333.',
                emailNotificationsActivated: true, 
                organisation:  'DSI',
                deleted: null,
                id: 'fakeid2'
            };
            await mongoClient.collection(config.database.collections.users_collection).insertOne(newUser);

            /* assertion */
            const res = await admin.post('/graphql').send(
                {
                    query: print(EDIT_USER),
                    variables: {
                        id: 'fakeid2',
                        password: 'ishouldfail'
                    }
                }
            );
            const result = await mongoClient
                .collection(config.database.collections.users_collection)
                .findOne({ id: 'fakeid2' });
            expect(result.password).toBe('fakepassword');
            expect(res.status).toBe(200);
            expect(res.body.errors).toHaveLength(1);
            expect(res.body.errors[0].message).toBe(errorCodes.NO_PERMISSION_ERROR);
            expect(res.body.data.editUser).toEqual(null);

        });


        test('edit user without password (admin)', async () => {
            /* setup: getting the id of the created user from mongo */
            const newUser: IUser = {
                username : 'new_user_3', 
                type: userTypes.STANDARD, 
                realName: 'Chan Ming Man', 
                password: 'fakepassword', 
                otpSecret: "H6BNKKO27DPLCATGEJAZNWQV4LWOTMRA",
                createdBy: 'admin', 
                email: 'new3@user.io', 
                resetPasswordRequests: [],
                description: 'I am a new user 3.',
                emailNotificationsActivated: true, 
                organisation:  'DSI',
                deleted: null, 
                id: 'fakeid2222',
            };
            await mongoClient.collection(config.database.collections.users_collection).insertOne(newUser);

            /* assertion */
            const res = await admin.post('/graphql').send(
                {
                    query: print(EDIT_USER),
                    variables: {
                        id: 'fakeid2222',
                        username: 'fakeusername',
                        type: userTypes.ADMIN,
                        realName: 'Man',
                        email: 'hey@uk.io',
                        description: 'DSI director',
                        organisation: 'DSI-ICL',
                    }
                }
            );
            const result = await mongoClient
                .collection(config.database.collections.users_collection)
                .findOne({ id: 'fakeid2222' });
            expect(result.password).toBe('fakepassword');
            expect(res.status).toBe(200);
            expect(res.body.data.editUser).toEqual(
                {
                    username: 'fakeusername', 
<<<<<<< HEAD
                    otpSecret: "H6BNKKO27DPLCATGEJAZNWQV4LWOTMRA",
                    type: Models.UserModels.userTypes.ADMIN, 
=======
                    type: userTypes.ADMIN, 
>>>>>>> ea1bf618
                    realName: 'Man', 
                    createdBy: 'admin', 
                    organisation: 'DSI-ICL',
                    email: 'hey@uk.io', 
                    description: 'DSI director',
                    id: 'fakeid2222',
                    access: {
                        id: `user_access_obj_user_id_fakeid2222`,
                        projects: [],
                        studies: []
                    }
                }
            );
        });

        test('edit own password with length < 8 (user) (should fail)', async () => {
            /* setup: getting the id of the created user from mongo */
            const newUser: IUser = {
                username : 'new_user_4444',
                type: userTypes.STANDARD,
                realName: 'Ming Man San',
                password: '$2b$04$j0aSK.Dyq7Q9N.r6d0uIaOGrOe7sI4rGUn0JNcaXcPCv.49Otjwpi',
                createdBy: 'admin',
                email: 'new4444@user.io',
                resetPasswordRequests: [],
                description: 'I am a new user 44444.',
                emailNotificationsActivated: true,
                organisation:  'DSI',
                deleted: null,
                id: 'fakeid44444'
            };
            await mongoClient.collection(config.database.collections.users_collection).insertOne(newUser);
            const createdUser = request.agent(app);
            await connectAgent(createdUser, 'new_user_4444', 'admin');

            /* assertion */
            const res = await createdUser.post('/graphql').send(
                {
                    query: print(EDIT_USER),
                    variables: {
                        id: 'fakeid44444',
                        password: 'admin',
                        email: 'new_email@ic.ac.uk'
                    }
                }
            );
            expect(res.status).toBe(200);
            expect(res.body.errors).toHaveLength(1);
            expect(res.body.errors[0].message).toBe('Password has to be at least 8 character long.');
            expect(res.body.data.editUser).toEqual(null);
        });

        test('edit own password (user)', async () => {
            /* setup: getting the id of the created user from mongo */
            const newUser: IUser = {
                username : 'new_user_4', 
                type: userTypes.STANDARD, 
                realName: 'Ming Man', 
                password: '$2b$04$j0aSK.Dyq7Q9N.r6d0uIaOGrOe7sI4rGUn0JNcaXcPCv.49Otjwpi', 
                otpSecret: "H6BNKKO27DPLCATGEJAZNWQV4LWOTMRA",
                createdBy: 'admin', 
                email: 'new4@user.io', 
                resetPasswordRequests: [],
                description: 'I am a new user 4.',
                emailNotificationsActivated: true, 
                organisation:  'DSI',
                deleted: null, 
                id: 'fakeid4',
            };
            await mongoClient.collection(config.database.collections.users_collection).insertOne(newUser);
            const createdUser = request.agent(app);
            await connectAgent(createdUser, 'new_user_4', 'admin', newUser.otpSecret);

            /* assertion */
            const res = await createdUser.post('/graphql').send(
                {
                    query: print(EDIT_USER),
                    variables: {
                        id: 'fakeid4',
                        password: 'securepasswordhere',
                        email: 'new_email@ic.ac.uk'
                    }
                }
            );
            expect(res.status).toBe(200);
            expect(res.body.errors).toBeUndefined();
            expect(res.body.data.editUser).toEqual({
                username: 'new_user_4',
<<<<<<< HEAD
                otpSecret: "H6BNKKO27DPLCATGEJAZNWQV4LWOTMRA",
                type: Models.UserModels.userTypes.STANDARD,
=======
                type: userTypes.STANDARD,
>>>>>>> ea1bf618
                realName: 'Ming Man',
                createdBy: 'admin',
                organisation: 'DSI',
                email: 'new_email@ic.ac.uk',
                description: 'I am a new user 4.',
                id: 'fakeid4',
                access: {
                    id: 'user_access_obj_user_id_fakeid4',
                    projects: [],
                    studies: []
                }
            });
            const modifieduser = await mongoClient.collection(config.database.collections.users_collection).findOne({ username: 'new_user_4' });
            expect(modifieduser.password).not.toBe(newUser.password);
            expect(modifieduser.password).toHaveLength(60);
        });

        test('edit own non-password fields (user) (should fail)', async () => {
            /* setup: getting the id of the created user from mongo */
            const newUser: IUser = {
                username : 'new_user_5',
                type: userTypes.STANDARD,
                realName: 'Ming Man Chon',
                password: '$2b$04$j0aSK.Dyq7Q9N.r6d0uIaOGrOe7sI4rGUn0JNcaXcPCv.49Otjwpi', 
                otpSecret: "H6BNKKO27DPLCATGEJAZNWQV4LWOTMRA",
                createdBy: 'admin',
                email: 'new5@user.io',
                description: 'I am a new user 5.',
                resetPasswordRequests: [],
                emailNotificationsActivated: true,
                organisation:  'DSI',
                deleted: null,
                id: 'fakeid5'
            };
            await mongoClient.collection(config.database.collections.users_collection).insertOne(newUser);
            const createdUser = request.agent(app);
            await connectAgent(createdUser, 'new_user_5', 'admin', newUser.otpSecret);

            /* assertion */
            const res = await createdUser.post('/graphql').send(
                {
                    query: print(EDIT_USER),
                    variables: {
                        id: 'fakeid5',
                        username: 'new_username',
                        type: 'ADMIN',
                        realName: 'Ming Man Chon',
                        description: 'I am a new user 5.'
                    }
                }
            );
            expect(res.status).toBe(200);
            expect(res.body.errors).toHaveLength(1);
            expect(res.body.errors[0].message).toBe('User not updated: Non-admin users are only authorised to change their password or email.');
            expect(res.body.data.editUser).toEqual(null);
        });

        test('edit own email with malformed email (user) (should fail)', async () => {
            /* setup: getting the id of the created user from mongo */
            const newUser: IUser = {
                username : 'new_user_6',
                type: userTypes.STANDARD,
                realName: 'Ming Man',
                password: '$2b$04$j0aSK.Dyq7Q9N.r6d0uIaOGrOe7sI4rGUn0JNcaXcPCv.49Otjwpi',
                otpSecret: "H6BNKKO27DPLCATGEJAZNWQV4LWOTMRA",
                createdBy: 'admin',
                email: 'new6@user.io',
                resetPasswordRequests: [],
                description: 'I am a new user 6.',
                emailNotificationsActivated: true,
                organisation:  'DSI',
                deleted: null,
                id: 'fakeid6'
            };
            await mongoClient.collection(config.database.collections.users_collection).insertOne(newUser);
            const createdUser = request.agent(app);
            await connectAgent(createdUser, 'new_user_6', 'admin', newUser.otpSecret);

            /* assertion */
            const res = await createdUser.post('/graphql').send(
                {
                    query: print(EDIT_USER),
                    variables: {
                        id: 'fakeid6',
                        email: 'new_@email@ic.ac.uk'
                    }
                }
            );
            expect(res.status).toBe(200);
            expect(res.body.errors).toHaveLength(1);
            expect(res.body.errors[0].message).toBe('User not updated: Email is not the right format.');
            expect(res.body.data.editUser).toBe(null);
        });

        test('edit other user (user)', async () => {
            /* setup: getting the id of the created user from mongo */
            const newUser: IUser = {
                username : 'new_user_7',
                type: userTypes.STANDARD,
                realName: 'Ming Man Tai',
                password: 'fakepassword',
                otpSecret: "H6BNKKO27DPLCATGEJAZNWQV4LWOTMRA",
                createdBy: 'admin',
                email: 'new7@user.io',
                resetPasswordRequests: [],
                description: 'I am a new user 7.',
                emailNotificationsActivated: true,
                organisation:  'DSI',
                deleted: null,
                id: 'fakeid7'
            };
            await mongoClient.collection(config.database.collections.users_collection).insertOne(newUser);

            /* assertion */
            const res = await user.post('/graphql').send(
                {
                    query: print(EDIT_USER),
                    variables: {
                        id: 'fakeid7',
                        password: 'email'
                    }
                }
            );
            expect(res.status).toBe(200);
            expect(res.body.errors).toHaveLength(1);
            expect(res.body.errors[0].message).toBe(errorCodes.NO_PERMISSION_ERROR);
            expect(res.body.data.editUser).toEqual(null);
        });

        test('delete user (admin)', async () => {
            /* setup: create a new user to be deleted */
            const newUser: IUser = {
                username : 'new_user_8',
                type: userTypes.STANDARD,
                realName: 'Chan Mei',
                password: 'fakepassword',
                otpSecret: "H6BNKKO27DPLCATGEJAZNWQV4LWOTMRA",
                createdBy: 'admin',
                email: 'new8@user.io',
                resetPasswordRequests: [],
                description: 'I am a new user 8.',
                emailNotificationsActivated: true,
                organisation:  'DSI',
                deleted: null,
                id: 'fakeid8'
            };
            await mongoClient.collection(config.database.collections.users_collection).insertOne(newUser);

            /* assertion */
            const getUserRes = await admin.post('/graphql').send({
                query: print(GET_USERS),
                variables: { userId: newUser.id, fetchDetailsAdminOnly: false, fetchAccessPrivileges: false }
            });

            expect(getUserRes.body.data.getUsers).toEqual([{
                otpSecret: "H6BNKKO27DPLCATGEJAZNWQV4LWOTMRA",
                realName: 'Chan Mei',
                type: userTypes.STANDARD,
                createdBy: 'admin',
                organisation: 'DSI',
                id: newUser.id
            }]);


            const res = await admin.post('/graphql').send(
                {
                    query: print(DELETE_USER),
                    variables: {
                        userId: newUser.id
                    }
                }
            );
            expect(res.status).toBe(200);
            expect(res.body.errors).toBeUndefined();
            expect(res.body.data.deleteUser).toEqual({
                successful: true,
                id: newUser.id
            });

            const getUserResAfter = await admin.post('/graphql').send({
                query: print(GET_USERS),
                variables: { userId: newUser.id, fetchDetailsAdminOnly: false, fetchAccessPrivileges: false }
            });

            expect(getUserResAfter.body.data.getUsers).toEqual([]);
        });

        test('delete user that has been deleted (admin)', async () => {
            /* setup: create a "deleted" new user to be deleted */
            const newUser: IUser = {
                username : 'new_user_9', 
                type: userTypes.STANDARD, 
                realName: 'Chan Mei Fong', 
                password: 'fakepassword', 
                otpSecret: "H6BNKKO27DPLCATGEJAZNWQV4LWOTMRA",
                createdBy: 'admin', 
                email: 'new9@user.io', 
                resetPasswordRequests: [],
                description: 'I am a new user 9.',
                emailNotificationsActivated: true, 
                organisation:  'DSI',
                deleted: (new Date()).valueOf(), 
                id: 'fakeid9',
            };
            await mongoClient.collection(config.database.collections.users_collection).insertOne(newUser);

            /* assertions */
            const res = await admin.post('/graphql').send(
                {
                    query: print(DELETE_USER),
                    variables: {
                        userId: newUser.id
                    }
                }
            );
            expect(res.status).toBe(200);
            expect(res.body.errors).toBeUndefined();
            expect(res.body.data.deleteUser).toEqual({
                successful: true,
                id: newUser.id
            });
        });

        test('delete user that has never existed (admin)', async () => {
            const res = await admin.post('/graphql').send(
                {
                    query: print(DELETE_USER),
                    variables: {
                        userId: 'I never existed' 
                    }
                }
            );
            expect(res.status).toBe(200);
            expect(res.body.errors).toBeUndefined();
            expect(res.body.data.deleteUser).toEqual({
                successful: true,
                id: 'I never existed'
            });
        });

        test('delete user (user)', async () => {
            /* setup: create a new user to be deleted */
            const newUser: IUser = {
                username : 'new_user_10', 
                type: userTypes.STANDARD, 
                realName: 'Chan Mei Yi', 
                password: 'fakepassword', 
                otpSecret: "H6BNKKO27DPLCATGEJAZNWQV4LWOTMRA",
                createdBy: 'admin', 
                email: 'new10@user.io', 
                resetPasswordRequests: [],
                description: 'I am a new user 10.',
                emailNotificationsActivated: true, 
                organisation:  'DSI',
                deleted: null, 
                id: 'fakeid10',
            };
            await mongoClient.collection(config.database.collections.users_collection).insertOne(newUser);

            /* assertion */
            const getUserRes = await user.post('/graphql').send({
                query: print(GET_USERS),
                variables: { userId: newUser.id, fetchDetailsAdminOnly: false, fetchAccessPrivileges: false }
            });

            expect(getUserRes.body.data.getUsers).toEqual([{
                otpSecret: "H6BNKKO27DPLCATGEJAZNWQV4LWOTMRA",
                realName: 'Chan Mei Yi',
                type: userTypes.STANDARD, 
                createdBy: 'admin', 
                organisation: 'DSI',
                id: newUser.id,
            }]);


            const res = await user.post('/graphql').send(
                {
                    query: print(DELETE_USER),
                    variables: {
                        userId: newUser.id
                    }
                }
            );
            expect(res.status).toBe(200);
            expect(res.body.errors).toHaveLength(1);
            expect(res.body.errors[0].message).toBe(errorCodes.NO_PERMISSION_ERROR);
            expect(res.body.data.deleteUser).toEqual(null);

            const getUserResAfter = await user.post('/graphql').send({
                query: print(GET_USERS),
                variables: { userId: newUser.id, fetchDetailsAdminOnly: false, fetchAccessPrivileges: false }
            });

            expect(getUserResAfter.body.data.getUsers).toEqual([{
                otpSecret: "H6BNKKO27DPLCATGEJAZNWQV4LWOTMRA",
                realName: 'Chan Mei Yi',
                createdBy: 'admin', 
                organisation: 'DSI',
                id: newUser.id,
                type: userTypes.STANDARD
            }]);
        });
    });
});<|MERGE_RESOLUTION|>--- conflicted
+++ resolved
@@ -9,22 +9,14 @@
 import chalk from 'chalk';
 import { MongoClient } from 'mongodb';
 import * as itmatCommons from 'itmat-commons';
-<<<<<<< HEAD
-const { WHO_AM_I, LOGIN, GET_USERS, CREATE_USER, EDIT_USER, DELETE_USER } = itmatCommons.GQLRequests;
-import { MongoMemoryServer } from 'mongodb-memory-server';
-import setupDatabase from 'itmat-utils/src/databaseSetup/collectionsAndIndexes';
-import config from '../../config/config.sample.json';
-import * as mfa from '../../src/utils/mfa';
-const { Models } = itmatCommons;
-=======
 const { WHO_AM_I, GET_USERS, CREATE_USER, EDIT_USER, DELETE_USER, REQUEST_USERNAME_OR_RESET_PASSWORD, RESET_PASSWORD } = itmatCommons.GQLRequests;
 import { MongoMemoryServer } from 'mongodb-memory-server';
 import setupDatabase from 'itmat-utils/src/databaseSetup/collectionsAndIndexes';
 import config from '../../config/config.sample.json';
 import { IResetPasswordRequest } from 'itmat-commons/dist/models/user';
+import * as mfa from '../../src/utils/mfa';
 const { Models: { UserModels: { userTypes }} } = itmatCommons;
 type IUser = itmatCommons.Models.UserModels.IUser;
->>>>>>> ea1bf618
 
 let app;
 let mongodb;
@@ -596,12 +588,8 @@
             adminId = res.body.data.whoAmI.id;
             expect(res.body.data.whoAmI).toEqual({
                 username: 'admin', 
-<<<<<<< HEAD
                 otpSecret: "H6BNKKO27DPLCATGEJAZNWQV4LWOTMRA",
-                type: Models.UserModels.userTypes.ADMIN, 
-=======
-                type: userTypes.ADMIN, 
->>>>>>> ea1bf618
+                type: userTypes.ADMIN,
                 realName: 'admin', 
                 createdBy: 'chon', 
                 organisation: 'DSI',
@@ -623,13 +611,9 @@
             expect(res.body.data.whoAmI.id).toBeDefined();
             userId = res.body.data.whoAmI.id;
             expect(res.body.data.whoAmI).toEqual({
-                username: 'standardUser', 
-<<<<<<< HEAD
+                username: 'standardUser',
                 otpSecret: "H6BNKKO27DPLCATGEJAZNWQV4LWOTMRA",
-                type: Models.UserModels.userTypes.STANDARD, 
-=======
-                type: userTypes.STANDARD, 
->>>>>>> ea1bf618
+                type: userTypes.STANDARD,
                 realName: 'Chan Tai Man', 
                 createdBy: 'admin', 
                 organisation: 'DSI',
@@ -662,12 +646,8 @@
             expect(res.body.data.getUsers).toEqual([
                 {
                     username: 'admin', 
-<<<<<<< HEAD
                     otpSecret: "H6BNKKO27DPLCATGEJAZNWQV4LWOTMRA",
-                    type: Models.UserModels.userTypes.ADMIN, 
-=======
-                    type: userTypes.ADMIN, 
->>>>>>> ea1bf618
+                    type: userTypes.ADMIN,
                     realName: 'admin', 
                     createdBy: 'chon', 
                     organisation: 'DSI',
@@ -677,12 +657,8 @@
                 },
                 {
                     username: 'standardUser', 
-<<<<<<< HEAD
                     otpSecret: "H6BNKKO27DPLCATGEJAZNWQV4LWOTMRA",
-                    type: Models.UserModels.userTypes.STANDARD, 
-=======
-                    type: userTypes.STANDARD, 
->>>>>>> ea1bf618
+                    type: userTypes.STANDARD,
                     realName: 'Chan Tai Man', 
                     createdBy: 'admin', 
                     organisation: 'DSI',
@@ -699,12 +675,8 @@
             expect(res.body.data.getUsers).toEqual([
                 {
                     username: 'admin', 
-<<<<<<< HEAD
                     otpSecret: "H6BNKKO27DPLCATGEJAZNWQV4LWOTMRA",
-                    type: Models.UserModels.userTypes.ADMIN, 
-=======
-                    type: userTypes.ADMIN, 
->>>>>>> ea1bf618
+                    type: userTypes.ADMIN,
                     realName: 'admin', 
                     createdBy: 'chon', 
                     organisation: 'DSI',
@@ -719,12 +691,8 @@
                 },
                 {
                     username: 'standardUser', 
-<<<<<<< HEAD
                     otpSecret: "H6BNKKO27DPLCATGEJAZNWQV4LWOTMRA",
-                    type: Models.UserModels.userTypes.STANDARD, 
-=======
-                    type: userTypes.STANDARD, 
->>>>>>> ea1bf618
+                    type: userTypes.STANDARD,
                     realName: 'Chan Tai Man', 
                     createdBy: 'admin', 
                     organisation: 'DSI',
@@ -748,13 +716,9 @@
             expect(res.body.data.getUsers).toEqual([   // user still has permission to his own data
                 null,
                 {
-                    username: 'standardUser', 
-<<<<<<< HEAD
+                    username: 'standardUser',
                     otpSecret: "H6BNKKO27DPLCATGEJAZNWQV4LWOTMRA",
-                    type: Models.UserModels.userTypes.STANDARD, 
-=======
-                    type: userTypes.STANDARD, 
->>>>>>> ea1bf618
+                    type: userTypes.STANDARD,
                     realName: 'Chan Tai Man', 
                     createdBy: 'admin', 
                     organisation: 'DSI',
@@ -776,13 +740,9 @@
             expect(res.body.data.getUsers).toEqual([   // user still has permission to his own data
                 null,
                 {
-                    username: 'standardUser', 
-<<<<<<< HEAD
+                    username: 'standardUser',
                     otpSecret: "H6BNKKO27DPLCATGEJAZNWQV4LWOTMRA",
-                    type: Models.UserModels.userTypes.STANDARD, 
-=======
-                    type: userTypes.STANDARD, 
->>>>>>> ea1bf618
+                    type: userTypes.STANDARD,
                     realName: 'Chan Tai Man', 
                     createdBy: 'admin', 
                     organisation: 'DSI',
@@ -804,24 +764,16 @@
             expect(res.body.error).toBeUndefined();
             expect(res.body.data.getUsers).toEqual([
                 {
-<<<<<<< HEAD
                     otpSecret: "H6BNKKO27DPLCATGEJAZNWQV4LWOTMRA",
-                    type: Models.UserModels.userTypes.ADMIN, 
-=======
                     type: userTypes.ADMIN, 
->>>>>>> ea1bf618
                     realName: 'admin', 
                     createdBy: 'chon', 
                     organisation: 'DSI',
                     id: adminId
                 },
                 {
-<<<<<<< HEAD
                     otpSecret: "H6BNKKO27DPLCATGEJAZNWQV4LWOTMRA",
-                    type: Models.UserModels.userTypes.STANDARD, 
-=======
-                    type: userTypes.STANDARD, 
->>>>>>> ea1bf618
+                    type: userTypes.STANDARD,
                     realName: 'Chan Tai Man', 
                     createdBy: 'admin', 
                     organisation: 'DSI',
@@ -836,24 +788,16 @@
             expect(res.body.error).toBeUndefined();
             expect(res.body.data.getUsers).toEqual([
                 {
-<<<<<<< HEAD
                     otpSecret: "H6BNKKO27DPLCATGEJAZNWQV4LWOTMRA",
-                    type: Models.UserModels.userTypes.ADMIN, 
-=======
-                    type: userTypes.ADMIN, 
->>>>>>> ea1bf618
+                    type: userTypes.ADMIN,
                     realName: 'admin', 
                     createdBy: 'chon', 
                     organisation: 'DSI',
                     id: adminId
                 },
                 {
-<<<<<<< HEAD
                     otpSecret: "H6BNKKO27DPLCATGEJAZNWQV4LWOTMRA",
-                    type: Models.UserModels.userTypes.STANDARD, 
-=======
-                    type: userTypes.STANDARD, 
->>>>>>> ea1bf618
+                    type: userTypes.STANDARD,
                     realName: 'Chan Tai Man', 
                     createdBy: 'admin', 
                     organisation: 'DSI',
@@ -868,13 +812,9 @@
             expect(res.body.data.getUsers instanceof Array).toBe(true);
             expect(res.body.data.getUsers).toEqual([
                 {
-                    username: 'standardUser', 
-<<<<<<< HEAD
+                    username: 'standardUser',
                     otpSecret: "H6BNKKO27DPLCATGEJAZNWQV4LWOTMRA",
-                    type: Models.UserModels.userTypes.STANDARD, 
-=======
-                    type: userTypes.STANDARD, 
->>>>>>> ea1bf618
+                    type: userTypes.STANDARD,
                     realName: 'Chan Tai Man', 
                     createdBy: 'admin', 
                     organisation: 'DSI',
@@ -909,12 +849,8 @@
             expect(res.body.errors).toBeUndefined();
             expect(res.body.data.getUsers).toEqual([
                 {
-<<<<<<< HEAD
                     otpSecret: "H6BNKKO27DPLCATGEJAZNWQV4LWOTMRA",
-                    type: Models.UserModels.userTypes.ADMIN, 
-=======
                     type: userTypes.ADMIN, 
->>>>>>> ea1bf618
                     realName: 'admin', 
                     createdBy: 'chon', 
                     organisation: 'DSI',
@@ -929,13 +865,9 @@
             expect(res.body.errors).toBeUndefined();
             expect(res.body.data.getUsers).toEqual([
                 {
-                    username: 'standardUser', 
-<<<<<<< HEAD
+                    username: 'standardUser',
                     otpSecret: "H6BNKKO27DPLCATGEJAZNWQV4LWOTMRA",
-                    type: Models.UserModels.userTypes.STANDARD, 
-=======
-                    type: userTypes.STANDARD, 
->>>>>>> ea1bf618
+                    type: userTypes.STANDARD,
                     realName: 'Chan Tai Man', 
                     createdBy: 'admin', 
                     organisation: 'DSI',
@@ -957,12 +889,8 @@
             expect(res.body.errors).toBeUndefined();
             expect(res.body.data.getUsers).toEqual([
                 {
-<<<<<<< HEAD
                     otpSecret: "H6BNKKO27DPLCATGEJAZNWQV4LWOTMRA",
-                    type: Models.UserModels.userTypes.STANDARD, 
-=======
-                    type: userTypes.STANDARD, 
->>>>>>> ea1bf618
+                    type: userTypes.STANDARD,
                     createdBy: 'admin', 
                     organisation: 'DSI',
                     realName: 'Chan Tai Man',
@@ -1048,13 +976,9 @@
             expect(res.body.errors).toBeUndefined();
             expect(res.body.data.createUser).toEqual(
                 {
-                    username: 'testuser1', 
-<<<<<<< HEAD
+                    username: 'testuser1',
                     otpSecret: createdUser.otpSecret,
-                    type: Models.UserModels.userTypes.STANDARD, 
-=======
-                    type: userTypes.STANDARD, 
->>>>>>> ea1bf618
+                    type: userTypes.STANDARD,
                     realName: 'User Testing', 
                     createdBy: 'admin', 
                     organisation: 'DSI-ICL',
@@ -1290,13 +1214,9 @@
             expect(res.status).toBe(200);
             expect(res.body.data.editUser).toEqual(
                 {
-                    username: 'fakeusername', 
-<<<<<<< HEAD
+                    username: 'fakeusername',
                     otpSecret: "H6BNKKO27DPLCATGEJAZNWQV4LWOTMRA",
-                    type: Models.UserModels.userTypes.ADMIN, 
-=======
-                    type: userTypes.ADMIN, 
->>>>>>> ea1bf618
+                    type: userTypes.ADMIN,
                     realName: 'Man', 
                     createdBy: 'admin', 
                     organisation: 'DSI-ICL',
@@ -1385,12 +1305,8 @@
             expect(res.body.errors).toBeUndefined();
             expect(res.body.data.editUser).toEqual({
                 username: 'new_user_4',
-<<<<<<< HEAD
                 otpSecret: "H6BNKKO27DPLCATGEJAZNWQV4LWOTMRA",
-                type: Models.UserModels.userTypes.STANDARD,
-=======
                 type: userTypes.STANDARD,
->>>>>>> ea1bf618
                 realName: 'Ming Man',
                 createdBy: 'admin',
                 organisation: 'DSI',
