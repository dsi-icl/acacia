import request from 'supertest';
import { print } from 'graphql';
import { connectAdmin, connectUser, connectAgent } from './_loginHelper';
import { db } from '../../src/database/database';
import { Router } from '../../src/server/router';
import { errorCodes } from '../../src/graphql/errors';
import { MongoClient } from 'mongodb';
import * as itmatCommons from 'itmat-commons';
import { MongoMemoryServer } from 'mongodb-memory-server';
import setupDatabase from 'itmat-utils/src/databaseSetup/collectionsAndIndexes';
import config from '../../config/config.sample.json';
import { v4 as uuid } from 'uuid';
const { ADD_NEW_ROLE, EDIT_ROLE, REMOVE_ROLE } = itmatCommons.GQLRequests;
const { permissions } = itmatCommons;

let app;
let mongodb;
let admin;
let user;
let mongoConnection;
let mongoClient;

afterAll(async () => {
    await db.closeConnection();
    await mongoConnection?.close();
    await mongodb.stop();
});

beforeAll(async () => { // eslint-disable-line no-undef
    /* Creating a in-memory MongoDB instance for testing */
    mongodb = new MongoMemoryServer();
    const connectionString = await mongodb.getUri();
    const database = await mongodb.getDbName();
    await setupDatabase(connectionString, database);

    /* Wiring up the backend server */
    config.database.mongo_url = connectionString;
    config.database.database = database;
    await db.connect(config.database);
    const router = new Router(config);

    /* Connect mongo client (for test setup later / retrieve info later) */
    mongoConnection = await MongoClient.connect(connectionString, {
        useNewUrlParser: true,
        useUnifiedTopology: true
    });
    mongoClient = mongoConnection.db(database);

    /* Connecting clients for testing later */
    app = router.getApp();
    admin = request.agent(app);
    user = request.agent(app);
    await connectAdmin(admin);
    await connectUser(user);
});

describe('ROLE API', () => {
    let adminId;

    beforeAll(async () => {
        /* setup: first retrieve the generated user id */
        const result = await mongoClient.collection(config.database.collections.users_collection).find({}, { projection: { id: 1, username: 1 } }).toArray();
        adminId = result.filter(e => e.username === 'admin')[0].id;
    });

    describe('ADDING ROLE', () => {
        let setupStudy;
        let setupProject;
        let authorisedUser;
        let authorisedUserProfile;
        beforeEach(async () => {
            const studyName = uuid();
            setupStudy = {
                id: `id_${studyName}`,
                name: studyName,
                createdBy: adminId,
                lastModified: 200000002,
                deleted: null,
                currentDataVersion: -1,
                dataVersions: []
            };
            await mongoClient.collection(config.database.collections.studies_collection).insertOne(setupStudy);

            const projectName = uuid();
            setupProject = {
                id: `id_${projectName}`,
                studyId: setupStudy.id,
                createdBy: adminId,
                patientMapping: {},
                name: projectName,
                approvedFields: {},
                approvedFiles: [],
                lastModified: 20000002,
                deleted: null
            };
            await mongoClient.collection(config.database.collections.projects_collection).insertOne(setupProject);

            /* setup: creating a privileged user (not yet added roles) */
            const username = uuid();
            authorisedUserProfile = {
<<<<<<< HEAD
                username, 
                type: 'STANDARD', 
                realName: `${username}_realname`, 
                password: '$2b$04$j0aSK.Dyq7Q9N.r6d0uIaOGrOe7sI4rGUn0JNcaXcPCv.49Otjwpi', 
                otpSecret: "H6BNKKO27DPLCATGEJAZNWQV4LWOTMRA",
                email: `${username}@user.io`, 
=======
                username,
                type: 'STANDARD',
                realName: `${username}_realname`,
                password: '$2b$04$j0aSK.Dyq7Q9N.r6d0uIaOGrOe7sI4rGUn0JNcaXcPCv.49Otjwpi',
                otpSecret: 'H6BNKKO27DPLCATGEJAZNWQV4LWOTMRA',
                createdBy: 'admin',
                email: `${username}@user.io`,
>>>>>>> ae9e0f52
                description: 'I am a new user.',
                emailNotificationsActivated: true,
                organisation: 'DSI',
                deleted: null,
                id: `new_user_id_${username}`
            };
            await mongoClient.collection(config.database.collections.users_collection).insertOne(authorisedUserProfile);

            authorisedUser = request.agent(app);
            await connectAgent(authorisedUser, username, 'admin', authorisedUserProfile.otpSecret);
        });

        test('Creating a new role for study (admin)', async () => {
            const roleName = uuid();
            const res = await admin.post('/graphql').send({
                query: print(ADD_NEW_ROLE),
                variables: {
                    roleName,
                    studyId: setupStudy.id,
                    projectId: null
                }
            });
            expect(res.status).toBe(200);
            expect(res.body.errors).toBeUndefined();

            const createdRole = await mongoClient.collection(config.database.collections.roles_collection).findOne({ name: roleName });
            expect(createdRole).toEqual({
                _id: createdRole._id,
                id: createdRole.id,
                projectId: null,
                studyId: setupStudy.id,
                name: roleName,
                permissions: [],
                createdBy: adminId,
                users: [],
                deleted: null
            });
            expect(res.body.data.addRoleToStudyOrProject).toEqual({
                id: createdRole.id,
                name: roleName,
                permissions: [],
                studyId: setupStudy.id,
                projectId: null,
                users: []
            });

            /* cleanup */
            await mongoClient.collection(config.database.collections.roles_collection).findOneAndUpdate({ name: roleName, deleted: null }, { $set: { deleted: new Date().valueOf() } });
        });

        test('Creating a new role for study (user without privilege) (should fail)', async () => {
            const roleName = uuid();
            const res = await user.post('/graphql').send({
                query: print(ADD_NEW_ROLE),
                variables: {
                    roleName,
                    studyId: setupStudy.id,
                    projectId: null
                }
            });
            expect(res.status).toBe(200);
            expect(res.body.errors).toHaveLength(1);
            expect(res.body.errors[0].message).toBe(errorCodes.NO_PERMISSION_ERROR);
            expect(res.body.data.addRoleToStudyOrProject).toEqual(null);

            const createdRole = await mongoClient.collection(config.database.collections.roles_collection).findOne({ name: roleName });
            expect(createdRole).toBe(null);
        });

        test('Creating a new role for study (user with privilege)', async () => {
            /* setup: adding privilege to authorised user */
            const roleId = uuid();
            const newRole = {
                id: roleId,
                projectId: null,
                studyId: setupStudy.id,
                name: `${roleId}_rolename`,
                permissions: [
                    permissions.specific_study.specific_study_role_management
                ],
                users: [authorisedUserProfile.id],
                deleted: null
            };
            await mongoClient.collection(config.database.collections.roles_collection).insertOne(newRole);

            /* test */
            const roleName = uuid();
            const res = await authorisedUser.post('/graphql').send({
                query: print(ADD_NEW_ROLE),
                variables: {
                    roleName,
                    studyId: setupStudy.id,
                    projectId: null
                }
            });
            expect(res.status).toBe(200);
            expect(res.body.errors).toBeUndefined();

            const createdRole = await mongoClient.collection(config.database.collections.roles_collection).findOne({ name: roleName });
            expect(createdRole).toEqual({
                _id: createdRole._id,
                id: createdRole.id,
                projectId: null,
                studyId: setupStudy.id,
                name: roleName,
                permissions: [],
                createdBy: authorisedUserProfile.id,
                users: [],
                deleted: null
            });
            expect(res.body.data.addRoleToStudyOrProject).toEqual({
                id: createdRole.id,
                name: roleName,
                permissions: [],
                studyId: setupStudy.id,
                projectId: null,
                users: []
            });

            /* cleanup */
            await mongoClient.collection(config.database.collections.roles_collection).findOneAndUpdate({ name: roleName, deleted: null }, { $set: { deleted: new Date().valueOf() } });
        });

        test('Creating a new role for project (admin)', async () => {
            const roleName = uuid();
            const res = await admin.post('/graphql').send({
                query: print(ADD_NEW_ROLE),
                variables: {
                    roleName,
                    studyId: setupStudy.id,
                    projectId: setupProject.id
                }
            });
            expect(res.status).toBe(200);
            expect(res.body.errors).toBeUndefined();

            const createdRole = await mongoClient.collection(config.database.collections.roles_collection).findOne({ name: roleName });
            expect(createdRole).toEqual({
                _id: createdRole._id,
                id: createdRole.id,
                projectId: setupProject.id,
                studyId: setupStudy.id,
                name: roleName,
                permissions: [],
                createdBy: adminId,
                users: [],
                deleted: null
            });
            expect(res.body.data.addRoleToStudyOrProject).toEqual({
                id: createdRole.id,
                name: roleName,
                permissions: [],
                studyId: setupStudy.id,
                projectId: setupProject.id,
                users: []
            });

            /* cleanup */
            await mongoClient.collection(config.database.collections.roles_collection).findOneAndUpdate({ name: roleName, deleted: null }, { $set: { deleted: new Date().valueOf() } });
        });

        test('Creating a new role for project (user with privilege for another project in the same study) (should fail)', async () => {
            /* setup: creating another project */
            const anotherProjectName = uuid();
            const anotherSetupProject = {
                id: `id_${anotherProjectName}`,
                studyId: setupStudy.id,
                createdBy: adminId,
                patientMapping: {},
                name: anotherProjectName,
                approvedFields: {},
                approvedFiles: [],
                lastModified: 20000002,
                deleted: null
            };
            await mongoClient.collection(config.database.collections.projects_collection).insertOne(anotherSetupProject);

            /* setup: giving authorised user privilege */
            const roleId = uuid();
            const newRole = {
                id: roleId,
                projectId: anotherSetupProject.id,
                studyId: setupStudy.id,
                name: `${roleId}_rolename`,
                permissions: [
                    permissions.specific_project.specific_project_role_management
                ],
                users: [authorisedUserProfile.id],
                deleted: null
            };
            await mongoClient.collection(config.database.collections.roles_collection).insertOne(newRole);

            /* test */
            const roleName = uuid();
            const res = await authorisedUser.post('/graphql').send({
                query: print(ADD_NEW_ROLE),
                variables: {
                    roleName,
                    studyId: setupStudy.id,
                    projectId: setupProject.id
                }
            });
            expect(res.status).toBe(200);
            expect(res.body.errors).toHaveLength(1);
            expect(res.body.errors[0].message).toBe(errorCodes.NO_PERMISSION_ERROR);
            expect(res.body.data.addRoleToStudyOrProject).toEqual(null);

            const createdRole = await mongoClient.collection(config.database.collections.roles_collection).findOne({ name: roleName });
            expect(createdRole).toBe(null);
        });

        test('Creating a new role for project (user with privilege for this project)', async () => {
            /* setup: giving authorised user privilege */
            const roleId = uuid();
            const newRole = {
                id: roleId,
                projectId: setupProject.id,
                studyId: setupStudy.id,
                name: `${roleId}_rolename`,
                permissions: [
                    permissions.specific_project.specific_project_role_management
                ],
                users: [authorisedUserProfile.id],
                deleted: null
            };
            await mongoClient.collection(config.database.collections.roles_collection).insertOne(newRole);

            /* test */
            const roleName = uuid();
            const res = await authorisedUser.post('/graphql').send({
                query: print(ADD_NEW_ROLE),
                variables: {
                    roleName,
                    studyId: setupStudy.id,
                    projectId: setupProject.id
                }
            });
            expect(res.status).toBe(200);
            expect(res.body.errors).toBeUndefined();

            const createdRole = await mongoClient.collection(config.database.collections.roles_collection).findOne({ name: roleName });
            expect(createdRole).toEqual({
                _id: createdRole._id,
                id: createdRole.id,
                projectId: setupProject.id,
                studyId: setupStudy.id,
                name: roleName,
                permissions: [],
                createdBy: authorisedUserProfile.id,
                users: [],
                deleted: null
            });
            expect(res.body.data.addRoleToStudyOrProject).toEqual({
                id: createdRole.id,
                name: roleName,
                permissions: [],
                studyId: setupStudy.id,
                projectId: setupProject.id,
                users: []
            });

            /* cleanup */
            await mongoClient.collection(config.database.collections.roles_collection).findOneAndUpdate({ name: roleName, deleted: null }, { $set: { deleted: new Date().valueOf() } });
        });

        test('Creating a new role for project (user with privilege for the study)', async () => {
            /* setup: giving authorised user privilege */
            const roleId = uuid();
            const newRole = {
                id: roleId,
                projectId: null,
                studyId: setupStudy.id,
                name: `${roleId}_rolename`,
                permissions: [
                    permissions.specific_study.specific_study_role_management
                ],
                users: [authorisedUserProfile.id],
                deleted: null
            };
            await mongoClient.collection(config.database.collections.roles_collection).insertOne(newRole);

            /* test */
            const roleName = uuid();
            const res = await authorisedUser.post('/graphql').send({
                query: print(ADD_NEW_ROLE),
                variables: {
                    roleName,
                    studyId: setupStudy.id,
                    projectId: setupProject.id
                }
            });
            expect(res.status).toBe(200);
            expect(res.body.errors).toBeUndefined();

            const createdRole = await mongoClient.collection(config.database.collections.roles_collection).findOne({ name: roleName });
            expect(createdRole).toEqual({
                _id: createdRole._id,
                id: createdRole.id,
                projectId: setupProject.id,
                studyId: setupStudy.id,
                name: roleName,
                permissions: [],
                createdBy: authorisedUserProfile.id,
                users: [],
                deleted: null
            });
            expect(res.body.data.addRoleToStudyOrProject).toEqual({
                id: createdRole.id,
                name: roleName,
                permissions: [],
                studyId: setupStudy.id,
                projectId: setupProject.id,
                users: []
            });

            /* cleanup */
            await mongoClient.collection(config.database.collections.roles_collection).findOneAndUpdate({ name: roleName, deleted: null }, { $set: { deleted: new Date().valueOf() } });
        });

        test('Creating a new role for project (user without privilege) (should fail)', async () => {
            const roleName = uuid();
            const res = await user.post('/graphql').send({
                query: print(ADD_NEW_ROLE),
                variables: {
                    roleName,
                    studyId: setupStudy.id,
                    projectId: setupProject.id
                }
            });
            expect(res.status).toBe(200);
            expect(res.body.errors).toHaveLength(1);
            expect(res.body.errors[0].message).toBe(errorCodes.NO_PERMISSION_ERROR);
            expect(res.body.data.addRoleToStudyOrProject).toEqual(null);

            const createdRole = await mongoClient.collection(config.database.collections.roles_collection).findOne({ name: roleName });
            expect(createdRole).toBe(null);
        });
    });

    describe('EDITING ROLE', () => {
        describe('EDIT STUDY ROLE', () => {
            let setupStudy;
            let setupRole;
            let authorisedUser;
            let authorisedUserProfile;
            beforeEach(async () => {
                const studyName = uuid();
                setupStudy = {
                    id: `id_${studyName}`,
                    name: studyName,
                    createdBy: adminId,
                    lastModified: 200000002,
                    deleted: null,
                    currentDataVersion: -1,
                    dataVersions: []
                };
                await mongoClient.collection(config.database.collections.studies_collection).insertOne(setupStudy);

                /* setup: creating a privileged user (not yet added roles) */
                const username = uuid();
                authorisedUserProfile = {
<<<<<<< HEAD
                    username, 
                    type: 'STANDARD', 
                    realName: `${username}_realname`, 
                    password: '$2b$04$j0aSK.Dyq7Q9N.r6d0uIaOGrOe7sI4rGUn0JNcaXcPCv.49Otjwpi', 
                    otpSecret: "H6BNKKO27DPLCATGEJAZNWQV4LWOTMRA",
                    email: `${username}@user.io`, 
=======
                    username,
                    type: 'STANDARD',
                    realName: `${username}_realname`,
                    password: '$2b$04$j0aSK.Dyq7Q9N.r6d0uIaOGrOe7sI4rGUn0JNcaXcPCv.49Otjwpi',
                    otpSecret: 'H6BNKKO27DPLCATGEJAZNWQV4LWOTMRA',
                    createdBy: 'admin',
                    email: `${username}@user.io`,
>>>>>>> ae9e0f52
                    description: 'I am a new user.',
                    emailNotificationsActivated: true,
                    organisation: 'DSI',
                    deleted: null,
                    id: `new_user_id_${username}`
                };
                await mongoClient.collection(config.database.collections.users_collection).insertOne(authorisedUserProfile);

                authorisedUser = request.agent(app);
                await connectAgent(authorisedUser, username, 'admin', authorisedUserProfile.otpSecret);

                /* setup: giving authorised user privilege */
                const roleId = [uuid(), uuid()];
                const authorisedUserRole = {
                    id: roleId[0],
                    projectId: null,
                    studyId: setupStudy.id,
                    name: `${roleId[0]}_rolename`,
                    permissions: [
                        permissions.specific_study.specific_study_role_management
                    ],
                    createdBy: adminId,
                    users: [authorisedUserProfile.id],
                    deleted: null
                };

                setupRole = {
                    id: roleId[1],
                    projectId: null,
                    studyId: setupStudy.id,
                    name: `${roleId[1]}_rolename`,
                    permissions: [],
                    createdBy: adminId,
                    users: [],
                    deleted: null
                };
                await mongoClient.collection(config.database.collections.roles_collection).insertMany([setupRole, authorisedUserRole]);
            });

            test('Edit a non-existent role (admin)', async () => {
                const newRoleName = uuid();
                const res = await admin.post('/graphql').send({
                    query: print(EDIT_ROLE),
                    variables: {
                        roleId: 'fake role id',
                        name: newRoleName
                    }
                });
                expect(res.status).toBe(200);
                expect(res.body.errors).toHaveLength(1);
                expect(res.body.errors[0].message).toBe(errorCodes.CLIENT_ACTION_ON_NON_EXISTENT_ENTRY);
                expect(res.body.data.editRole).toEqual(null);
                const createdRole = await mongoClient.collection(config.database.collections.roles_collection).findOne({ id: setupRole.id });
                expect(createdRole).toEqual({
                    _id: setupRole._id,
                    id: setupRole.id,
                    projectId: null,
                    studyId: setupStudy.id,
                    name: setupRole.name,
                    permissions: [],
                    createdBy: adminId,
                    users: [],
                    deleted: null
                });
            });

            test('Edit a non-existent role (user)', async () => {
                const newRoleName = uuid();
                const res = await user.post('/graphql').send({
                    query: print(EDIT_ROLE),
                    variables: {
                        roleId: 'fake role id',
                        name: newRoleName
                    }
                });
                expect(res.status).toBe(200);
                expect(res.body.errors).toHaveLength(1);
                expect(res.body.errors[0].message).toBe(errorCodes.CLIENT_ACTION_ON_NON_EXISTENT_ENTRY);
                expect(res.body.data.editRole).toEqual(null);
                const createdRole = await mongoClient.collection(config.database.collections.roles_collection).findOne({ id: setupRole.id });
                expect(createdRole).toEqual({
                    _id: setupRole._id,
                    id: setupRole.id,
                    projectId: null,
                    studyId: setupStudy.id,
                    name: setupRole.name,
                    permissions: [],
                    createdBy: adminId,
                    users: [],
                    deleted: null
                });
            });

            test('Change role name (admin)', async () => {
                const newRoleName = uuid();
                const res = await admin.post('/graphql').send({
                    query: print(EDIT_ROLE),
                    variables: {
                        roleId: setupRole.id,
                        name: newRoleName
                    }
                });
                expect(res.status).toBe(200);
                expect(res.body.errors).toBeUndefined();
                expect(res.body.data.editRole).toEqual({
                    id: setupRole.id,
                    name: newRoleName,
                    studyId: setupStudy.id,
                    projectId: null,
                    permissions: [],
                    users: []
                });
                const createdRole = await mongoClient.collection(config.database.collections.roles_collection).findOne({ id: setupRole.id });
                expect(createdRole).toEqual({
                    _id: setupRole._id,
                    id: setupRole.id,
                    projectId: null,
                    studyId: setupStudy.id,
                    name: newRoleName,
                    permissions: [],
                    createdBy: adminId,
                    users: [],
                    deleted: null
                });
            });

            test('Change role name (privileged user)', async () => {
                const newRoleName = uuid();
                const res = await authorisedUser.post('/graphql').send({
                    query: print(EDIT_ROLE),
                    variables: {
                        roleId: setupRole.id,
                        name: newRoleName
                    }
                });
                expect(res.status).toBe(200);
                expect(res.body.errors).toBeUndefined();
                expect(res.body.data.editRole).toEqual({
                    id: setupRole.id,
                    name: newRoleName,
                    studyId: setupStudy.id,
                    projectId: null,
                    permissions: [],
                    users: []
                });
                const createdRole = await mongoClient.collection(config.database.collections.roles_collection).findOne({ id: setupRole.id });
                expect(createdRole).toEqual({
                    _id: setupRole._id,
                    id: setupRole.id,
                    projectId: null,
                    studyId: setupStudy.id,
                    name: newRoleName,
                    permissions: [],
                    createdBy: adminId,
                    users: [],
                    deleted: null
                });
            });

            test('Change role name (user without privilege) (should fail)', async () => {
                const newRoleName = uuid();
                const oldName = setupRole.name;
                const res = await user.post('/graphql').send({
                    query: print(EDIT_ROLE),
                    variables: {
                        roleId: setupRole.id,
                        name: newRoleName
                    }
                });
                expect(res.status).toBe(200);
                expect(res.body.errors).toHaveLength(1);
                expect(res.body.errors[0].message).toBe(errorCodes.NO_PERMISSION_ERROR);
                expect(res.body.data.editRole).toEqual(null);
                const createdRole = await mongoClient.collection(config.database.collections.roles_collection).findOne({ id: setupRole.id });
                expect(createdRole).toEqual({
                    _id: setupRole._id,
                    id: setupRole.id,
                    projectId: null,
                    studyId: setupStudy.id,
                    name: oldName,
                    permissions: [],
                    createdBy: adminId,
                    users: [],
                    deleted: null
                });
            });

            test('Add a non-existent user to role (admin)', async () => {
                /* setup: confirm that role has no user yet */
                const role = await mongoClient.collection(config.database.collections.roles_collection).findOne({
                    id: setupRole.id,
                    deleted: null
                });
                expect(role).toEqual({
                    _id: setupRole._id,
                    id: setupRole.id,
                    projectId: null,
                    studyId: setupStudy.id,
                    name: setupRole.name,
                    permissions: [],
                    createdBy: adminId,
                    users: [],
                    deleted: null
                });

                /* test */
                const res = await admin.post('/graphql').send({
                    query: print(EDIT_ROLE),
                    variables: {
                        roleId: setupRole.id,
                        userChanges: {
                            add: ['Iamafakeuser'],
                            remove: []
                        }
                    }
                });
                expect(res.status).toBe(200);
                expect(res.body.errors).toHaveLength(1);
                expect(res.body.errors[0].message).toBe(errorCodes.CLIENT_MALFORMED_INPUT);
                expect(res.body.data.editRole).toEqual(null);
                const createdRole = await mongoClient.collection(config.database.collections.roles_collection).findOne({ id: setupRole.id });
                expect(createdRole).toEqual({
                    _id: setupRole._id,
                    id: setupRole.id,
                    projectId: null,
                    studyId: setupStudy.id,
                    name: setupRole.name,
                    permissions: [],
                    createdBy: adminId,
                    users: [],
                    deleted: null
                });
            });

            test('Add user to role (admin)', async () => {
                /* setup: create a user to be added to role */
                const newUsername = uuid();
                const newUser = {
<<<<<<< HEAD
                    username: newUsername, 
                    type: 'STANDARD', 
                    realName: `${newUsername}_realname`, 
                    password: '$2b$04$j0aSK.Dyq7Q9N.r6d0uIaOGrOe7sI4rGUn0JNcaXcPCv.49Otjwpi', 
                    otpSecret: "H6BNKKO27DPLCATGEJAZNWQV4LWOTMRA",
                    email: `${newUsername}@user.io`, 
=======
                    username: newUsername,
                    type: 'STANDARD',
                    realName: `${newUsername}_realname`,
                    password: '$2b$04$j0aSK.Dyq7Q9N.r6d0uIaOGrOe7sI4rGUn0JNcaXcPCv.49Otjwpi',
                    otpSecret: 'H6BNKKO27DPLCATGEJAZNWQV4LWOTMRA',
                    createdBy: 'admin',
                    email: `${newUsername}@user.io`,
>>>>>>> ae9e0f52
                    description: 'I am a new user.',
                    emailNotificationsActivated: true,
                    organisation: 'DSI',
                    deleted: null,
                    id: `new_user_id_${newUsername}`
                };
                await mongoClient.collection(config.database.collections.users_collection).insertOne(newUser);

                /* test */
                const res = await admin.post('/graphql').send({
                    query: print(EDIT_ROLE),
                    variables: {
                        roleId: setupRole.id,
                        userChanges: {
                            add: [newUser.id],
                            remove: []
                        }
                    }
                });
                expect(res.status).toBe(200);
                expect(res.body.errors).toBeUndefined();
                expect(res.body.data.editRole).toEqual({
                    id: setupRole.id,
                    name: setupRole.name,
                    studyId: setupRole.studyId,
                    projectId: null,
                    permissions: [],
                    users: [{
                        id: newUser.id,
                        organisation: newUser.organisation,
                        realName: newUser.realName
                    }]
                });
                const createdRole = await mongoClient.collection(config.database.collections.roles_collection).findOne({ id: setupRole.id });
                expect(createdRole).toEqual({
                    _id: setupRole._id,
                    id: setupRole.id,
                    projectId: null,
                    studyId: setupStudy.id,
                    name: setupRole.name,
                    permissions: [],
                    createdBy: adminId,
                    users: [newUser.id],
                    deleted: null
                });
            });

            test('Add user to role (privileged user)', async () => {
                /* setup: create a user to be added to role */
                const newUsername = uuid();
                const newUser = {
<<<<<<< HEAD
                    username: newUsername, 
                    type: 'STANDARD', 
                    realName: `${newUsername}_realname`, 
                    password: '$2b$04$j0aSK.Dyq7Q9N.r6d0uIaOGrOe7sI4rGUn0JNcaXcPCv.49Otjwpi', 
                    otpSecret: "H6BNKKO27DPLCATGEJAZNWQV4LWOTMRA",
                    email: `${newUsername}@user.io`, 
=======
                    username: newUsername,
                    type: 'STANDARD',
                    realName: `${newUsername}_realname`,
                    password: '$2b$04$j0aSK.Dyq7Q9N.r6d0uIaOGrOe7sI4rGUn0JNcaXcPCv.49Otjwpi',
                    otpSecret: 'H6BNKKO27DPLCATGEJAZNWQV4LWOTMRA',
                    createdBy: 'admin',
                    email: `${newUsername}@user.io`,
>>>>>>> ae9e0f52
                    description: 'I am a new user.',
                    emailNotificationsActivated: true,
                    organisation: 'DSI',
                    deleted: null,
                    id: `new_user_id_${newUsername}`
                };
                await mongoClient.collection(config.database.collections.users_collection).insertOne(newUser);

                /* test */
                const res = await authorisedUser.post('/graphql').send({
                    query: print(EDIT_ROLE),
                    variables: {
                        roleId: setupRole.id,
                        userChanges: {
                            add: [newUser.id],
                            remove: []
                        }
                    }
                });
                expect(res.status).toBe(200);
                expect(res.body.errors).toBeUndefined();
                expect(res.body.data.editRole).toEqual({
                    id: setupRole.id,
                    name: setupRole.name,
                    studyId: setupRole.studyId,
                    projectId: null,
                    permissions: [],
                    users: [{
                        id: newUser.id,
                        organisation: newUser.organisation,
                        realName: newUser.realName
                    }]
                });
                const createdRole = await mongoClient.collection(config.database.collections.roles_collection).findOne({ id: setupRole.id });
                expect(createdRole).toEqual({
                    _id: setupRole._id,
                    id: setupRole.id,
                    projectId: null,
                    studyId: setupStudy.id,
                    name: setupRole.name,
                    permissions: [],
                    createdBy: adminId,
                    users: [newUser.id],
                    deleted: null
                });
            });

            test('Add user to role (user without privilege) (should fail)', async () => {
                /* setup: create a user to be added to role */
                const newUsername = uuid();
                const newUser = {
<<<<<<< HEAD
                    username: newUsername, 
                    type: 'STANDARD', 
                    realName: `${newUsername}_realname`, 
                    password: '$2b$04$j0aSK.Dyq7Q9N.r6d0uIaOGrOe7sI4rGUn0JNcaXcPCv.49Otjwpi', 
                    otpSecret: "H6BNKKO27DPLCATGEJAZNWQV4LWOTMRA",
                    email: `${newUsername}@user.io`, 
=======
                    username: newUsername,
                    type: 'STANDARD',
                    realName: `${newUsername}_realname`,
                    password: '$2b$04$j0aSK.Dyq7Q9N.r6d0uIaOGrOe7sI4rGUn0JNcaXcPCv.49Otjwpi',
                    otpSecret: 'H6BNKKO27DPLCATGEJAZNWQV4LWOTMRA',
                    createdBy: 'admin',
                    email: `${newUsername}@user.io`,
>>>>>>> ae9e0f52
                    description: 'I am a new user.',
                    emailNotificationsActivated: true,
                    organisation: 'DSI',
                    deleted: null,
                    id: `new_user_id_${newUsername}`
                };
                await mongoClient.collection(config.database.collections.users_collection).insertOne(newUser);

                /* test */
                const res = await user.post('/graphql').send({
                    query: print(EDIT_ROLE),
                    variables: {
                        roleId: setupRole.id,
                        userChanges: {
                            add: [newUser.id],
                            remove: []
                        }
                    }
                });
                expect(res.status).toBe(200);
                expect(res.body.errors).toHaveLength(1);
                expect(res.body.errors[0].message).toBe(errorCodes.NO_PERMISSION_ERROR);
                expect(res.body.data.editRole).toEqual(null);
                const createdRole = await mongoClient.collection(config.database.collections.roles_collection).findOne({ id: setupRole.id });
                expect(createdRole).toEqual({
                    _id: setupRole._id,
                    id: setupRole.id,
                    projectId: null,
                    studyId: setupStudy.id,
                    name: setupRole.name,
                    permissions: [],
                    createdBy: adminId,
                    users: [],
                    deleted: null
                });
            });

            test('Remove user from role (admin)', async () => {
                /* setup: create a user to be removed from role */
                const newUsername = uuid();
                const newUser = {
<<<<<<< HEAD
                    username: newUsername, 
                    type: 'STANDARD', 
                    realName: `${newUsername}_realname`, 
                    password: '$2b$04$j0aSK.Dyq7Q9N.r6d0uIaOGrOe7sI4rGUn0JNcaXcPCv.49Otjwpi', 
                    otpSecret: "H6BNKKO27DPLCATGEJAZNWQV4LWOTMRA",
                    email: `${newUsername}@user.io`, 
=======
                    username: newUsername,
                    type: 'STANDARD',
                    realName: `${newUsername}_realname`,
                    password: '$2b$04$j0aSK.Dyq7Q9N.r6d0uIaOGrOe7sI4rGUn0JNcaXcPCv.49Otjwpi',
                    otpSecret: 'H6BNKKO27DPLCATGEJAZNWQV4LWOTMRA',
                    createdBy: 'admin',
                    email: `${newUsername}@user.io`,
>>>>>>> ae9e0f52
                    description: 'I am a new user.',
                    emailNotificationsActivated: true,
                    organisation: 'DSI',
                    deleted: null,
                    id: `new_user_id_${newUsername}`
                };
                await mongoClient.collection(config.database.collections.users_collection).insertOne(newUser);
                const updatedRole = await mongoClient.collection(config.database.collections.roles_collection).findOneAndUpdate({
                    id: setupRole.id,
                    deleted: null
                }, {
                    $push: {
                        users: newUser.id
                    }
                }, { returnOriginal: false });
                expect(updatedRole.value.users).toEqual([newUser.id]);

                /* test */
                const res = await admin.post('/graphql').send({
                    query: print(EDIT_ROLE),
                    variables: {
                        roleId: setupRole.id,
                        userChanges: {
                            add: [],
                            remove: [newUser.id]
                        }
                    }
                });
                expect(res.status).toBe(200);
                expect(res.body.errors).toBeUndefined();
                expect(res.body.data.editRole).toEqual({
                    id: setupRole.id,
                    name: setupRole.name,
                    studyId: setupRole.studyId,
                    projectId: null,
                    permissions: [],
                    users: []
                });
                const createdRole = await mongoClient.collection(config.database.collections.roles_collection).findOne({ id: setupRole.id });
                expect(createdRole).toEqual({
                    _id: setupRole._id,
                    id: setupRole.id,
                    projectId: null,
                    studyId: setupStudy.id,
                    name: setupRole.name,
                    permissions: [],
                    createdBy: adminId,
                    users: [],
                    deleted: null
                });
            });

            test('Add permission to role (admin)', async () => {
                /* setup: confirm that role has no permissions yet */
                const role = await mongoClient.collection(config.database.collections.roles_collection).findOne({
                    id: setupRole.id,
                    deleted: null
                });
                expect(role).toEqual({
                    _id: setupRole._id,
                    id: setupRole.id,
                    projectId: null,
                    studyId: setupStudy.id,
                    name: setupRole.name,
                    permissions: [],
                    createdBy: adminId,
                    users: [],
                    deleted: null
                });

                /* test */
                const res = await admin.post('/graphql').send({
                    query: print(EDIT_ROLE),
                    variables: {
                        roleId: setupRole.id,
                        permissionChanges: {
                            add: [
                                permissions.specific_study.specific_study_projects_management,
                                permissions.specific_study.specific_study_readonly_access
                            ],
                            remove: []
                        }
                    }
                });
                expect(res.status).toBe(200);
                expect(res.body.errors).toBeUndefined();
                expect(res.body.data.editRole).toEqual({
                    id: setupRole.id,
                    name: setupRole.name,
                    studyId: setupRole.studyId,
                    projectId: null,
                    permissions: [
                        permissions.specific_study.specific_study_projects_management,
                        permissions.specific_study.specific_study_readonly_access
                    ],
                    users: []
                });
                const createdRole = await mongoClient.collection(config.database.collections.roles_collection).findOne({ id: setupRole.id });
                expect(createdRole).toEqual({
                    _id: setupRole._id,
                    id: setupRole.id,
                    projectId: null,
                    studyId: setupStudy.id,
                    name: setupRole.name,
                    permissions: [
                        permissions.specific_study.specific_study_projects_management,
                        permissions.specific_study.specific_study_readonly_access
                    ],
                    createdBy: adminId,
                    users: [],
                    deleted: null
                });
            });

            test('Add a duplicated permission to role (admin)', async () => {
                /* setup: confirm that role has one permissions yet */
                const role = await mongoClient.collection(config.database.collections.roles_collection).findOneAndUpdate({
                    id: setupRole.id,
                    deleted: null
                }, { $push: { permissions: permissions.specific_study.specific_study_readonly_access } }, { returnOriginal: false });
                expect(role.value).toEqual({
                    _id: setupRole._id,
                    id: setupRole.id,
                    projectId: null,
                    studyId: setupStudy.id,
                    name: setupRole.name,
                    permissions: [permissions.specific_study.specific_study_readonly_access],
                    createdBy: adminId,
                    users: [],
                    deleted: null
                });

                /* test */
                const res = await admin.post('/graphql').send({
                    query: print(EDIT_ROLE),
                    variables: {
                        roleId: setupRole.id,
                        permissionChanges: {
                            add: [
                                permissions.specific_study.specific_study_readonly_access
                            ],
                            remove: []
                        }
                    }
                });
                expect(res.status).toBe(200);
                expect(res.body.errors).toBeUndefined();
                expect(res.body.data.editRole).toEqual({
                    id: setupRole.id,
                    name: setupRole.name,
                    studyId: setupRole.studyId,
                    projectId: null,
                    permissions: [
                        permissions.specific_study.specific_study_readonly_access
                    ],
                    users: []
                });
                const createdRole = await mongoClient.collection(config.database.collections.roles_collection).findOne({ id: setupRole.id });
                expect(createdRole).toEqual({
                    _id: setupRole._id,
                    id: setupRole.id,
                    projectId: null,
                    studyId: setupStudy.id,
                    name: setupRole.name,
                    permissions: [
                        permissions.specific_study.specific_study_readonly_access
                    ],
                    createdBy: adminId,
                    users: [],
                    deleted: null
                });
            });

            test('Add two of the same permissions to role (admin)', async () => {
                /* setup: confirm that role has no permissions yet */
                const role = await mongoClient.collection(config.database.collections.roles_collection).findOne({
                    id: setupRole.id,
                    deleted: null
                });
                expect(role).toEqual({
                    _id: setupRole._id,
                    id: setupRole.id,
                    projectId: null,
                    studyId: setupStudy.id,
                    name: setupRole.name,
                    permissions: [],
                    createdBy: adminId,
                    users: [],
                    deleted: null
                });

                /* test */
                const res = await admin.post('/graphql').send({
                    query: print(EDIT_ROLE),
                    variables: {
                        roleId: setupRole.id,
                        permissionChanges: {
                            add: [
                                permissions.specific_study.specific_study_readonly_access,
                                permissions.specific_study.specific_study_readonly_access
                            ],
                            remove: []
                        }
                    }
                });
                expect(res.status).toBe(200);
                expect(res.body.errors).toBeUndefined();
                expect(res.body.data.editRole).toEqual({
                    id: setupRole.id,
                    name: setupRole.name,
                    studyId: setupRole.studyId,
                    projectId: null,
                    permissions: [
                        permissions.specific_study.specific_study_readonly_access
                    ],
                    users: []
                });
                const createdRole = await mongoClient.collection(config.database.collections.roles_collection).findOne({ id: setupRole.id });
                expect(createdRole).toEqual({
                    _id: setupRole._id,
                    id: setupRole.id,
                    projectId: null,
                    studyId: setupStudy.id,
                    name: setupRole.name,
                    permissions: [
                        permissions.specific_study.specific_study_readonly_access
                    ],
                    createdBy: adminId,
                    users: [],
                    deleted: null
                });
            });

            test('Adding a non-sense permission to role (admin) (should fail)', async () => {
                /* setup: confirm that role has no permissions yet */
                const role = await mongoClient.collection(config.database.collections.roles_collection).findOne({
                    id: setupRole.id,
                    deleted: null
                });
                expect(role).toEqual({
                    _id: setupRole._id,
                    id: setupRole.id,
                    projectId: null,
                    studyId: setupStudy.id,
                    name: setupRole.name,
                    permissions: [],
                    createdBy: adminId,
                    users: [],
                    deleted: null
                });

                /* test */
                const res = await admin.post('/graphql').send({
                    query: print(EDIT_ROLE),
                    variables: {
                        roleId: setupRole.id,
                        permissionChanges: {
                            add: [
                                'I am a fake permission!'
                            ],
                            remove: []
                        }
                    }
                });
                expect(res.status).toBe(200);
                expect(res.body.errors).toHaveLength(1);
                expect(res.body.errors[0].message).toBe(errorCodes.CLIENT_MALFORMED_INPUT);
                expect(res.body.data.editRole).toEqual(null);
                const createdRole = await mongoClient.collection(config.database.collections.roles_collection).findOne({ id: setupRole.id });
                expect(createdRole).toEqual({
                    _id: setupRole._id,
                    id: setupRole.id,
                    projectId: null,
                    studyId: setupStudy.id,
                    name: setupRole.name,
                    permissions: [],
                    createdBy: adminId,
                    users: [],
                    deleted: null
                });
            });

            test('Adding a project permission to study role (admin) (should fail)', async () => {
                /* setup: confirm that role has no permissions yet */
                const role = await mongoClient.collection(config.database.collections.roles_collection).findOne({
                    id: setupRole.id,
                    deleted: null
                });
                expect(role).toEqual({
                    _id: setupRole._id,
                    id: setupRole.id,
                    projectId: null,
                    studyId: setupStudy.id,
                    name: setupRole.name,
                    permissions: [],
                    createdBy: adminId,
                    users: [],
                    deleted: null
                });

                /* test */
                const res = await admin.post('/graphql').send({
                    query: print(EDIT_ROLE),
                    variables: {
                        roleId: setupRole.id,
                        permissionChanges: {
                            add: [
                                permissions.specific_project.specific_project_role_management
                            ],
                            remove: []
                        }
                    }
                });
                expect(res.status).toBe(200);
                expect(res.body.errors).toHaveLength(1);
                expect(res.body.errors[0].message).toBe(errorCodes.CLIENT_MALFORMED_INPUT);
                expect(res.body.data.editRole).toEqual(null);
                const createdRole = await mongoClient.collection(config.database.collections.roles_collection).findOne({ id: setupRole.id });
                expect(createdRole).toEqual({
                    _id: setupRole._id,
                    id: setupRole.id,
                    projectId: null,
                    studyId: setupStudy.id,
                    name: setupRole.name,
                    permissions: [],
                    createdBy: adminId,
                    users: [],
                    deleted: null
                });
            });

            test('Remove permission from role (admin)', async () => {
                /* setup: confirm that role has one permissions */
                const role = await mongoClient.collection(config.database.collections.roles_collection).findOneAndUpdate({
                    id: setupRole.id,
                    deleted: null
                }, { $push: { permissions: permissions.specific_study.specific_study_readonly_access } }, { returnOriginal: false });
                expect(role.value).toEqual({
                    _id: setupRole._id,
                    id: setupRole.id,
                    projectId: null,
                    studyId: setupStudy.id,
                    name: setupRole.name,
                    permissions: [permissions.specific_study.specific_study_readonly_access],
                    createdBy: adminId,
                    users: [],
                    deleted: null
                });

                /* test */
                const res = await admin.post('/graphql').send({
                    query: print(EDIT_ROLE),
                    variables: {
                        roleId: setupRole.id,
                        permissionChanges: {
                            add: [],
                            remove: [
                                permissions.specific_study.specific_study_readonly_access
                            ]
                        }
                    }
                });
                expect(res.status).toBe(200);
                expect(res.body.errors).toBeUndefined();
                expect(res.body.data.editRole).toEqual({
                    id: setupRole.id,
                    name: setupRole.name,
                    studyId: setupRole.studyId,
                    projectId: null,
                    permissions: [],
                    users: []
                });
                const createdRole = await mongoClient.collection(config.database.collections.roles_collection).findOne({ id: setupRole.id });
                expect(createdRole).toEqual({
                    _id: setupRole._id,
                    id: setupRole.id,
                    projectId: null,
                    studyId: setupStudy.id,
                    name: setupRole.name,
                    permissions: [],
                    createdBy: adminId,
                    users: [],
                    deleted: null
                });
            });

            test('Remove permission which is not added from role (admin)', async () => {
                /* setup: confirm that role has no permissions yet */
                const role = await mongoClient.collection(config.database.collections.roles_collection).findOne({
                    id: setupRole.id,
                    deleted: null
                });
                expect(role).toEqual({
                    _id: setupRole._id,
                    id: setupRole.id,
                    projectId: null,
                    studyId: setupStudy.id,
                    name: setupRole.name,
                    permissions: [],
                    createdBy: adminId,
                    users: [],
                    deleted: null
                });

                /* test */
                const res = await admin.post('/graphql').send({
                    query: print(EDIT_ROLE),
                    variables: {
                        roleId: setupRole.id,
                        permissionChanges: {
                            add: [],
                            remove: [
                                permissions.specific_study.specific_study_readonly_access,
                            ]
                        }
                    }
                });
                expect(res.status).toBe(200);
                expect(res.body.errors).toBeUndefined();
                expect(res.body.data.editRole).toEqual({
                    id: setupRole.id,
                    name: setupRole.name,
                    studyId: setupRole.studyId,
                    projectId: null,
                    permissions: [],
                    users: []
                });
                const createdRole = await mongoClient.collection(config.database.collections.roles_collection).findOne({ id: setupRole.id });
                expect(createdRole).toEqual({
                    _id: setupRole._id,
                    id: setupRole.id,
                    projectId: null,
                    studyId: setupStudy.id,
                    name: setupRole.name,
                    permissions: [],
                    createdBy: adminId,
                    users: [],
                    deleted: null
                });
            });

            test('Combination of edits (admin)', async () => {
                /* setup: create a user to be removed from role */
                const newUsername = uuid();
                const newUser = {
<<<<<<< HEAD
                    username: newUsername, 
                    type: 'STANDARD', 
                    realName: `${newUsername}_realname`, 
                    password: '$2b$04$j0aSK.Dyq7Q9N.r6d0uIaOGrOe7sI4rGUn0JNcaXcPCv.49Otjwpi', 
                    otpSecret: "H6BNKKO27DPLCATGEJAZNWQV4LWOTMRA",
                    email: `${newUsername}@user.io`, 
=======
                    username: newUsername,
                    type: 'STANDARD',
                    realName: `${newUsername}_realname`,
                    password: '$2b$04$j0aSK.Dyq7Q9N.r6d0uIaOGrOe7sI4rGUn0JNcaXcPCv.49Otjwpi',
                    otpSecret: 'H6BNKKO27DPLCATGEJAZNWQV4LWOTMRA',
                    createdBy: 'admin',
                    email: `${newUsername}@user.io`,
>>>>>>> ae9e0f52
                    description: 'I am a new user.',
                    emailNotificationsActivated: true,
                    organisation: 'DSI',
                    deleted: null,
                    id: `new_user_id_${newUsername}`
                };
                await mongoClient.collection(config.database.collections.users_collection).insertOne(newUser);

                /* setup role */
                const role = await mongoClient.collection(config.database.collections.roles_collection).findOneAndUpdate({
                    id: setupRole.id,
                    deleted: null
                }, { $push: { permissions: permissions.specific_study.specific_study_readonly_access, users: newUser.id } }, { returnOriginal: false });
                expect(role.value).toEqual({
                    _id: setupRole._id,
                    id: setupRole.id,
                    projectId: null,
                    studyId: setupStudy.id,
                    name: setupRole.name,
                    permissions: [permissions.specific_study.specific_study_readonly_access],
                    createdBy: adminId,
                    users: [newUser.id],
                    deleted: null
                });

                /* test */
                const res = await admin.post('/graphql').send({
                    query: print(EDIT_ROLE),
                    variables: {
                        roleId: setupRole.id,
                        permissionChanges: {
                            add: [
                                permissions.specific_study.specific_study_projects_management,
                                permissions.specific_study.specific_study_projects_management
                            ],
                            remove: [
                                permissions.specific_study.specific_study_readonly_access
                            ]
                        },
                        userChanges: {
                            add: [adminId],
                            remove: [newUser.id]
                        }
                    }
                });
                expect(res.status).toBe(200);
                expect(res.body.errors).toBeUndefined();
                expect(res.body.data.editRole).toEqual({
                    id: setupRole.id,
                    name: setupRole.name,
                    studyId: setupRole.studyId,
                    projectId: null,
                    permissions: [
                        permissions.specific_study.specific_study_projects_management
                    ],
                    users: [{
                        id: adminId,
                        organisation: 'DSI',
                        realName: 'admin',
                    }]
                });
                const createdRole = await mongoClient.collection(config.database.collections.roles_collection).findOne({ id: setupRole.id });
                expect(createdRole).toEqual({
                    _id: setupRole._id,
                    id: setupRole.id,
                    projectId: null,
                    studyId: setupStudy.id,
                    name: setupRole.name,
                    permissions: [
                        permissions.specific_study.specific_study_projects_management
                    ],
                    users: [adminId],
                    createdBy: adminId,
                    deleted: null
                });
            });
        });

        describe('EDIT PROJECT ROLE', () => {
            let setupStudy;
            let setupProject;
            let setupRole;
            let authorisedUser;
            let authorisedUserProfile;
            beforeEach(async () => {
                /* setup: creating a setup study */
                const studyName = uuid();
                setupStudy = {
                    id: `id_${studyName}`,
                    name: studyName,
                    createdBy: adminId,
                    lastModified: 200000002,
                    deleted: null,
                    currentDataVersion: -1,
                    dataVersions: []
                };
                await mongoClient.collection(config.database.collections.studies_collection).insertOne(setupStudy);

                /* setup: creating a project */
                const projectName = uuid();
                setupProject = {
                    id: `id_${projectName}`,
                    studyId: setupStudy.id,
                    createdBy: adminId,
                    patientMapping: {},
                    name: projectName,
                    approvedFields: {},
                    approvedFiles: [],
                    lastModified: 12103214,
                    deleted: null
                };
                await mongoClient.collection(config.database.collections.projects_collection).insertOne(setupProject);

                /* setup: creating a privileged user (not yet added roles) */
                const username = uuid();
                authorisedUserProfile = {
<<<<<<< HEAD
                    username, 
                    type: 'STANDARD', 
                    realName: `${username}_realname`, 
                    password: '$2b$04$j0aSK.Dyq7Q9N.r6d0uIaOGrOe7sI4rGUn0JNcaXcPCv.49Otjwpi', 
                    otpSecret: "H6BNKKO27DPLCATGEJAZNWQV4LWOTMRA",
                    email: `${username}@user.io`, 
=======
                    username,
                    type: 'STANDARD',
                    realName: `${username}_realname`,
                    password: '$2b$04$j0aSK.Dyq7Q9N.r6d0uIaOGrOe7sI4rGUn0JNcaXcPCv.49Otjwpi',
                    otpSecret: 'H6BNKKO27DPLCATGEJAZNWQV4LWOTMRA',
                    createdBy: 'admin',
                    email: `${username}@user.io`,
>>>>>>> ae9e0f52
                    description: 'I am a new user.',
                    emailNotificationsActivated: true,
                    organisation: 'DSI',
                    deleted: null,
                    id: `new_user_id_${username}`
                };
                await mongoClient.collection(config.database.collections.users_collection).insertOne(authorisedUserProfile);

                authorisedUser = request.agent(app);
                await connectAgent(authorisedUser, username, 'admin', authorisedUserProfile.otpSecret);

                /* setup: giving authorised user privilege */
                const roleId = [uuid(), uuid()];
                const authorisedUserRole = {
                    id: roleId[0],
                    projectId: setupProject.id,
                    studyId: setupStudy.id,
                    name: `${roleId[0]}_rolename`,
                    permissions: [
                        permissions.specific_project.specific_project_role_management
                    ],
                    createdBy: adminId,
                    users: [authorisedUserProfile.id],
                    deleted: null
                };

                setupRole = {
                    id: roleId[1],
                    projectId: setupProject.id,
                    studyId: setupStudy.id,
                    name: `${roleId[1]}_rolename`,
                    permissions: [],
                    createdBy: adminId,
                    users: [],
                    deleted: null
                };
                await mongoClient.collection(config.database.collections.roles_collection).insertMany([setupRole, authorisedUserRole]);
            });

            test('Change role name (admin)', async () => {
                const newRoleName = uuid();
                const res = await admin.post('/graphql').send({
                    query: print(EDIT_ROLE),
                    variables: {
                        roleId: setupRole.id,
                        name: newRoleName
                    }
                });
                expect(res.status).toBe(200);
                expect(res.body.errors).toBeUndefined();
                expect(res.body.data.editRole).toEqual({
                    id: setupRole.id,
                    name: newRoleName,
                    studyId: setupStudy.id,
                    projectId: setupProject.id,
                    permissions: [],
                    users: []
                });
                const createdRole = await mongoClient.collection(config.database.collections.roles_collection).findOne({ id: setupRole.id });
                expect(createdRole).toEqual({
                    _id: setupRole._id,
                    id: setupRole.id,
                    projectId: setupProject.id,
                    studyId: setupStudy.id,
                    name: newRoleName,
                    permissions: [],
                    createdBy: adminId,
                    users: [],
                    deleted: null
                });
            });

            test('Change role name (privileged user)', async () => {
                const newRoleName = uuid();
                const res = await authorisedUser.post('/graphql').send({
                    query: print(EDIT_ROLE),
                    variables: {
                        roleId: setupRole.id,
                        name: newRoleName
                    }
                });
                expect(res.status).toBe(200);
                expect(res.body.errors).toBeUndefined();
                expect(res.body.data.editRole).toEqual({
                    id: setupRole.id,
                    name: newRoleName,
                    studyId: setupStudy.id,
                    projectId: setupProject.id,
                    permissions: [],
                    users: []
                });
                const createdRole = await mongoClient.collection(config.database.collections.roles_collection).findOne({ id: setupRole.id });
                expect(createdRole).toEqual({
                    _id: setupRole._id,
                    id: setupRole.id,
                    projectId: setupProject.id,
                    studyId: setupStudy.id,
                    name: newRoleName,
                    permissions: [],
                    createdBy: adminId,
                    users: [],
                    deleted: null
                });
            });

            test('Change role name (user without privilege) (should fail)', async () => {
                const newRoleName = uuid();
                const oldName = setupRole.name;
                const res = await user.post('/graphql').send({
                    query: print(EDIT_ROLE),
                    variables: {
                        roleId: setupRole.id,
                        name: newRoleName
                    }
                });
                expect(res.status).toBe(200);
                expect(res.body.errors).toHaveLength(1);
                expect(res.body.errors[0].message).toBe(errorCodes.NO_PERMISSION_ERROR);
                expect(res.body.data.editRole).toEqual(null);
                const createdRole = await mongoClient.collection(config.database.collections.roles_collection).findOne({ id: setupRole.id });
                expect(createdRole).toEqual({
                    _id: setupRole._id,
                    id: setupRole.id,
                    projectId: setupProject.id,
                    studyId: setupStudy.id,
                    name: oldName,
                    permissions: [],
                    createdBy: adminId,
                    users: [],
                    deleted: null
                });
            });

            test('Add a non-existent user to role (admin)', async () => {
                /* setup: confirm that role has no user yet */
                const role = await mongoClient.collection(config.database.collections.roles_collection).findOne({
                    id: setupRole.id,
                    deleted: null
                });
                expect(role).toEqual({
                    _id: setupRole._id,
                    id: setupRole.id,
                    projectId: setupProject.id,
                    studyId: setupStudy.id,
                    name: setupRole.name,
                    permissions: [],
                    createdBy: adminId,
                    users: [],
                    deleted: null
                });

                /* test */
                const res = await admin.post('/graphql').send({
                    query: print(EDIT_ROLE),
                    variables: {
                        roleId: setupRole.id,
                        userChanges: {
                            add: ['Iamafakeuser'],
                            remove: []
                        }
                    }
                });
                expect(res.status).toBe(200);
                expect(res.body.errors).toHaveLength(1);
                expect(res.body.errors[0].message).toBe(errorCodes.CLIENT_MALFORMED_INPUT);
                expect(res.body.data.editRole).toEqual(null);
                const createdRole = await mongoClient.collection(config.database.collections.roles_collection).findOne({ id: setupRole.id });
                expect(createdRole).toEqual({
                    _id: setupRole._id,
                    id: setupRole.id,
                    projectId: setupProject.id,
                    studyId: setupStudy.id,
                    name: setupRole.name,
                    permissions: [],
                    createdBy: adminId,
                    users: [],
                    deleted: null
                });
            });

            test('Add user to role (privileged user)', async () => {
                /* setup: create a user to be added to role */
                const newUsername = uuid();
                const newUser = {
<<<<<<< HEAD
                    username: newUsername, 
                    type: 'STANDARD', 
                    realName: `${newUsername}_realname`, 
                    password: '$2b$04$j0aSK.Dyq7Q9N.r6d0uIaOGrOe7sI4rGUn0JNcaXcPCv.49Otjwpi', 
                    otpSecret: "H6BNKKO27DPLCATGEJAZNWQV4LWOTMRA",
                    email: `${newUsername}@user.io`, 
=======
                    username: newUsername,
                    type: 'STANDARD',
                    realName: `${newUsername}_realname`,
                    password: '$2b$04$j0aSK.Dyq7Q9N.r6d0uIaOGrOe7sI4rGUn0JNcaXcPCv.49Otjwpi',
                    otpSecret: 'H6BNKKO27DPLCATGEJAZNWQV4LWOTMRA',
                    createdBy: 'admin',
                    email: `${newUsername}@user.io`,
>>>>>>> ae9e0f52
                    description: 'I am a new user.',
                    emailNotificationsActivated: true,
                    organisation: 'DSI',
                    deleted: null,
                    id: `new_user_id_${newUsername}`
                };
                await mongoClient.collection(config.database.collections.users_collection).insertOne(newUser);

                /* test */
                const res = await authorisedUser.post('/graphql').send({
                    query: print(EDIT_ROLE),
                    variables: {
                        roleId: setupRole.id,
                        userChanges: {
                            add: [newUser.id],
                            remove: []
                        }
                    }
                });
                expect(res.status).toBe(200);
                expect(res.body.errors).toBeUndefined();
                expect(res.body.data.editRole).toEqual({
                    id: setupRole.id,
                    name: setupRole.name,
                    studyId: setupStudy.id,
                    projectId: setupProject.id,
                    permissions: [],
                    users: [{
                        id: newUser.id,
                        organisation: newUser.organisation,
                        realName: newUser.realName
                    }]
                });
                const createdRole = await mongoClient.collection(config.database.collections.roles_collection).findOne({ id: setupRole.id });
                expect(createdRole).toEqual({
                    _id: setupRole._id,
                    id: setupRole.id,
                    projectId: setupProject.id,
                    studyId: setupStudy.id,
                    name: setupRole.name,
                    permissions: [],
                    createdBy: adminId,
                    users: [newUser.id],
                    deleted: null
                });
            });

            test('Add user to role (user without privilege) (should fail)', async () => {
                /* setup: create a user to be added to role */
                const newUsername = uuid();
                const newUser = {
<<<<<<< HEAD
                    username: newUsername, 
                    type: 'STANDARD', 
                    realName: `${newUsername}_realname`, 
                    password: '$2b$04$j0aSK.Dyq7Q9N.r6d0uIaOGrOe7sI4rGUn0JNcaXcPCv.49Otjwpi', 
                    otpSecret: "H6BNKKO27DPLCATGEJAZNWQV4LWOTMRA",
                    email: `${newUsername}@user.io`, 
=======
                    username: newUsername,
                    type: 'STANDARD',
                    realName: `${newUsername}_realname`,
                    password: '$2b$04$j0aSK.Dyq7Q9N.r6d0uIaOGrOe7sI4rGUn0JNcaXcPCv.49Otjwpi',
                    otpSecret: 'H6BNKKO27DPLCATGEJAZNWQV4LWOTMRA',
                    createdBy: 'admin',
                    email: `${newUsername}@user.io`,
>>>>>>> ae9e0f52
                    description: 'I am a new user.',
                    emailNotificationsActivated: true,
                    organisation: 'DSI',
                    deleted: null,
                    id: `new_user_id_${newUsername}`
                };
                await mongoClient.collection(config.database.collections.users_collection).insertOne(newUser);

                /* test */
                const res = await user.post('/graphql').send({
                    query: print(EDIT_ROLE),
                    variables: {
                        roleId: setupRole.id,
                        userChanges: {
                            add: [newUser.id],
                            remove: []
                        }
                    }
                });
                expect(res.status).toBe(200);
                expect(res.body.errors).toHaveLength(1);
                expect(res.body.errors[0].message).toBe(errorCodes.NO_PERMISSION_ERROR);
                expect(res.body.data.editRole).toEqual(null);
                const createdRole = await mongoClient.collection(config.database.collections.roles_collection).findOne({ id: setupRole.id });
                expect(createdRole).toEqual({
                    _id: setupRole._id,
                    id: setupRole.id,
                    projectId: setupProject.id,
                    studyId: setupStudy.id,
                    name: setupRole.name,
                    permissions: [],
                    createdBy: adminId,
                    users: [],
                    deleted: null
                });
            });

            test('Adding a study permission to project role (admin) (should fail)', async () => {
                /* setup: confirm that role has no permissions yet */
                const role = await mongoClient.collection(config.database.collections.roles_collection).findOne({
                    id: setupRole.id,
                    deleted: null
                });
                expect(role).toEqual({
                    _id: setupRole._id,
                    id: setupRole.id,
                    projectId: setupProject.id,
                    studyId: setupStudy.id,
                    name: setupRole.name,
                    permissions: [],
                    createdBy: adminId,
                    users: [],
                    deleted: null
                });

                /* test */
                const res = await admin.post('/graphql').send({
                    query: print(EDIT_ROLE),
                    variables: {
                        roleId: setupRole.id,
                        permissionChanges: {
                            add: [
                                permissions.specific_study.specific_study_role_management
                            ],
                            remove: []
                        }
                    }
                });
                expect(res.status).toBe(200);
                expect(res.body.errors).toHaveLength(1);
                expect(res.body.errors[0].message).toBe(errorCodes.CLIENT_MALFORMED_INPUT);
                expect(res.body.data.editRole).toEqual(null);
                const createdRole = await mongoClient.collection(config.database.collections.roles_collection).findOne({ id: setupRole.id });
                expect(createdRole).toEqual({
                    _id: setupRole._id,
                    id: setupRole.id,
                    projectId: setupProject.id,
                    studyId: setupStudy.id,
                    name: setupRole.name,
                    permissions: [],
                    createdBy: adminId,
                    users: [],
                    deleted: null
                });
            });
        });
    });

    describe('DELETING ROLE', () => {
        describe('DELETE STUDY ROLE', () => {
            let setupStudy;
            let setupRole;
            let authorisedUser;
            let authorisedUserProfile;
            beforeEach(async () => {
                const studyName = uuid();
                setupStudy = {
                    id: `id_${studyName}`,
                    name: studyName,
                    createdBy: adminId,
                    lastModified: 200000002,
                    deleted: null,
                    currentDataVersion: -1,
                    dataVersions: []
                };
                await mongoClient.collection(config.database.collections.studies_collection).insertOne(setupStudy);

                /* setup: creating a privileged user (not yet added roles) */
                const username = uuid();
                authorisedUserProfile = {
<<<<<<< HEAD
                    username, 
                    type: 'STANDARD', 
                    realName: `${username}_realname`, 
                    password: '$2b$04$j0aSK.Dyq7Q9N.r6d0uIaOGrOe7sI4rGUn0JNcaXcPCv.49Otjwpi', 
                    otpSecret: "H6BNKKO27DPLCATGEJAZNWQV4LWOTMRA",
                    email: `${username}@user.io`, 
=======
                    username,
                    type: 'STANDARD',
                    realName: `${username}_realname`,
                    password: '$2b$04$j0aSK.Dyq7Q9N.r6d0uIaOGrOe7sI4rGUn0JNcaXcPCv.49Otjwpi',
                    otpSecret: 'H6BNKKO27DPLCATGEJAZNWQV4LWOTMRA',
                    createdBy: 'admin',
                    email: `${username}@user.io`,
>>>>>>> ae9e0f52
                    description: 'I am a new user.',
                    emailNotificationsActivated: true,
                    organisation: 'DSI',
                    deleted: null,
                    id: `new_user_id_${username}`
                };
                await mongoClient.collection(config.database.collections.users_collection).insertOne(authorisedUserProfile);

                authorisedUser = request.agent(app);
                await connectAgent(authorisedUser, username, 'admin', authorisedUserProfile.otpSecret);

                /* setup: giving authorised user privilege */
                const roleId = [uuid(), uuid()];
                const authorisedUserRole = {
                    id: roleId[0],
                    projectId: null,
                    studyId: setupStudy.id,
                    name: `${roleId[0]}_rolename`,
                    permissions: [
                        permissions.specific_study.specific_study_role_management
                    ],
                    createdBy: adminId,
                    users: [authorisedUserProfile.id],
                    deleted: null
                };

                setupRole = {
                    id: roleId[1],
                    projectId: null,
                    studyId: setupStudy.id,
                    name: `${roleId[1]}_rolename`,
                    permissions: [],
                    createdBy: adminId,
                    users: [],
                    deleted: null
                };
                await mongoClient.collection(config.database.collections.roles_collection).insertMany([setupRole, authorisedUserRole]);
            });

            test('delete a study role (admin)', async () => {
                const res = await admin.post('/graphql').send({
                    query: print(REMOVE_ROLE),
                    variables: {
                        roleId: setupRole.id
                    }
                });
                expect(res.status).toBe(200);
                expect(res.body.errors).toBeUndefined();
                expect(res.body.data.removeRole).toEqual({ successful: true });
                const createdRole = await mongoClient.collection(config.database.collections.roles_collection).findOne({ id: setupRole.id });
                expect(typeof createdRole.deleted).toBe('number');
            });

            test('delete a study role (privileged user)', async () => {
                const res = await authorisedUser.post('/graphql').send({
                    query: print(REMOVE_ROLE),
                    variables: {
                        roleId: setupRole.id
                    }
                });
                expect(res.status).toBe(200);
                expect(res.body.errors).toBeUndefined();
                expect(res.body.data.removeRole).toEqual({ successful: true });
                const createdRole = await mongoClient.collection(config.database.collections.roles_collection).findOne({ id: setupRole.id });
                expect(typeof createdRole.deleted).toBe('number');
            });

            test('delete a study role (user with no privilege) (should fail)', async () => {
                const res = await user.post('/graphql').send({
                    query: print(REMOVE_ROLE),
                    variables: {
                        roleId: setupRole.id
                    }
                });
                expect(res.status).toBe(200);
                expect(res.body.errors).toHaveLength(1);
                expect(res.body.errors[0].message).toBe(errorCodes.NO_PERMISSION_ERROR);
                expect(res.body.data.removeRole).toEqual(null);
                const createdRole = await mongoClient.collection(config.database.collections.roles_collection).findOne({ id: setupRole.id });
                expect(createdRole.deleted).toBe(null);
            });

            test('delete a non-existent role (admin)', async () => {
                const res = await admin.post('/graphql').send({
                    query: print(REMOVE_ROLE),
                    variables: {
                        roleId: 'iamafakerole!'
                    }
                });
                expect(res.status).toBe(200);
                expect(res.body.errors).toHaveLength(1);
                expect(res.body.errors[0].message).toBe(errorCodes.CLIENT_ACTION_ON_NON_EXISTENT_ENTRY);
                expect(res.body.data.removeRole).toEqual(null);
                const createdRole = await mongoClient.collection(config.database.collections.roles_collection).findOne({ id: setupRole.id });
                expect(createdRole.deleted).toBe(null);
            });
        });

        describe('DELETE PROJECT ROLE', () => {
            let setupStudy;
            let setupProject;
            let setupRole;
            let authorisedUser;
            let authorisedUserProfile;
            beforeEach(async () => {
                /* setup: creating a setup study */
                const studyName = uuid();
                setupStudy = {
                    id: `id_${studyName}`,
                    name: studyName,
                    createdBy: adminId,
                    lastModified: 200000002,
                    deleted: null,
                    currentDataVersion: -1,
                    dataVersions: []
                };
                await mongoClient.collection(config.database.collections.studies_collection).insertOne(setupStudy);

                /* setup: creating a project */
                const projectName = uuid();
                setupProject = {
                    id: `id_${projectName}`,
                    studyId: setupStudy.id,
                    createdBy: adminId,
                    patientMapping: {},
                    name: projectName,
                    approvedFields: {},
                    approvedFiles: [],
                    lastModified: 12103214,
                    deleted: null
                };
                await mongoClient.collection(config.database.collections.projects_collection).insertOne(setupProject);

                /* setup: creating a privileged user (not yet added roles) */
                const username = uuid();
                authorisedUserProfile = {
<<<<<<< HEAD
                    username, 
                    type: 'STANDARD', 
                    realName: `${username}_realname`, 
                    password: '$2b$04$j0aSK.Dyq7Q9N.r6d0uIaOGrOe7sI4rGUn0JNcaXcPCv.49Otjwpi', 
                    otpSecret: "H6BNKKO27DPLCATGEJAZNWQV4LWOTMRA",
                    email: `${username}@user.io`, 
=======
                    username,
                    type: 'STANDARD',
                    realName: `${username}_realname`,
                    password: '$2b$04$j0aSK.Dyq7Q9N.r6d0uIaOGrOe7sI4rGUn0JNcaXcPCv.49Otjwpi',
                    otpSecret: 'H6BNKKO27DPLCATGEJAZNWQV4LWOTMRA',
                    createdBy: 'admin',
                    email: `${username}@user.io`,
>>>>>>> ae9e0f52
                    description: 'I am a new user.',
                    emailNotificationsActivated: true,
                    organisation: 'DSI',
                    deleted: null,
                    id: `new_user_id_${username}`
                };
                await mongoClient.collection(config.database.collections.users_collection).insertOne(authorisedUserProfile);

                authorisedUser = request.agent(app);
                await connectAgent(authorisedUser, username, 'admin', authorisedUserProfile.otpSecret);

                /* setup: giving authorised user privilege */
                const roleId = [uuid(), uuid()];
                const authorisedUserRole = {
                    id: roleId[0],
                    projectId: setupProject.id,
                    studyId: setupStudy.id,
                    name: `${roleId[0]}_rolename`,
                    permissions: [
                        permissions.specific_project.specific_project_role_management
                    ],
                    createdBy: adminId,
                    users: [authorisedUserProfile.id],
                    deleted: null
                };

                setupRole = {
                    id: roleId[1],
                    projectId: setupProject.id,
                    studyId: setupStudy.id,
                    name: `${roleId[1]}_rolename`,
                    permissions: [],
                    createdBy: adminId,
                    users: [],
                    deleted: null
                };
                await mongoClient.collection(config.database.collections.roles_collection).insertMany([setupRole, authorisedUserRole]);
            });

            test('delete a project role (admin)', async () => {
                const res = await admin.post('/graphql').send({
                    query: print(REMOVE_ROLE),
                    variables: {
                        roleId: setupRole.id
                    }
                });
                expect(res.status).toBe(200);
                expect(res.body.errors).toBeUndefined();
                expect(res.body.data.removeRole).toEqual({ successful: true });
                const createdRole = await mongoClient.collection(config.database.collections.roles_collection).findOne({ id: setupRole.id });
                expect(typeof createdRole.deleted).toBe('number');
            });

            test('delete a project role (privileged user)', async () => {
                const res = await authorisedUser.post('/graphql').send({
                    query: print(REMOVE_ROLE),
                    variables: {
                        roleId: setupRole.id
                    }
                });
                expect(res.status).toBe(200);
                expect(res.body.errors).toBeUndefined();
                expect(res.body.data.removeRole).toEqual({ successful: true });
                const createdRole = await mongoClient.collection(config.database.collections.roles_collection).findOne({ id: setupRole.id });
                expect(typeof createdRole.deleted).toBe('number');
            });
        });
    });
});<|MERGE_RESOLUTION|>--- conflicted
+++ resolved
@@ -98,22 +98,12 @@
             /* setup: creating a privileged user (not yet added roles) */
             const username = uuid();
             authorisedUserProfile = {
-<<<<<<< HEAD
                 username, 
                 type: 'STANDARD', 
                 realName: `${username}_realname`, 
                 password: '$2b$04$j0aSK.Dyq7Q9N.r6d0uIaOGrOe7sI4rGUn0JNcaXcPCv.49Otjwpi', 
                 otpSecret: "H6BNKKO27DPLCATGEJAZNWQV4LWOTMRA",
                 email: `${username}@user.io`, 
-=======
-                username,
-                type: 'STANDARD',
-                realName: `${username}_realname`,
-                password: '$2b$04$j0aSK.Dyq7Q9N.r6d0uIaOGrOe7sI4rGUn0JNcaXcPCv.49Otjwpi',
-                otpSecret: 'H6BNKKO27DPLCATGEJAZNWQV4LWOTMRA',
-                createdBy: 'admin',
-                email: `${username}@user.io`,
->>>>>>> ae9e0f52
                 description: 'I am a new user.',
                 emailNotificationsActivated: true,
                 organisation: 'DSI',
@@ -475,22 +465,12 @@
                 /* setup: creating a privileged user (not yet added roles) */
                 const username = uuid();
                 authorisedUserProfile = {
-<<<<<<< HEAD
                     username, 
                     type: 'STANDARD', 
                     realName: `${username}_realname`, 
                     password: '$2b$04$j0aSK.Dyq7Q9N.r6d0uIaOGrOe7sI4rGUn0JNcaXcPCv.49Otjwpi', 
                     otpSecret: "H6BNKKO27DPLCATGEJAZNWQV4LWOTMRA",
                     email: `${username}@user.io`, 
-=======
-                    username,
-                    type: 'STANDARD',
-                    realName: `${username}_realname`,
-                    password: '$2b$04$j0aSK.Dyq7Q9N.r6d0uIaOGrOe7sI4rGUn0JNcaXcPCv.49Otjwpi',
-                    otpSecret: 'H6BNKKO27DPLCATGEJAZNWQV4LWOTMRA',
-                    createdBy: 'admin',
-                    email: `${username}@user.io`,
->>>>>>> ae9e0f52
                     description: 'I am a new user.',
                     emailNotificationsActivated: true,
                     organisation: 'DSI',
@@ -729,22 +709,12 @@
                 /* setup: create a user to be added to role */
                 const newUsername = uuid();
                 const newUser = {
-<<<<<<< HEAD
                     username: newUsername, 
                     type: 'STANDARD', 
                     realName: `${newUsername}_realname`, 
                     password: '$2b$04$j0aSK.Dyq7Q9N.r6d0uIaOGrOe7sI4rGUn0JNcaXcPCv.49Otjwpi', 
                     otpSecret: "H6BNKKO27DPLCATGEJAZNWQV4LWOTMRA",
                     email: `${newUsername}@user.io`, 
-=======
-                    username: newUsername,
-                    type: 'STANDARD',
-                    realName: `${newUsername}_realname`,
-                    password: '$2b$04$j0aSK.Dyq7Q9N.r6d0uIaOGrOe7sI4rGUn0JNcaXcPCv.49Otjwpi',
-                    otpSecret: 'H6BNKKO27DPLCATGEJAZNWQV4LWOTMRA',
-                    createdBy: 'admin',
-                    email: `${newUsername}@user.io`,
->>>>>>> ae9e0f52
                     description: 'I am a new user.',
                     emailNotificationsActivated: true,
                     organisation: 'DSI',
@@ -796,22 +766,12 @@
                 /* setup: create a user to be added to role */
                 const newUsername = uuid();
                 const newUser = {
-<<<<<<< HEAD
                     username: newUsername, 
                     type: 'STANDARD', 
                     realName: `${newUsername}_realname`, 
                     password: '$2b$04$j0aSK.Dyq7Q9N.r6d0uIaOGrOe7sI4rGUn0JNcaXcPCv.49Otjwpi', 
                     otpSecret: "H6BNKKO27DPLCATGEJAZNWQV4LWOTMRA",
                     email: `${newUsername}@user.io`, 
-=======
-                    username: newUsername,
-                    type: 'STANDARD',
-                    realName: `${newUsername}_realname`,
-                    password: '$2b$04$j0aSK.Dyq7Q9N.r6d0uIaOGrOe7sI4rGUn0JNcaXcPCv.49Otjwpi',
-                    otpSecret: 'H6BNKKO27DPLCATGEJAZNWQV4LWOTMRA',
-                    createdBy: 'admin',
-                    email: `${newUsername}@user.io`,
->>>>>>> ae9e0f52
                     description: 'I am a new user.',
                     emailNotificationsActivated: true,
                     organisation: 'DSI',
@@ -863,22 +823,12 @@
                 /* setup: create a user to be added to role */
                 const newUsername = uuid();
                 const newUser = {
-<<<<<<< HEAD
                     username: newUsername, 
                     type: 'STANDARD', 
                     realName: `${newUsername}_realname`, 
                     password: '$2b$04$j0aSK.Dyq7Q9N.r6d0uIaOGrOe7sI4rGUn0JNcaXcPCv.49Otjwpi', 
                     otpSecret: "H6BNKKO27DPLCATGEJAZNWQV4LWOTMRA",
                     email: `${newUsername}@user.io`, 
-=======
-                    username: newUsername,
-                    type: 'STANDARD',
-                    realName: `${newUsername}_realname`,
-                    password: '$2b$04$j0aSK.Dyq7Q9N.r6d0uIaOGrOe7sI4rGUn0JNcaXcPCv.49Otjwpi',
-                    otpSecret: 'H6BNKKO27DPLCATGEJAZNWQV4LWOTMRA',
-                    createdBy: 'admin',
-                    email: `${newUsername}@user.io`,
->>>>>>> ae9e0f52
                     description: 'I am a new user.',
                     emailNotificationsActivated: true,
                     organisation: 'DSI',
@@ -920,22 +870,12 @@
                 /* setup: create a user to be removed from role */
                 const newUsername = uuid();
                 const newUser = {
-<<<<<<< HEAD
                     username: newUsername, 
                     type: 'STANDARD', 
                     realName: `${newUsername}_realname`, 
                     password: '$2b$04$j0aSK.Dyq7Q9N.r6d0uIaOGrOe7sI4rGUn0JNcaXcPCv.49Otjwpi', 
                     otpSecret: "H6BNKKO27DPLCATGEJAZNWQV4LWOTMRA",
                     email: `${newUsername}@user.io`, 
-=======
-                    username: newUsername,
-                    type: 'STANDARD',
-                    realName: `${newUsername}_realname`,
-                    password: '$2b$04$j0aSK.Dyq7Q9N.r6d0uIaOGrOe7sI4rGUn0JNcaXcPCv.49Otjwpi',
-                    otpSecret: 'H6BNKKO27DPLCATGEJAZNWQV4LWOTMRA',
-                    createdBy: 'admin',
-                    email: `${newUsername}@user.io`,
->>>>>>> ae9e0f52
                     description: 'I am a new user.',
                     emailNotificationsActivated: true,
                     organisation: 'DSI',
@@ -1381,22 +1321,12 @@
                 /* setup: create a user to be removed from role */
                 const newUsername = uuid();
                 const newUser = {
-<<<<<<< HEAD
                     username: newUsername, 
                     type: 'STANDARD', 
                     realName: `${newUsername}_realname`, 
                     password: '$2b$04$j0aSK.Dyq7Q9N.r6d0uIaOGrOe7sI4rGUn0JNcaXcPCv.49Otjwpi', 
                     otpSecret: "H6BNKKO27DPLCATGEJAZNWQV4LWOTMRA",
                     email: `${newUsername}@user.io`, 
-=======
-                    username: newUsername,
-                    type: 'STANDARD',
-                    realName: `${newUsername}_realname`,
-                    password: '$2b$04$j0aSK.Dyq7Q9N.r6d0uIaOGrOe7sI4rGUn0JNcaXcPCv.49Otjwpi',
-                    otpSecret: 'H6BNKKO27DPLCATGEJAZNWQV4LWOTMRA',
-                    createdBy: 'admin',
-                    email: `${newUsername}@user.io`,
->>>>>>> ae9e0f52
                     description: 'I am a new user.',
                     emailNotificationsActivated: true,
                     organisation: 'DSI',
@@ -1513,22 +1443,12 @@
                 /* setup: creating a privileged user (not yet added roles) */
                 const username = uuid();
                 authorisedUserProfile = {
-<<<<<<< HEAD
                     username, 
                     type: 'STANDARD', 
                     realName: `${username}_realname`, 
                     password: '$2b$04$j0aSK.Dyq7Q9N.r6d0uIaOGrOe7sI4rGUn0JNcaXcPCv.49Otjwpi', 
                     otpSecret: "H6BNKKO27DPLCATGEJAZNWQV4LWOTMRA",
                     email: `${username}@user.io`, 
-=======
-                    username,
-                    type: 'STANDARD',
-                    realName: `${username}_realname`,
-                    password: '$2b$04$j0aSK.Dyq7Q9N.r6d0uIaOGrOe7sI4rGUn0JNcaXcPCv.49Otjwpi',
-                    otpSecret: 'H6BNKKO27DPLCATGEJAZNWQV4LWOTMRA',
-                    createdBy: 'admin',
-                    email: `${username}@user.io`,
->>>>>>> ae9e0f52
                     description: 'I am a new user.',
                     emailNotificationsActivated: true,
                     organisation: 'DSI',
@@ -1713,22 +1633,12 @@
                 /* setup: create a user to be added to role */
                 const newUsername = uuid();
                 const newUser = {
-<<<<<<< HEAD
                     username: newUsername, 
                     type: 'STANDARD', 
                     realName: `${newUsername}_realname`, 
                     password: '$2b$04$j0aSK.Dyq7Q9N.r6d0uIaOGrOe7sI4rGUn0JNcaXcPCv.49Otjwpi', 
                     otpSecret: "H6BNKKO27DPLCATGEJAZNWQV4LWOTMRA",
                     email: `${newUsername}@user.io`, 
-=======
-                    username: newUsername,
-                    type: 'STANDARD',
-                    realName: `${newUsername}_realname`,
-                    password: '$2b$04$j0aSK.Dyq7Q9N.r6d0uIaOGrOe7sI4rGUn0JNcaXcPCv.49Otjwpi',
-                    otpSecret: 'H6BNKKO27DPLCATGEJAZNWQV4LWOTMRA',
-                    createdBy: 'admin',
-                    email: `${newUsername}@user.io`,
->>>>>>> ae9e0f52
                     description: 'I am a new user.',
                     emailNotificationsActivated: true,
                     organisation: 'DSI',
@@ -1780,22 +1690,12 @@
                 /* setup: create a user to be added to role */
                 const newUsername = uuid();
                 const newUser = {
-<<<<<<< HEAD
                     username: newUsername, 
                     type: 'STANDARD', 
                     realName: `${newUsername}_realname`, 
                     password: '$2b$04$j0aSK.Dyq7Q9N.r6d0uIaOGrOe7sI4rGUn0JNcaXcPCv.49Otjwpi', 
                     otpSecret: "H6BNKKO27DPLCATGEJAZNWQV4LWOTMRA",
                     email: `${newUsername}@user.io`, 
-=======
-                    username: newUsername,
-                    type: 'STANDARD',
-                    realName: `${newUsername}_realname`,
-                    password: '$2b$04$j0aSK.Dyq7Q9N.r6d0uIaOGrOe7sI4rGUn0JNcaXcPCv.49Otjwpi',
-                    otpSecret: 'H6BNKKO27DPLCATGEJAZNWQV4LWOTMRA',
-                    createdBy: 'admin',
-                    email: `${newUsername}@user.io`,
->>>>>>> ae9e0f52
                     description: 'I am a new user.',
                     emailNotificationsActivated: true,
                     organisation: 'DSI',
@@ -1906,22 +1806,12 @@
                 /* setup: creating a privileged user (not yet added roles) */
                 const username = uuid();
                 authorisedUserProfile = {
-<<<<<<< HEAD
                     username, 
                     type: 'STANDARD', 
                     realName: `${username}_realname`, 
                     password: '$2b$04$j0aSK.Dyq7Q9N.r6d0uIaOGrOe7sI4rGUn0JNcaXcPCv.49Otjwpi', 
                     otpSecret: "H6BNKKO27DPLCATGEJAZNWQV4LWOTMRA",
                     email: `${username}@user.io`, 
-=======
-                    username,
-                    type: 'STANDARD',
-                    realName: `${username}_realname`,
-                    password: '$2b$04$j0aSK.Dyq7Q9N.r6d0uIaOGrOe7sI4rGUn0JNcaXcPCv.49Otjwpi',
-                    otpSecret: 'H6BNKKO27DPLCATGEJAZNWQV4LWOTMRA',
-                    createdBy: 'admin',
-                    email: `${username}@user.io`,
->>>>>>> ae9e0f52
                     description: 'I am a new user.',
                     emailNotificationsActivated: true,
                     organisation: 'DSI',
@@ -2058,22 +1948,12 @@
                 /* setup: creating a privileged user (not yet added roles) */
                 const username = uuid();
                 authorisedUserProfile = {
-<<<<<<< HEAD
                     username, 
                     type: 'STANDARD', 
                     realName: `${username}_realname`, 
                     password: '$2b$04$j0aSK.Dyq7Q9N.r6d0uIaOGrOe7sI4rGUn0JNcaXcPCv.49Otjwpi', 
                     otpSecret: "H6BNKKO27DPLCATGEJAZNWQV4LWOTMRA",
                     email: `${username}@user.io`, 
-=======
-                    username,
-                    type: 'STANDARD',
-                    realName: `${username}_realname`,
-                    password: '$2b$04$j0aSK.Dyq7Q9N.r6d0uIaOGrOe7sI4rGUn0JNcaXcPCv.49Otjwpi',
-                    otpSecret: 'H6BNKKO27DPLCATGEJAZNWQV4LWOTMRA',
-                    createdBy: 'admin',
-                    email: `${username}@user.io`,
->>>>>>> ae9e0f52
                     description: 'I am a new user.',
                     emailNotificationsActivated: true,
                     organisation: 'DSI',
