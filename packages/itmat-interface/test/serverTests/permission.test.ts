--- conflicted
+++ resolved
@@ -982,11 +982,7 @@
                 const role = await mongoClient.collection(config.database.collections.roles_collection).findOneAndUpdate({
                     id: setupRole.id,
                     deleted: null
-<<<<<<< HEAD
-                }, { $push: { permissions: permissions.specific_study.specific_study_readonly_access } }, { returnDocument: 'after' });
-=======
-                }, { $push: { permissions: permissions.dataset_specific.view_dataset } }, { returnOriginal: false });
->>>>>>> 87328ece
+                }, { $push: { permissions: permissions.dataset_specific.view_dataset } }, { returnDocument: 'after' });
                 expect(role.value).toEqual({
                     _id: setupRole._id,
                     id: setupRole.id,
@@ -1203,11 +1199,7 @@
                 const role = await mongoClient.collection(config.database.collections.roles_collection).findOneAndUpdate({
                     id: setupRole.id,
                     deleted: null
-<<<<<<< HEAD
-                }, { $push: { permissions: permissions.specific_study.specific_study_readonly_access } }, { returnDocument: 'after' });
-=======
-                }, { $push: { permissions: permissions.dataset_specific.view_dataset } }, { returnOriginal: false });
->>>>>>> 87328ece
+                }, { $push: { permissions: permissions.dataset_specific.view_dataset } }, { returnDocument: 'after' });
                 expect(role.value).toEqual({
                     _id: setupRole._id,
                     id: setupRole.id,
@@ -1335,11 +1327,7 @@
                 const role = await mongoClient.collection(config.database.collections.roles_collection).findOneAndUpdate({
                     id: setupRole.id,
                     deleted: null
-<<<<<<< HEAD
-                }, { $push: { permissions: permissions.specific_study.specific_study_readonly_access, users: newUser.id } }, { returnDocument: 'after' });
-=======
-                }, { $push: { permissions: permissions.dataset_specific.view_dataset, users: newUser.id } }, { returnOriginal: false });
->>>>>>> 87328ece
+                }, { $push: { permissions: permissions.dataset_specific.view_dataset, users: newUser.id } }, { returnDocument: 'after' });
                 expect(role.value).toEqual({
                     _id: setupRole._id,
                     id: setupRole.id,
