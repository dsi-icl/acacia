--- conflicted
+++ resolved
@@ -982,11 +982,7 @@
                 const role = await mongoClient.collection(config.database.collections.roles_collection).findOneAndUpdate({
                     id: setupRole.id,
                     deleted: null
-<<<<<<< HEAD
-                }, { $push: { permissions: permissions.dataset_specific.view_dataset } }, { returnOriginal: false });
-=======
                 }, { $push: { permissions: permissions.dataset_specific.view_dataset } }, { returnDocument: 'after' });
->>>>>>> 880e6f11
                 expect(role.value).toEqual({
                     _id: setupRole._id,
                     id: setupRole.id,
@@ -1203,11 +1199,7 @@
                 const role = await mongoClient.collection(config.database.collections.roles_collection).findOneAndUpdate({
                     id: setupRole.id,
                     deleted: null
-<<<<<<< HEAD
-                }, { $push: { permissions: permissions.dataset_specific.view_dataset } }, { returnOriginal: false });
-=======
                 }, { $push: { permissions: permissions.dataset_specific.view_dataset } }, { returnDocument: 'after' });
->>>>>>> 880e6f11
                 expect(role.value).toEqual({
                     _id: setupRole._id,
                     id: setupRole.id,
@@ -1335,11 +1327,7 @@
                 const role = await mongoClient.collection(config.database.collections.roles_collection).findOneAndUpdate({
                     id: setupRole.id,
                     deleted: null
-<<<<<<< HEAD
-                }, { $push: { permissions: permissions.dataset_specific.view_dataset, users: newUser.id } }, { returnOriginal: false });
-=======
                 }, { $push: { permissions: permissions.dataset_specific.view_dataset, users: newUser.id } }, { returnDocument: 'after' });
->>>>>>> 880e6f11
                 expect(role.value).toEqual({
                     _id: setupRole._id,
                     id: setupRole.id,
