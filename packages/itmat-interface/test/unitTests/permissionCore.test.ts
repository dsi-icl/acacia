import { db } from '../../src/database/database';
import { MongoClient } from 'mongodb';
import * as itmatCommons from 'itmat-commons';
import { MongoMemoryServer } from 'mongodb-memory-server';
import setupDatabase from 'itmat-utils/src/databaseSetup/collectionsAndIndexes';
import config from '../../config/config.sample.json';
const { Models, permissions, task_required_permissions } = itmatCommons;
import { permissionCore } from '../../src/graphql/core/permissionCore';

let mongodb;
let mongoConnection;
let mongoClient;

afterAll(async () => {
    await db.closeConnection();
    await mongoConnection?.close();
    await mongodb.stop();
});

beforeAll(async () => { // eslint-disable-line no-undef
    /* Creating a in-memory MongoDB instance for testing */
    mongodb = new MongoMemoryServer();
    const connectionString = await mongodb.getUri();
    const database = await mongodb.getDbName();
    await setupDatabase(connectionString, database);

    /* Wiring up the backend server */
    config.database.mongo_url = connectionString;
    config.database.database = database;
    await db.connect(config.database);

    /* Connect mongo client (for test setup later / retrieve info later) */
    mongoConnection = await MongoClient.connect(connectionString, {
        useNewUrlParser: true,
        useUnifiedTopology: true
    });
    mongoClient = mongoConnection.db(database);
});

describe('PERMISSION CORE CLASS', () => {
    describe('Check userHasTheNeccessaryPermission()', () => {
        let admin;
        let user;
        let newUsers;
        beforeAll(async () => {
            /* setup: create new users to be tested on */
            newUsers = [
                {
<<<<<<< HEAD
                    username: 'new_user_1',
                    type: 'STANDARD',
                    realName: 'real_name_1',
                    password: 'fake_password',
                    createdBy: 'admin',
                    email: 'new1@user.io',
=======
                    username : 'new_user_1', 
                    type: 'STANDARD', 
                    realName: 'real_name_1', 
                    password: 'fake_password', 
                    otpSecret: "H6BNKKO27DPLCATGEJAZNWQV4LWOTMRA",
                    createdBy: 'admin', 
                    email: 'new1@user.io', 
>>>>>>> 67e18352
                    description: 'I am a new user.',
                    emailNotificationsActivated: true,
                    organisation: 'DSI',
                    deleted: null,
                    id: 'new_user_id_1'
                },
                {
<<<<<<< HEAD
                    username: 'new_user_2',
                    type: 'STANDARD',
                    realName: 'real_name_2',
                    password: 'fake_password',
                    createdBy: 'admin',
                    email: 'new2@user.io',
=======
                    username : 'new_user_2', 
                    type: 'STANDARD', 
                    realName: 'real_name_2', 
                    password: 'fake_password',
                    otpSecret: "H6BNKKO27DPLCATGEJAZNWQV4LWOTMRA", 
                    createdBy: 'admin', 
                    email: 'new2@user.io', 
>>>>>>> 67e18352
                    description: 'I am a new user.',
                    emailNotificationsActivated: true,
                    organisation: 'DSI',
                    deleted: null,
                    id: 'new_user_id_2'
                },
                {
<<<<<<< HEAD
                    username: 'new_user_3',
                    type: 'STANDARD',
                    realName: 'real_name_3',
                    password: 'fake_password',
                    createdBy: 'admin',
                    email: 'new3@user.io',
=======
                    username : 'new_user_3', 
                    type: 'STANDARD', 
                    realName: 'real_name_3', 
                    password: 'fake_password', 
                    otpSecret: "H6BNKKO27DPLCATGEJAZNWQV4LWOTMRA",
                    createdBy: 'admin', 
                    email: 'new3@user.io', 
>>>>>>> 67e18352
                    description: 'I am a new user.',
                    emailNotificationsActivated: true,
                    organisation: 'DSI',
                    deleted: null,
                    id: 'new_user_id_3'
                },
                {
<<<<<<< HEAD
                    username: 'new_user_4',
                    type: 'STANDARD',
                    realName: 'real_name_4',
                    password: 'fake_password',
                    createdBy: 'admin',
                    email: 'new4@user.io',
=======
                    username : 'new_user_4', 
                    type: 'STANDARD', 
                    realName: 'real_name_4', 
                    password: 'fake_password', 
                    otpSecret: "H6BNKKO27DPLCATGEJAZNWQV4LWOTMRA",
                    createdBy: 'admin', 
                    email: 'new4@user.io', 
>>>>>>> 67e18352
                    description: 'I am a new user.',
                    emailNotificationsActivated: true,
                    organisation: 'DSI',
                    deleted: null,
                    id: 'new_user_id_4'
                },
                {
<<<<<<< HEAD
                    username: 'new_user_5',
                    type: 'STANDARD',
                    realName: 'real_name_5',
                    password: 'fake_password',
                    createdBy: 'admin',
                    email: 'new5@user.io',
=======
                    username : 'new_user_5', 
                    type: 'STANDARD', 
                    realName: 'real_name_5', 
                    password: 'fake_password', 
                    otpSecret: "H6BNKKO27DPLCATGEJAZNWQV4LWOTMRA",
                    createdBy: 'admin', 
                    email: 'new5@user.io', 
>>>>>>> 67e18352
                    description: 'I am a new user.',
                    emailNotificationsActivated: true,
                    organisation: 'DSI',
                    deleted: null,
                    id: 'new_user_id_5'
                }
            ];
            await mongoClient.collection(config.database.collections.users_collection).insertMany(newUsers);

            /* setup: first retrieve the generated user id */
            const result = await mongoClient.collection(config.database.collections.users_collection).find({}, { projection: { id: 1, username: 1 } }).toArray();
            admin = result.filter(e => e.username === 'admin')[0];
            user = result.filter(e => e.username === 'standardUser')[0];

            /* setup: create roles to be tested on */
            await mongoClient.collection(config.database.collections.roles_collection).insertMany([
                // study001
                //     role004 (Principle investigator)
                //         |permissions.specific_study.specific_study_data_management,
                //         |permissions.specific_study.specific_study_readonly_access,
                //         |permissions.specific_study.specific_study_role_management,
                //         |permissions.specific_study.specific_study_projects_management
                //         |newUsers[3]
                //     role003 (Data curator)
                //         |permissions.specific_study.specific_study_data_management,
                //         |newUsers[2]
                //     project001
                //         role001 (Project researchers)
                //             |permissions.specific_project.specific_project_readonly_access
                //             |user newUsers[0]
                //     project002
                //         role002 (Project researchers)
                //             |permissions.specific_project.specific_project_readonly_access
                //             |newUsers[1] newUsers[0]
                // study002
                //     project001
                //         role005 (Project Manager)
                //             |permissions.specific_project.specific_project_role_management,
                //             |permissions.specific_project.specific_project_readonly_access
                //             |user newUsers[2]
                {
                    id: 'role001',
                    projectId: 'project001',
                    studyId: 'study001',
                    name: 'Project researchers',
                    permissions: [
                        permissions.specific_project.specific_project_readonly_access
                    ],
                    users: [user.id, newUsers[0].id],
                    deleted: null
                },
                {
                    id: 'role002',
                    projectId: 'project002',
                    studyId: 'study001',
                    name: 'Project researchers',
                    permissions: [
                        permissions.specific_project.specific_project_readonly_access
                    ],
                    users: [newUsers[1].id, newUsers[0].id],
                    deleted: null
                },
                {
                    id: 'role003',
                    projectId: undefined,
                    studyId: 'study001',
                    name: 'Data curator',
                    permissions: [
                        permissions.specific_study.specific_study_data_management,
                    ],
                    users: [newUsers[2].id],
                    deleted: null
                },
                {
                    id: 'role004',
                    projectId: undefined,
                    studyId: 'study001',
                    name: 'Principle Investigator',
                    permissions: [
                        permissions.specific_study.specific_study_data_management,
                        permissions.specific_study.specific_study_readonly_access,
                        permissions.specific_study.specific_study_role_management,
                        permissions.specific_study.specific_study_projects_management
                    ],
                    users: [newUsers[3].id],
                    deleted: null
                },
                {
                    id: 'role005',
                    projectId: 'project001',
                    studyId: 'study002',
                    name: 'Project Manager',
                    permissions: [
                        permissions.specific_project.specific_project_role_management,
                        permissions.specific_project.specific_project_readonly_access
                    ],
                    users: [user.id, newUsers[2].id],
                    deleted: null
                }
            ]);
        });

        async function testAllPermissions(user, studyId, projectId) {
            return Promise.all([
                permissionCore.userHasTheNeccessaryPermission(
                    task_required_permissions.manage_study_roles,
                    user,
                    studyId,
                    projectId
                ),
                permissionCore.userHasTheNeccessaryPermission(
                    task_required_permissions.manage_study_data,
                    user,
                    studyId,
                    projectId
                ),
                permissionCore.userHasTheNeccessaryPermission(
                    task_required_permissions.manage_study_projects,
                    user,
                    studyId,
                    projectId
                ),
                permissionCore.userHasTheNeccessaryPermission(
                    task_required_permissions.access_study_data,
                    user,
                    studyId,
                    projectId
                ),
                permissionCore.userHasTheNeccessaryPermission(
                    task_required_permissions.access_project_data,
                    user,
                    studyId,
                    projectId
                ),
                permissionCore.userHasTheNeccessaryPermission(
                    task_required_permissions.manage_project_roles,
                    user,
                    studyId,
                    projectId
                )
            ]);
        }

        function testUser(user) {
            return Promise.all([
                testAllPermissions(user, 'study001', 'project001'),
                testAllPermissions(user, 'study001', 'project002'),
                testAllPermissions(user, 'study001', undefined),
                testAllPermissions(user, 'study002', 'project001'),
                testAllPermissions(user, 'study002', undefined),
            ]);
        }

        test('User belonging to two studies', async () => {
            const result = await testUser(user);
            expect(result).toEqual([
                [false, false, false, false, true, false],
                [false, false, false, false, false, false],
                [false, false, false, false, false, false],
                [false, false, false, false, true, true],
                [false, false, false, false, false, false]
            ]);
        });

        test('User belonging to two projects', async () => {
            const result = await testUser(newUsers[0]);
            expect(result).toEqual([
                [false, false, false, false, true, false],
                [false, false, false, false, true, false],
                [false, false, false, false, false, false],
                [false, false, false, false, false, false],
                [false, false, false, false, false, false]
            ]);
        });

        test('User belonging to one project', async () => {
            const result = await testUser(newUsers[1]);
            expect(result).toEqual([
                [false, false, false, false, false, false],
                [false, false, false, false, true, false],
                [false, false, false, false, false, false],
                [false, false, false, false, false, false],
                [false, false, false, false, false, false]
            ]);
        });

        test('User belonging to one project and one study', async () => {
            const result = await testUser(newUsers[2]);
            expect(result).toEqual([
                [false, true, false, true, true, false],
                [false, true, false, true, true, false],
                [false, true, false, true, true, false],
                [false, false, false, false, true, true],
                [false, false, false, false, false, false]
            ]);
        });

        test('User belonging to one study (PI)', async () => {
            const result = await testUser(newUsers[3]);
            expect(result).toEqual([
                [true, true, true, true, true, true],
                [true, true, true, true, true, true],
                [true, true, true, true, true, true],
                [false, false, false, false, false, false],
                [false, false, false, false, false, false]
            ]);
        });
    });
});<|MERGE_RESOLUTION|>--- conflicted
+++ resolved
@@ -46,22 +46,13 @@
             /* setup: create new users to be tested on */
             newUsers = [
                 {
-<<<<<<< HEAD
                     username: 'new_user_1',
                     type: 'STANDARD',
                     realName: 'real_name_1',
                     password: 'fake_password',
+                    otpSecret: "H6BNKKO27DPLCATGEJAZNWQV4LWOTMRA",
                     createdBy: 'admin',
                     email: 'new1@user.io',
-=======
-                    username : 'new_user_1', 
-                    type: 'STANDARD', 
-                    realName: 'real_name_1', 
-                    password: 'fake_password', 
-                    otpSecret: "H6BNKKO27DPLCATGEJAZNWQV4LWOTMRA",
-                    createdBy: 'admin', 
-                    email: 'new1@user.io', 
->>>>>>> 67e18352
                     description: 'I am a new user.',
                     emailNotificationsActivated: true,
                     organisation: 'DSI',
@@ -69,22 +60,13 @@
                     id: 'new_user_id_1'
                 },
                 {
-<<<<<<< HEAD
                     username: 'new_user_2',
                     type: 'STANDARD',
                     realName: 'real_name_2',
                     password: 'fake_password',
+                    otpSecret: "H6BNKKO27DPLCATGEJAZNWQV4LWOTMRA",
                     createdBy: 'admin',
                     email: 'new2@user.io',
-=======
-                    username : 'new_user_2', 
-                    type: 'STANDARD', 
-                    realName: 'real_name_2', 
-                    password: 'fake_password',
-                    otpSecret: "H6BNKKO27DPLCATGEJAZNWQV4LWOTMRA", 
-                    createdBy: 'admin', 
-                    email: 'new2@user.io', 
->>>>>>> 67e18352
                     description: 'I am a new user.',
                     emailNotificationsActivated: true,
                     organisation: 'DSI',
@@ -92,22 +74,13 @@
                     id: 'new_user_id_2'
                 },
                 {
-<<<<<<< HEAD
                     username: 'new_user_3',
                     type: 'STANDARD',
                     realName: 'real_name_3',
                     password: 'fake_password',
+                    otpSecret: "H6BNKKO27DPLCATGEJAZNWQV4LWOTMRA",
                     createdBy: 'admin',
                     email: 'new3@user.io',
-=======
-                    username : 'new_user_3', 
-                    type: 'STANDARD', 
-                    realName: 'real_name_3', 
-                    password: 'fake_password', 
-                    otpSecret: "H6BNKKO27DPLCATGEJAZNWQV4LWOTMRA",
-                    createdBy: 'admin', 
-                    email: 'new3@user.io', 
->>>>>>> 67e18352
                     description: 'I am a new user.',
                     emailNotificationsActivated: true,
                     organisation: 'DSI',
@@ -115,22 +88,13 @@
                     id: 'new_user_id_3'
                 },
                 {
-<<<<<<< HEAD
                     username: 'new_user_4',
                     type: 'STANDARD',
                     realName: 'real_name_4',
                     password: 'fake_password',
+                    otpSecret: "H6BNKKO27DPLCATGEJAZNWQV4LWOTMRA",
                     createdBy: 'admin',
                     email: 'new4@user.io',
-=======
-                    username : 'new_user_4', 
-                    type: 'STANDARD', 
-                    realName: 'real_name_4', 
-                    password: 'fake_password', 
-                    otpSecret: "H6BNKKO27DPLCATGEJAZNWQV4LWOTMRA",
-                    createdBy: 'admin', 
-                    email: 'new4@user.io', 
->>>>>>> 67e18352
                     description: 'I am a new user.',
                     emailNotificationsActivated: true,
                     organisation: 'DSI',
@@ -138,22 +102,13 @@
                     id: 'new_user_id_4'
                 },
                 {
-<<<<<<< HEAD
                     username: 'new_user_5',
                     type: 'STANDARD',
                     realName: 'real_name_5',
                     password: 'fake_password',
+                    otpSecret: "H6BNKKO27DPLCATGEJAZNWQV4LWOTMRA",
                     createdBy: 'admin',
                     email: 'new5@user.io',
-=======
-                    username : 'new_user_5', 
-                    type: 'STANDARD', 
-                    realName: 'real_name_5', 
-                    password: 'fake_password', 
-                    otpSecret: "H6BNKKO27DPLCATGEJAZNWQV4LWOTMRA",
-                    createdBy: 'admin', 
-                    email: 'new5@user.io', 
->>>>>>> 67e18352
                     description: 'I am a new user.',
                     emailNotificationsActivated: true,
                     organisation: 'DSI',
