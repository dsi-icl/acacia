import { db } from '../../src/database/database';
import { MongoClient } from 'mongodb';
import * as itmatCommons from 'itmat-commons';
import { MongoMemoryServer } from 'mongodb-memory-server';
import setupDatabase from 'itmat-utils/src/databaseSetup/collectionsAndIndexes';
import config from '../../config/config.sample.json';
import { permissionCore } from '../../src/graphql/core/permissionCore';
const { permissions, task_required_permissions } = itmatCommons;

let mongodb;
let mongoConnection;
let mongoClient;

afterAll(async () => {
    await db.closeConnection();
    await mongoConnection?.close();
    await mongodb.stop();
});

beforeAll(async () => { // eslint-disable-line no-undef
    /* Creating a in-memory MongoDB instance for testing */
    mongodb = new MongoMemoryServer();
    const connectionString = await mongodb.getUri();
    const database = await mongodb.getDbName();
    await setupDatabase(connectionString, database);

    /* Wiring up the backend server */
    config.database.mongo_url = connectionString;
    config.database.database = database;
    await db.connect(config.database);

    /* Connect mongo client (for test setup later / retrieve info later) */
    mongoConnection = await MongoClient.connect(connectionString, {
        useNewUrlParser: true,
        useUnifiedTopology: true
    });
    mongoClient = mongoConnection.db(database);
});

describe('PERMISSION CORE CLASS', () => {
    describe('Check userHasTheNeccessaryPermission()', () => {
        let user;
        let newUsers;
        beforeAll(async () => {
            /* setup: create new users to be tested on */
            newUsers = [
                {
<<<<<<< HEAD
                    username : 'new_user_1', 
                    type: 'STANDARD', 
                    realName: 'real_name_1', 
                    password: 'fake_password', 
                    otpSecret: "H6BNKKO27DPLCATGEJAZNWQV4LWOTMRA",
                    email: 'new1@user.io', 
=======
                    username: 'new_user_1',
                    type: 'STANDARD',
                    realName: 'real_name_1',
                    password: 'fake_password',
                    otpSecret: 'H6BNKKO27DPLCATGEJAZNWQV4LWOTMRA',
                    createdBy: 'admin',
                    email: 'new1@user.io',
>>>>>>> ae9e0f52
                    description: 'I am a new user.',
                    emailNotificationsActivated: true,
                    organisation: 'DSI',
                    deleted: null,
                    id: 'new_user_id_1'
                },
                {
                    username: 'new_user_2',
                    type: 'STANDARD',
                    realName: 'real_name_2',
                    password: 'fake_password',
<<<<<<< HEAD
                    otpSecret: "H6BNKKO27DPLCATGEJAZNWQV4LWOTMRA", 
                    email: 'new2@user.io', 
=======
                    otpSecret: 'H6BNKKO27DPLCATGEJAZNWQV4LWOTMRA',
                    createdBy: 'admin',
                    email: 'new2@user.io',
>>>>>>> ae9e0f52
                    description: 'I am a new user.',
                    emailNotificationsActivated: true,
                    organisation: 'DSI',
                    deleted: null,
                    id: 'new_user_id_2'
                },
                {
<<<<<<< HEAD
                    username : 'new_user_3', 
                    type: 'STANDARD', 
                    realName: 'real_name_3', 
                    password: 'fake_password', 
                    otpSecret: "H6BNKKO27DPLCATGEJAZNWQV4LWOTMRA",
                    email: 'new3@user.io', 
=======
                    username: 'new_user_3',
                    type: 'STANDARD',
                    realName: 'real_name_3',
                    password: 'fake_password',
                    otpSecret: 'H6BNKKO27DPLCATGEJAZNWQV4LWOTMRA',
                    createdBy: 'admin',
                    email: 'new3@user.io',
>>>>>>> ae9e0f52
                    description: 'I am a new user.',
                    emailNotificationsActivated: true,
                    organisation: 'DSI',
                    deleted: null,
                    id: 'new_user_id_3'
                },
                {
<<<<<<< HEAD
                    username : 'new_user_4', 
                    type: 'STANDARD', 
                    realName: 'real_name_4', 
                    password: 'fake_password', 
                    otpSecret: "H6BNKKO27DPLCATGEJAZNWQV4LWOTMRA",
                    email: 'new4@user.io', 
=======
                    username: 'new_user_4',
                    type: 'STANDARD',
                    realName: 'real_name_4',
                    password: 'fake_password',
                    otpSecret: 'H6BNKKO27DPLCATGEJAZNWQV4LWOTMRA',
                    createdBy: 'admin',
                    email: 'new4@user.io',
>>>>>>> ae9e0f52
                    description: 'I am a new user.',
                    emailNotificationsActivated: true,
                    organisation: 'DSI',
                    deleted: null,
                    id: 'new_user_id_4'
                },
                {
<<<<<<< HEAD
                    username : 'new_user_5', 
                    type: 'STANDARD', 
                    realName: 'real_name_5', 
                    password: 'fake_password', 
                    otpSecret: "H6BNKKO27DPLCATGEJAZNWQV4LWOTMRA",
                    email: 'new5@user.io', 
=======
                    username: 'new_user_5',
                    type: 'STANDARD',
                    realName: 'real_name_5',
                    password: 'fake_password',
                    otpSecret: 'H6BNKKO27DPLCATGEJAZNWQV4LWOTMRA',
                    createdBy: 'admin',
                    email: 'new5@user.io',
>>>>>>> ae9e0f52
                    description: 'I am a new user.',
                    emailNotificationsActivated: true,
                    organisation: 'DSI',
                    deleted: null,
                    id: 'new_user_id_5'
                }
            ];
            await mongoClient.collection(config.database.collections.users_collection).insertMany(newUsers);

            /* setup: first retrieve the generated user id */
            const result = await mongoClient.collection(config.database.collections.users_collection).find({}, { projection: { id: 1, username: 1 } }).toArray();
            user = result.filter(e => e.username === 'standardUser')[0];

            /* setup: create roles to be tested on */
            await mongoClient.collection(config.database.collections.roles_collection).insertMany([
                // study001
                //     role004 (Principle investigator)
                //         |permissions.specific_study.specific_study_data_management,
                //         |permissions.specific_study.specific_study_readonly_access,
                //         |permissions.specific_study.specific_study_role_management,
                //         |permissions.specific_study.specific_study_projects_management
                //         |newUsers[3]
                //     role003 (Data curator)
                //         |permissions.specific_study.specific_study_data_management,
                //         |newUsers[2]
                //     project001
                //         role001 (Project researchers)
                //             |permissions.specific_project.specific_project_readonly_access
                //             |user newUsers[0]
                //     project002
                //         role002 (Project researchers)
                //             |permissions.specific_project.specific_project_readonly_access
                //             |newUsers[1] newUsers[0]
                // study002
                //     project001
                //         role005 (Project Manager)
                //             |permissions.specific_project.specific_project_role_management,
                //             |permissions.specific_project.specific_project_readonly_access
                //             |user newUsers[2]
                {
                    id: 'role001',
                    projectId: 'project001',
                    studyId: 'study001',
                    name: 'Project researchers',
                    permissions: [
                        permissions.specific_project.specific_project_readonly_access
                    ],
                    users: [user.id, newUsers[0].id],
                    deleted: null
                },
                {
                    id: 'role002',
                    projectId: 'project002',
                    studyId: 'study001',
                    name: 'Project researchers',
                    permissions: [
                        permissions.specific_project.specific_project_readonly_access
                    ],
                    users: [newUsers[1].id, newUsers[0].id],
                    deleted: null
                },
                {
                    id: 'role003',
                    projectId: undefined,
                    studyId: 'study001',
                    name: 'Data curator',
                    permissions: [
                        permissions.specific_study.specific_study_data_management,
                    ],
                    users: [newUsers[2].id],
                    deleted: null
                },
                {
                    id: 'role004',
                    projectId: undefined,
                    studyId: 'study001',
                    name: 'Principle Investigator',
                    permissions: [
                        permissions.specific_study.specific_study_data_management,
                        permissions.specific_study.specific_study_readonly_access,
                        permissions.specific_study.specific_study_role_management,
                        permissions.specific_study.specific_study_projects_management
                    ],
                    users: [newUsers[3].id],
                    deleted: null
                },
                {
                    id: 'role005',
                    projectId: 'project001',
                    studyId: 'study002',
                    name: 'Project Manager',
                    permissions: [
                        permissions.specific_project.specific_project_role_management,
                        permissions.specific_project.specific_project_readonly_access
                    ],
                    users: [user.id, newUsers[2].id],
                    deleted: null
                }
            ]);
        });

        async function testAllPermissions(user, studyId, projectId) {
            return Promise.all([
                permissionCore.userHasTheNeccessaryPermission(
                    task_required_permissions.manage_study_roles,
                    user,
                    studyId,
                    projectId
                ),
                permissionCore.userHasTheNeccessaryPermission(
                    task_required_permissions.manage_study_data,
                    user,
                    studyId,
                    projectId
                ),
                permissionCore.userHasTheNeccessaryPermission(
                    task_required_permissions.manage_study_projects,
                    user,
                    studyId,
                    projectId
                ),
                permissionCore.userHasTheNeccessaryPermission(
                    task_required_permissions.access_study_data,
                    user,
                    studyId,
                    projectId
                ),
                permissionCore.userHasTheNeccessaryPermission(
                    task_required_permissions.access_project_data,
                    user,
                    studyId,
                    projectId
                ),
                permissionCore.userHasTheNeccessaryPermission(
                    task_required_permissions.manage_project_roles,
                    user,
                    studyId,
                    projectId
                )
            ]);
        }

        function testUser(user) {
            return Promise.all([
                testAllPermissions(user, 'study001', 'project001'),
                testAllPermissions(user, 'study001', 'project002'),
                testAllPermissions(user, 'study001', undefined),
                testAllPermissions(user, 'study002', 'project001'),
                testAllPermissions(user, 'study002', undefined),
            ]);
        }

        test('User belonging to two studies', async () => {
            const result = await testUser(user);
            expect(result).toEqual([
                [false, false, false, false, true, false],
                [false, false, false, false, false, false],
                [false, false, false, false, false, false],
                [false, false, false, false, true, true],
                [false, false, false, false, false, false]
            ]);
        });

        test('User belonging to two projects', async () => {
            const result = await testUser(newUsers[0]);
            expect(result).toEqual([
                [false, false, false, false, true, false],
                [false, false, false, false, true, false],
                [false, false, false, false, false, false],
                [false, false, false, false, false, false],
                [false, false, false, false, false, false]
            ]);
        });

        test('User belonging to one project', async () => {
            const result = await testUser(newUsers[1]);
            expect(result).toEqual([
                [false, false, false, false, false, false],
                [false, false, false, false, true, false],
                [false, false, false, false, false, false],
                [false, false, false, false, false, false],
                [false, false, false, false, false, false]
            ]);
        });

        test('User belonging to one project and one study', async () => {
            const result = await testUser(newUsers[2]);
            expect(result).toEqual([
                [false, true, false, true, true, false],
                [false, true, false, true, true, false],
                [false, true, false, true, true, false],
                [false, false, false, false, true, true],
                [false, false, false, false, false, false]
            ]);
        });

        test('User belonging to one study (PI)', async () => {
            const result = await testUser(newUsers[3]);
            expect(result).toEqual([
                [true, true, true, true, true, true],
                [true, true, true, true, true, true],
                [true, true, true, true, true, true],
                [false, false, false, false, false, false],
                [false, false, false, false, false, false]
            ]);
        });
    });
});<|MERGE_RESOLUTION|>--- conflicted
+++ resolved
@@ -45,22 +45,12 @@
             /* setup: create new users to be tested on */
             newUsers = [
                 {
-<<<<<<< HEAD
                     username : 'new_user_1', 
                     type: 'STANDARD', 
                     realName: 'real_name_1', 
                     password: 'fake_password', 
                     otpSecret: "H6BNKKO27DPLCATGEJAZNWQV4LWOTMRA",
                     email: 'new1@user.io', 
-=======
-                    username: 'new_user_1',
-                    type: 'STANDARD',
-                    realName: 'real_name_1',
-                    password: 'fake_password',
-                    otpSecret: 'H6BNKKO27DPLCATGEJAZNWQV4LWOTMRA',
-                    createdBy: 'admin',
-                    email: 'new1@user.io',
->>>>>>> ae9e0f52
                     description: 'I am a new user.',
                     emailNotificationsActivated: true,
                     organisation: 'DSI',
@@ -72,14 +62,8 @@
                     type: 'STANDARD',
                     realName: 'real_name_2',
                     password: 'fake_password',
-<<<<<<< HEAD
                     otpSecret: "H6BNKKO27DPLCATGEJAZNWQV4LWOTMRA", 
                     email: 'new2@user.io', 
-=======
-                    otpSecret: 'H6BNKKO27DPLCATGEJAZNWQV4LWOTMRA',
-                    createdBy: 'admin',
-                    email: 'new2@user.io',
->>>>>>> ae9e0f52
                     description: 'I am a new user.',
                     emailNotificationsActivated: true,
                     organisation: 'DSI',
@@ -87,22 +71,12 @@
                     id: 'new_user_id_2'
                 },
                 {
-<<<<<<< HEAD
                     username : 'new_user_3', 
                     type: 'STANDARD', 
                     realName: 'real_name_3', 
                     password: 'fake_password', 
                     otpSecret: "H6BNKKO27DPLCATGEJAZNWQV4LWOTMRA",
                     email: 'new3@user.io', 
-=======
-                    username: 'new_user_3',
-                    type: 'STANDARD',
-                    realName: 'real_name_3',
-                    password: 'fake_password',
-                    otpSecret: 'H6BNKKO27DPLCATGEJAZNWQV4LWOTMRA',
-                    createdBy: 'admin',
-                    email: 'new3@user.io',
->>>>>>> ae9e0f52
                     description: 'I am a new user.',
                     emailNotificationsActivated: true,
                     organisation: 'DSI',
@@ -110,22 +84,12 @@
                     id: 'new_user_id_3'
                 },
                 {
-<<<<<<< HEAD
                     username : 'new_user_4', 
                     type: 'STANDARD', 
                     realName: 'real_name_4', 
                     password: 'fake_password', 
                     otpSecret: "H6BNKKO27DPLCATGEJAZNWQV4LWOTMRA",
                     email: 'new4@user.io', 
-=======
-                    username: 'new_user_4',
-                    type: 'STANDARD',
-                    realName: 'real_name_4',
-                    password: 'fake_password',
-                    otpSecret: 'H6BNKKO27DPLCATGEJAZNWQV4LWOTMRA',
-                    createdBy: 'admin',
-                    email: 'new4@user.io',
->>>>>>> ae9e0f52
                     description: 'I am a new user.',
                     emailNotificationsActivated: true,
                     organisation: 'DSI',
@@ -133,22 +97,12 @@
                     id: 'new_user_id_4'
                 },
                 {
-<<<<<<< HEAD
                     username : 'new_user_5', 
                     type: 'STANDARD', 
                     realName: 'real_name_5', 
                     password: 'fake_password', 
                     otpSecret: "H6BNKKO27DPLCATGEJAZNWQV4LWOTMRA",
                     email: 'new5@user.io', 
-=======
-                    username: 'new_user_5',
-                    type: 'STANDARD',
-                    realName: 'real_name_5',
-                    password: 'fake_password',
-                    otpSecret: 'H6BNKKO27DPLCATGEJAZNWQV4LWOTMRA',
-                    createdBy: 'admin',
-                    email: 'new5@user.io',
->>>>>>> ae9e0f52
                     description: 'I am a new user.',
                     emailNotificationsActivated: true,
                     organisation: 'DSI',
