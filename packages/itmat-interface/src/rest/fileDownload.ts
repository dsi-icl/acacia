<<<<<<< HEAD
import { Request, Response } from 'express';
import { IFile } from 'itmat-utils/dist/models/file';
import { db } from '../database/database';
=======
import { Express, Request, Response, NextFunction } from 'express';
import { db } from '../database/database';
import { fieldCore } from '../graphql/core/fieldCore';
import { IFile } from 'itmat-commons/dist/models/file';
>>>>>>> ec79e7f6
import { objStore } from '../objStore/objStore';

export const fileDownloadController = async (req: Request, res: Response) => {
    const requester = req.user;
    const requestedFile = req.params.fileId;

    try {
        /* check permission */

        /* download file */
        const file: IFile = await db.collections!.files_collection.findOne({ id: requestedFile, deleted: false })!;
        if (!file) {
            res.status(404).json({ error: 'File not found. ' });
            return;
        }
        const stream = await objStore.downloadFile(file.studyId, file.uri);
        res.set('Content-Type', 'application/octet-stream');
        res.set('Content-Type', 'application/download');
        res.set('Content-Disposition', `attachment; filename="${file.fileName}"`);
        stream.pipe(res, { end: true });
        return;
    } catch (e) {
        res.status(500).json(e);
        return;
    }
};<|MERGE_RESOLUTION|>--- conflicted
+++ resolved
@@ -1,13 +1,6 @@
-<<<<<<< HEAD
 import { Request, Response } from 'express';
-import { IFile } from 'itmat-utils/dist/models/file';
+import { IFile } from 'itmat-commons/dist/models/file';
 import { db } from '../database/database';
-=======
-import { Express, Request, Response, NextFunction } from 'express';
-import { db } from '../database/database';
-import { fieldCore } from '../graphql/core/fieldCore';
-import { IFile } from 'itmat-commons/dist/models/file';
->>>>>>> ec79e7f6
 import { objStore } from '../objStore/objStore';
 
 export const fileDownloadController = async (req: Request, res: Response) => {
