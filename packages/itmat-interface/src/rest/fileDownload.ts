import { Request, Response } from 'express';
import { db } from '../database/database';
import { objStore } from '../objStore/objStore';
import { permissionCore } from '../graphql/core/permissionCore';
<<<<<<< HEAD
import { Models, task_required_permissions } from 'itmat-commons';
import { fileTypesFiles } from 'itmat-commons/dist/models/file';
type IFileMongoEntry = Models.File.IFileMongoEntry;
const { fileTypes } = Models.File;
=======
import { Models, task_required_permissions, IFile } from 'itmat-commons';
>>>>>>> 4c5d241a

export const fileDownloadController = async (req: Request, res: Response): Promise<void> => {
    const requester = req.user as Models.UserModels.IUser;
    const requestedFile = req.params.fileId;

    if (!requester) {
        res.status(403).json({ error: 'Please log in.' });
        return;
    }

    try {
        /* download file */
        const file: IFileMongoEntry = await db.collections!.files_collection.findOne({
            id: requestedFile,
            deleted: null,
            fileType: { $in: fileTypesFiles } // cannot download a directory!
        })!;
        if (!file) {
            res.status(404).json({ error: 'File not found or you do not have the necessary permission.' });
            return;
        }

        /* check permission */
        const hasPermission = await permissionCore.userHasTheNeccessaryPermission(
            task_required_permissions.access_project_data,
            requester,
            file.studyId || ''
        );
        if (!hasPermission) {
            res.status(404).json({ error: 'File not found or you do not have the necessary permission.' });
            return;
        }

        const stream = await objStore.downloadFile(file.studyId!, file.uri!);
        res.set('Content-Type', 'application/octet-stream');
        res.set('Content-Type', 'application/download');
        res.set('Content-Disposition', `attachment; filename="${file.fileName}"`);
        stream.pipe(res, { end: true });
        return;
    } catch (e) {
        res.status(500).json(e);
        return;
    }
};<|MERGE_RESOLUTION|>--- conflicted
+++ resolved
@@ -2,14 +2,9 @@
 import { db } from '../database/database';
 import { objStore } from '../objStore/objStore';
 import { permissionCore } from '../graphql/core/permissionCore';
-<<<<<<< HEAD
-import { Models, task_required_permissions } from 'itmat-commons';
+import { Models, task_required_permissions, fileTypes } from 'itmat-commons';
 import { fileTypesFiles } from 'itmat-commons/dist/models/file';
 type IFileMongoEntry = Models.File.IFileMongoEntry;
-const { fileTypes } = Models.File;
-=======
-import { Models, task_required_permissions, IFile } from 'itmat-commons';
->>>>>>> 4c5d241a
 
 export const fileDownloadController = async (req: Request, res: Response): Promise<void> => {
     const requester = req.user as Models.UserModels.IUser;
