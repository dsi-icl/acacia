--- conflicted
+++ resolved
@@ -14,12 +14,7 @@
         const router = new Router(db);
         server.start(router.getApp());
     })
-<<<<<<< HEAD
-    .catch(error => {
-        console.error(error.toString());
-=======
     .catch((e) => {
         console.error('Could not start interface server:', e.message)
->>>>>>> b3ee61e5
         process.exit(1);
     });