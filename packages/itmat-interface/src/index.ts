<<<<<<< HEAD
import { db } from './database/database';
import { objStore } from './objStore/objStore';
import { Router } from './server/router';
import { Server } from './server/server';
import config from './utils/configManager';

const server = new Server(config);

db.connect(config.database)
    .then(() => objStore.connect())
    .then(() => {
        const router = new Router(db);
        server.start(router.getApp());
    })
    .catch((e) => {
        console.error('Could not start interface server:', e.message);
        process.exit(1);
    });
=======
import http from 'http';
import os from 'os';
import config from './utils/configManager';
import ITMATInterfaceServer from './interfaceServer';
import { Server } from 'http';
import { Socket } from 'net';

let interface_iteration = 0;
let interface_server = new ITMATInterfaceServer(config);
let interface_sockets: Socket[] = [];
let interface_router;

function serverStart() {
    console.log(`Starting server ${interface_iteration++} ...`);
    interface_server.start().then((itmat_router: Server) => {

        interface_router = itmat_router;
        itmat_router.listen(config.server.port, () => {
            console.log(`Listening at http://${os.hostname()}:${config.server.port}/`);
        })
            .on('connection', (socket) => {
                interface_sockets.push(socket);
            })
            .on('error', (error) => {
                if (error) {
                    console.error('An error occurred while starting the HTTP server.', error);
                    return;
                }
            });

    }).catch((error) => {
        console.error('An error occurred while starting the ITMAT core.', error);
        console.error(error.stack);
        return false;
    });
}

function serverSpinning() {

    if (interface_router !== undefined) {
        console.log('Renewing server ...');
        interface_server = new ITMATInterfaceServer(config);
        console.log(`Destroying ${interface_sockets.length} sockets ...`);
        interface_sockets.forEach((socket) => {
            socket.destroy();
        })
        interface_sockets = [];
        console.log(`Shuting down server ${interface_iteration} ...`);
        interface_router.close(() => {
            serverStart();
        })
    } else
        serverStart();
}

serverSpinning();

if (module.hot) {
    module.hot.accept('./interfaceServer', serverSpinning);
}
>>>>>>> ec79e7f6
<|MERGE_RESOLUTION|>--- conflicted
+++ resolved
@@ -1,29 +1,8 @@
-<<<<<<< HEAD
-import { db } from './database/database';
-import { objStore } from './objStore/objStore';
-import { Router } from './server/router';
-import { Server } from './server/server';
-import config from './utils/configManager';
-
-const server = new Server(config);
-
-db.connect(config.database)
-    .then(() => objStore.connect())
-    .then(() => {
-        const router = new Router(db);
-        server.start(router.getApp());
-    })
-    .catch((e) => {
-        console.error('Could not start interface server:', e.message);
-        process.exit(1);
-    });
-=======
-import http from 'http';
-import os from 'os';
-import config from './utils/configManager';
-import ITMATInterfaceServer from './interfaceServer';
 import { Server } from 'http';
 import { Socket } from 'net';
+import os from 'os';
+import ITMATInterfaceServer from './interfaceServer';
+import config from './utils/configManager';
 
 let interface_iteration = 0;
 let interface_server = new ITMATInterfaceServer(config);
@@ -63,19 +42,19 @@
         console.log(`Destroying ${interface_sockets.length} sockets ...`);
         interface_sockets.forEach((socket) => {
             socket.destroy();
-        })
+        });
         interface_sockets = [];
         console.log(`Shuting down server ${interface_iteration} ...`);
         interface_router.close(() => {
             serverStart();
-        })
-    } else
+        });
+    } else {
         serverStart();
+    }
 }
 
 serverSpinning();
 
 if (module.hot) {
     module.hot.accept('./interfaceServer', serverSpinning);
-}
->>>>>>> ec79e7f6
+}