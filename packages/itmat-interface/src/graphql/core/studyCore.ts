--- conflicted
+++ resolved
@@ -1,11 +1,12 @@
 import { ApolloError } from 'apollo-server-core';
-import { IProject, IStudy, studyType, IStudyDataVersion, DATA_CLIP_ERROR_TYPE } from 'itmat-commons';
+import { IProject, IStudy, studyType, IStudyDataVersion, IDataEntry, IDataClip, DATA_CLIP_ERROR_TYPE } from 'itmat-commons';
 import { v4 as uuid } from 'uuid';
 import { db } from '../../database/database';
 import { errorCodes } from '../errors';
 import { PermissionCore, permissionCore } from './permissionCore';
 import { validate } from '@ideafast/idgen';
 import { parseValue } from 'graphql';
+import type { MatchKeysAndValues } from 'mongodb';
 
 export class StudyCore {
     constructor(private readonly localPermissionCore: PermissionCore) { }
@@ -150,7 +151,7 @@
         return newDataVersion;
     }
 
-    public async uploadOneDataClip(studyId: string, fieldList: any[], data: any): Promise<any> {
+    public async uploadOneDataClip(studyId: string, fieldList: any[], data: IDataClip[]): Promise<any> {
         const errors: any[] = [];
         const bulk = db.collections!.data_collection.initializeUnorderedBulkOp();
         // remove duplicates by subjectId, visitId and fieldId
@@ -255,11 +256,7 @@
                 m_versionId: undefined,
                 m_visitId: dataClip.visitId,
             };
-<<<<<<< HEAD
-            const objWithData = {
-=======
-            const objWithData: MatchKeysAndValues<IDataEntry> = {
->>>>>>> 465f1646
+            const objWithData: Partial<MatchKeysAndValues<IDataEntry>> = {
                 ...obj,
                 id: uuid(),
                 uploadedAt: (new Date()).valueOf()
