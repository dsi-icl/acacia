import bcrypt from 'bcrypt';
import { db } from '../../database/database';
import config from '../../utils/configManager';
import { ApolloError } from 'apollo-server-core';
<<<<<<< HEAD
=======
import { IUser, IUserWithoutToken, userTypes, Models } from 'itmat-commons';
>>>>>>> 4c5d241a
import { v4 as uuid } from 'uuid';
import { errorCodes } from '../errors';
const { File: { UserPersonalDir } } = Models;
type UserPersonalDir = Models.File.UserPersonalDir;
type IUser = Models.UserModels.IUser;
type IUserWithoutToken = Models.UserModels.IUserWithoutToken;
type userTypes = Models.UserModels.userTypes;

export class UserCore {
    public async getOneUser_throwErrorIfNotExists(username: string): Promise<IUser> {
        const user = await db.collections!.users_collection.findOne({ deleted: null, username });
        if (user === undefined || user === null) {
            throw new ApolloError('User does not exist.', errorCodes.CLIENT_ACTION_ON_NON_EXISTENT_ENTRY);
        }
        return user;
    }

    public async createUser(requester: string, user: { password: string, otpSecret: string, username: string, organisation: string, type: userTypes, description: string, realName: string, email: string, emailNotificationsActivated: boolean }): Promise<IUserWithoutToken> {
        const { password, otpSecret, organisation, username, type, description, realName, email, emailNotificationsActivated } = user;
        const hashedPassword: string = await bcrypt.hash(password, config.bcrypt.saltround);

        const userId = uuid();

        const baseUserDir: UserPersonalDir = new UserPersonalDir({
            fileName: 'home',
            userId,
            isRoot: true
        });

        const createDirResult = await baseUserDir.uploadFileToMongo(db.collections!.files_collection);
        if (createDirResult.result.ok !== 1) {
            throw new ApolloError('Database error', errorCodes.DATABASE_ERROR);
        }

        const createdAt = Date.now();
        const expiredAt = Date.now() + 86400 * 1000 /* millisec per day */;    
        const entry: IUser = {
            id: userId,
            username,
            otpSecret,
            type,
            description,
            organisation,
            realName,
            password: hashedPassword,
            createdBy: requester,
            rootDir: baseUserDir.id,
            email,
            emailNotificationsActivated,
            createdAt,
            expiredAt,
            resetPasswordRequests: [],
            deleted: null
        };

        const result = await db.collections!.users_collection.insertOne(entry);
        if (result.result.ok === 1) {
            delete entry.password;
            return entry;
        } else {
            throw new ApolloError('Database error', errorCodes.DATABASE_ERROR);
        }
    }

    public async deleteUser(userId: string): Promise<void> {
        const result = await db.collections!.users_collection.findOneAndUpdate({ id: userId, deleted: null }, { $set: { deleted: new Date().valueOf(), password: 'DeletedUserDummyPassword' } }, { returnOriginal: false, projection: { deleted: 1 } });
        if (result.value === null) {
            return;
        }
        if (result.ok !== 1) {
            throw new ApolloError(`Database error: ${JSON.stringify(result.lastErrorObject)}`, errorCodes.DATABASE_ERROR);
        }
        return;
    }
}

export const userCore = Object.freeze(new UserCore());<|MERGE_RESOLUTION|>--- conflicted
+++ resolved
@@ -2,10 +2,7 @@
 import { db } from '../../database/database';
 import config from '../../utils/configManager';
 import { ApolloError } from 'apollo-server-core';
-<<<<<<< HEAD
-=======
 import { IUser, IUserWithoutToken, userTypes, Models } from 'itmat-commons';
->>>>>>> 4c5d241a
 import { v4 as uuid } from 'uuid';
 import { errorCodes } from '../errors';
 const { File: { UserPersonalDir } } = Models;
