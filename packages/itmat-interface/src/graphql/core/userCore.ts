import bcrypt from 'bcrypt';
import { Models } from 'itmat-commons';
import { db } from '../../database/database';
import config from '../../utils/configManager';
import { ApolloError } from 'apollo-server-core';
import { IUser, IUserWithoutToken, userTypes } from 'itmat-commons/dist/models/user';
import { v4 as uuid } from 'uuid';
import { errorCodes } from '../errors';

export class UserCore {
    public async getOneUser_throwErrorIfNotExists(username: string): Promise<IUser> {
        const user = await db.collections!.users_collection.findOne({ deleted: null, username });
        if (user === undefined || user === null) {
            throw new ApolloError('User does not exist.', errorCodes.CLIENT_ACTION_ON_NON_EXISTENT_ENTRY);
        }
        return user;
    }

    public async createUser(requester: string, user: { password: string, otpSecret: string, username: string, organisation: string, type: userTypes, description: string, realName: string, email: string, emailNotificationsActivated: boolean }): Promise<IUserWithoutToken> {
        const { password, otpSecret, organisation, username, type, description, realName, email, emailNotificationsActivated } = user;
        const hashedPassword: string = await bcrypt.hash(password, config.bcrypt.saltround);
<<<<<<< HEAD

        const userId = uuid();

        const baseUserDir: Models.File.IFileForUserPersonalDir = {
=======
        const createdAt = Date.now();
        const expiredAt = Date.now() + 86400 * 1000 /* millisec per day */;    
        const entry: Models.UserModels.IUser = {
>>>>>>> 7fae6926
            id: uuid(),
            fileName: 'home',
            fileType: Models.File.fileType.USER_PERSONAL_DIR,
            uploadedBy: userId,
            deleted: null,
            extraData: {
                userId,
                childFileIds: []
            }
        }
        const createDirResult = await db.collections!.files_collection.insertOne(baseUserDir);
        if (createDirResult.result.ok !== 1) {
            throw new ApolloError('Database error', errorCodes.DATABASE_ERROR);
        }

        const entry: Models.UserModels.IUser = {
            id: userId,
            username,
            otpSecret,
            type,
            description,
            organisation,
            realName,
            password: hashedPassword,
            createdBy: requester,
            rootDir: baseUserDir.id,
            email,
            emailNotificationsActivated,
            createdAt,
            expiredAt,
            resetPasswordRequests: [],
            deleted: null
        };

        const result = await db.collections!.users_collection.insertOne(entry);
        if (result.result.ok === 1) {
            delete entry.password;
            return entry;
        } else {
            throw new ApolloError('Database error', errorCodes.DATABASE_ERROR);
        }
    }

    public async deleteUser(userId: string) {
        const result = await db.collections!.users_collection.findOneAndUpdate({ id: userId, deleted: null }, { $set: { deleted: new Date().valueOf(), password: 'DeletedUserDummyPassword' } }, { returnOriginal: false, projection: { deleted: 1 } });
        if (result.value === null) {
            return;
        }
        if (result.ok !== 1) {
            throw new ApolloError(`Database error: ${JSON.stringify(result.lastErrorObject)}`, errorCodes.DATABASE_ERROR);
        }
        return;
    }
}

export const userCore = Object.freeze(new UserCore());<|MERGE_RESOLUTION|>--- conflicted
+++ resolved
@@ -19,16 +19,10 @@
     public async createUser(requester: string, user: { password: string, otpSecret: string, username: string, organisation: string, type: userTypes, description: string, realName: string, email: string, emailNotificationsActivated: boolean }): Promise<IUserWithoutToken> {
         const { password, otpSecret, organisation, username, type, description, realName, email, emailNotificationsActivated } = user;
         const hashedPassword: string = await bcrypt.hash(password, config.bcrypt.saltround);
-<<<<<<< HEAD
 
         const userId = uuid();
 
         const baseUserDir: Models.File.IFileForUserPersonalDir = {
-=======
-        const createdAt = Date.now();
-        const expiredAt = Date.now() + 86400 * 1000 /* millisec per day */;    
-        const entry: Models.UserModels.IUser = {
->>>>>>> 7fae6926
             id: uuid(),
             fileName: 'home',
             fileType: Models.File.fileType.USER_PERSONAL_DIR,
@@ -38,11 +32,15 @@
                 userId,
                 childFileIds: []
             }
-        }
+        };
+
         const createDirResult = await db.collections!.files_collection.insertOne(baseUserDir);
         if (createDirResult.result.ok !== 1) {
             throw new ApolloError('Database error', errorCodes.DATABASE_ERROR);
         }
+
+        const createdAt = Date.now();
+        const expiredAt = Date.now() + 86400 * 1000 /* millisec per day */;    
 
         const entry: Models.UserModels.IUser = {
             id: userId,
