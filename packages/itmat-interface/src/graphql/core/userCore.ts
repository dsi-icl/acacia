import bcrypt from 'bcrypt';
import { db } from '../../database/database';
import config from '../../utils/configManager';
import { ApolloError } from 'apollo-server-core';
import { IUser, IUserWithoutToken, userTypes, Models } from 'itmat-commons';
import { v4 as uuid } from 'uuid';
import { errorCodes } from '../errors';
const { File: { UserPersonalDir } } = Models;
type UserPersonalDir = Models.File.UserPersonalDir;
type IUser = Models.UserModels.IUser;
type IUserWithoutToken = Models.UserModels.IUserWithoutToken;
type userTypes = Models.UserModels.userTypes;

export class UserCore {
    public async getOneUser_throwErrorIfNotExists(username: string): Promise<IUser> {
        const user = await db.collections!.users_collection.findOne({ deleted: null, username });
        if (user === undefined || user === null) {
            throw new ApolloError('User does not exist.', errorCodes.CLIENT_ACTION_ON_NON_EXISTENT_ENTRY);
        }
        return user;
    }

    public async createUser(user: { password: string, otpSecret: string, username: string, organisation: string, type: userTypes, description: string, realName: string, email: string, emailNotificationsActivated: boolean }): Promise<IUserWithoutToken> {
        const { password, otpSecret, organisation, username, type, description, realName, email, emailNotificationsActivated } = user;
        const hashedPassword: string = await bcrypt.hash(password, config.bcrypt.saltround);

        const userId = uuid();

        const baseUserDir: UserPersonalDir = new UserPersonalDir({
            fileName: 'home',
            userId,
            isRoot: true
        });

        const createDirResult = await baseUserDir.uploadFileToMongo(db.collections!.files_collection);
        if (createDirResult.result.ok !== 1) {
            throw new ApolloError('Database error', errorCodes.DATABASE_ERROR);
        }

        const createdAt = Date.now();
        const expiredAt = Date.now() + 86400 * 1000 /* millisec per day */;
        const entry: IUser = {
            id: userId,
            username,
            otpSecret,
            type,
            description,
            organisation,
            realName,
            password: hashedPassword,
<<<<<<< HEAD
            createdBy: requester,
            rootDir: baseUserDir.id,
=======
>>>>>>> 1daa1d28
            email,
            emailNotificationsActivated,
            createdAt,
            expiredAt,
            resetPasswordRequests: [],
            deleted: null
        };

        const result = await db.collections!.users_collection.insertOne(entry);
        if (result.result.ok === 1) {
            delete entry.password;
            return entry;
        } else {
            throw new ApolloError('Database error', errorCodes.DATABASE_ERROR);
        }
    }

    public async deleteUser(userId: string): Promise<void> {
        const result = await db.collections!.users_collection.findOneAndUpdate({ id: userId, deleted: null }, { $set: { deleted: new Date().valueOf(), password: 'DeletedUserDummyPassword' } }, { returnOriginal: false, projection: { deleted: 1 } });
        if (result.value === null) {
            return;
        }
        if (result.ok !== 1) {
            throw new ApolloError(`Database error: ${JSON.stringify(result.lastErrorObject)}`, errorCodes.DATABASE_ERROR);
        }
        return;
    }
}

export const userCore = Object.freeze(new UserCore());<|MERGE_RESOLUTION|>--- conflicted
+++ resolved
@@ -48,11 +48,7 @@
             organisation,
             realName,
             password: hashedPassword,
-<<<<<<< HEAD
-            createdBy: requester,
             rootDir: baseUserDir.id,
-=======
->>>>>>> 1daa1d28
             email,
             emailNotificationsActivated,
             createdAt,
