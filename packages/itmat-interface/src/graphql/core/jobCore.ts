<<<<<<< HEAD
import { IJobEntry } from 'itmat-utils/dist/models/job';
import uuidv4 from 'uuid/v4';
import { db } from '../../database/database';
=======
import { db } from '../../database/database';
import uuidv4 from 'uuid/v4';
import { IJobEntry } from 'itmat-commons/dist/models/job';
>>>>>>> ec79e7f6

export class JobCore {
    public async createJob(userId: string, jobType: string, files: string[], studyId: string, projectId?: string, jobId?: string): Promise<IJobEntry<any>> {
        const job: IJobEntry<any> = {
            requester: userId,
            id: jobId || uuidv4(),
            studyId,
            jobType,
            projectId,
            requestTime: new Date().valueOf(),
            receivedFiles: files,
            status: 'QUEUED',
            error: null,
            cancelled: false
        };
        await db.collections!.jobs_collection.insertOne(job);
        return job;
    }
}

export const jobCore = Object.freeze(new JobCore());<|MERGE_RESOLUTION|>--- conflicted
+++ resolved
@@ -1,12 +1,6 @@
-<<<<<<< HEAD
-import { IJobEntry } from 'itmat-utils/dist/models/job';
+import { IJobEntry } from 'itmat-commons/dist/models/job';
 import uuidv4 from 'uuid/v4';
 import { db } from '../../database/database';
-=======
-import { db } from '../../database/database';
-import uuidv4 from 'uuid/v4';
-import { IJobEntry } from 'itmat-commons/dist/models/job';
->>>>>>> ec79e7f6
 
 export class JobCore {
     public async createJob(userId: string, jobType: string, files: string[], studyId: string, projectId?: string, jobId?: string): Promise<IJobEntry<any>> {
