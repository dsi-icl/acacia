import { GraphQLError } from 'graphql';
import { IRole, IUser, userTypes } from '@itmat-broker/itmat-types';
import { BulkWriteResult } from 'mongodb';
import { v4 as uuid } from 'uuid';
import { db } from '../../database/database';
import { errorCodes } from '../errors';

interface ICreateRoleInput {
    studyId: string;
    projectId?: string;
    roleName: string;
    createdBy: string;
}

export class PermissionCore {
    public async getAllRolesOfStudyOrProject(studyId: string, projectId?: string): Promise<IRole[]> {
        return db.collections!.roles_collection.find({ studyId, projectId }).toArray();
    }

    public async userHasTheNeccessaryPermission(needAnyOneOfThesePermissions: string[], user: IUser, studyId: string, projectId?: string): Promise<boolean> {
        if (user === undefined) {
            return false;
        }

        /* if user is an admin then return true if admin privileges includes needed permissions */
        if (user.type === userTypes.ADMIN) {
            return true;
        }

        /* aggregationPipeline to return a list of the privileges the user has in this study / project */
        const aggregationPipeline = [
            { $match: { studyId, projectId: { $in: [projectId, null] }, users: user.id } }, // matches all the role documents where the study and project matches and has the user inside
            { $group: { _id: user.id, arrArrPrivileges: { $addToSet: '$permissions' } } },
            { $project: { arrPrivileges: { $reduce: { input: '$arrArrPrivileges', initialValue: [], in: { $setUnion: ['$$this', '$$value'] } } } } }
        ];
        const result = await db.collections!.roles_collection.aggregate(aggregationPipeline).toArray();
        if (result.length > 1) {
            throw new GraphQLError('Internal error occurred when checking user privileges.', { extensions: { code: errorCodes.DATABASE_ERROR } });
        }
        if (result.length === 0) {
            return false;
        }
        const hisPrivileges = result[0].arrPrivileges;   // example: [permissions.specific_project_data_access, permissions.specific_project_user_management]

        /* checking privileges */
        for (let i = 0, length = needAnyOneOfThesePermissions.length; i < length; i++) {
            if (hisPrivileges.includes(needAnyOneOfThesePermissions[i])) {
                return true;
            }
        }
        return false;
    }

    public async userHasTheNeccessaryManagementPermission(type: string, operation: string, user: IUser, studyId: string, projectId?: string): Promise<boolean> {
        if (user === undefined) {
            return false;
        }

        /* if user is an admin then return true if admin privileges includes needed permissions */
        if (user.type === userTypes.ADMIN) {
            return true;
        }
        const tag = `permissions.manage.${type}`;
        const roles = await db.collections!.roles_collection.aggregate([
            { $match: { studyId, projectId: { $in: [projectId, null] }, users: user.id, deleted: null } }, // matches all the role documents where the study and project matches and has the user inside
            { $match: { [tag]: operation } }
        ]).toArray();
        if (roles.length === 0) {
            return false;
        }
        return true;
    }

    public async userHasTheNeccessaryDataPermission(operation: string, user: IUser, studyId: string, projectId?: string): Promise<any> {
        if (user === undefined) {
            return false;
        }

        /* if user is an admin then return true if admin privileges includes needed permissions */
        if (user.type === userTypes.ADMIN) {
            return { hasVersioned: true };
        }

        const roles = await db.collections!.roles_collection.aggregate([
            { $match: { studyId, projectId: { $in: [projectId, null] }, users: user.id, deleted: null } }, // matches all the role documents where the study and project matches and has the user inside
            { $match: { 'permissions.data.operations': operation } }
        ]).toArray();
        let hasVersioned = false;
        const roleObj: any[] = [];
        for (const role of roles) {
            roleObj.push([{
                key: `role:${role.id}`,
                op: '=',
                parameter: true
            }]);
            if (role.permissions.data?.hasVersioned) {
                hasVersioned = hasVersioned || role.permissions.data.hasVersioned;
            }
        }
        if (Object.keys(roleObj).length === 0) {
            return false;
        }
        return { matchObj: roleObj, hasVersioned: hasVersioned };
    }

    public async removeRole(roleId: string): Promise<void> {
        const updateResult = await db.collections!.roles_collection.findOneAndUpdate({ id: roleId, deleted: null }, { $set: { deleted: new Date().valueOf() } });
        if (updateResult.ok === 1) {
            return;
        } else {
            throw new GraphQLError('Cannot delete role.', { extensions: { code: errorCodes.DATABASE_ERROR } });
        }
    }

    public async removeRoleFromStudyOrProject({ studyId, projectId }: { studyId: string, projectId?: string } | { studyId?: string, projectId: string }): Promise<void> {
        if (studyId === undefined && projectId === undefined) {
            throw new GraphQLError('Neither studyId nor projectId is provided');
        }
        let queryObj = {};
        if (studyId !== undefined && projectId !== undefined) {
            queryObj = { studyId, projectId, deleted: null };
        } else if (studyId !== undefined) {
            queryObj = { studyId, deleted: null };
        } else if (projectId !== undefined) {
            queryObj = { projectId, deleted: null };
        }
        const updateResult = await db.collections!.roles_collection.updateMany(queryObj, { $set: { deleted: new Date().valueOf() } });
        if (updateResult.acknowledged) {
            return;
        } else {
            throw new GraphQLError('Cannot delete role(s).', { extensions: { code: errorCodes.DATABASE_ERROR } });
        }
    }

    public async editRoleFromStudyOrProject(roleId: string, name?: string, permissionChanges?: any, userChanges?: { add: string[], remove: string[] }): Promise<IRole> {
        if (permissionChanges === undefined) { permissionChanges = { data: { subjectIds: [], visitIds: [], fieldIds: [], hasVersioned: false } }; }
        if (userChanges === undefined) { userChanges = { add: [], remove: [] }; }

        const bulkop = db.collections!.roles_collection.initializeUnorderedBulkOp();
        bulkop.find({ id: roleId, deleted: null }).updateOne({ $set: { permissions: permissionChanges }, $addToSet: { users: { $each: userChanges.add } } });
        bulkop.find({ id: roleId, deleted: null }).updateOne({ $set: { permissions: permissionChanges }, $pullAll: { users: userChanges.remove } });
        if (name) {
            bulkop.find({ id: roleId, deleted: null }).updateOne({ $set: { name } });
        }
        const result: BulkWriteResult = await bulkop.execute();
        const resultingRole = await db.collections!.roles_collection.findOne({ id: roleId, deleted: null });
        if (!resultingRole) {
            throw new ApolloError(errorCodes.CLIENT_ACTION_ON_NON_EXISTENT_ENTRY, 'Role does not exist');
        }
        // update the data and field records
        const dataBulkOp = db.collections!.data_collection.initializeUnorderedBulkOp();
        const filters: any = {
            subjectIds: permissionChanges.data?.subjectIds || [],
            visitIds: permissionChanges.data?.visitIds || [],
            fieldIds: permissionChanges.data?.fieldIds || []
        };
        const dataTag = `metadata.${'role:'.concat(roleId)}`;
        dataBulkOp.find({
            m_studyId: resultingRole.studyId,
            m_versionId: { $exists: true, $ne: null },
            m_subjectId: { $in: filters.subjectIds.map((el: string) => new RegExp(el)) },
            m_visitId: { $in: filters.visitIds.map((el: string) => new RegExp(el)) },
            m_fieldId: { $in: filters.fieldIds.map((el: string) => new RegExp(el)) }
        }).update({
            $set: { [dataTag]: true }
        });
        dataBulkOp.find({
            m_studyId: resultingRole.studyId,
            m_versionId: { $exists: true, $ne: null },
            $or: [
                { m_subjectId: { $nin: filters.subjectIds.map((el: string) => new RegExp(el)) } },
                { m_visitId: { $nin: filters.visitIds.map((el: string) => new RegExp(el)) } },
                { m_fieldId: { $nin: filters.fieldIds.map((el: string) => new RegExp(el)) } }
            ]
        }).update({
            $set: { [dataTag]: false }
        });
        const fieldBulkOp = db.collections!.field_dictionary_collection.initializeUnorderedBulkOp();
        const fieldIds = permissionChanges.data?.fieldIds || [];
        const fieldTag = `metadata.${'role:'.concat(roleId)}`;
        fieldBulkOp.find({
            studyId: resultingRole.studyId,
            dataVersion: { $exists: true, $ne: null },
            fieldId: { $in: fieldIds.map((el: string) => new RegExp(el)) }
        }).update({
            $set: { [fieldTag]: true }
        });
        fieldBulkOp.find({
            studyId: resultingRole.studyId,
            dataVersion: { $exists: true, $ne: null },
            fieldId: { $nin: fieldIds.map((el: string) => new RegExp(el)) }
        }).update({
            $set: { [fieldTag]: false }
        });
        await dataBulkOp.execute();
        await fieldBulkOp.execute();
        if (result.ok === 1 && resultingRole) {
            return resultingRole;
        } else {
<<<<<<< HEAD
            throw new ApolloError('Cannot edit role.', errorCodes.DATABASE_ERROR);
=======
            throw new GraphQLError('Cannot edit role.', { extensions: { code: errorCodes.DATABASE_ERROR } });
            // throw new GraphQLError('Cannot edit role.', errorCodes.DATABASE_ERROR + JSON.stringify(resultingRole, null, 4));
            // throw new GraphQLError('Cannot edit role.', errorCodes.DATABASE_ERROR + JSON.stringify(resultingRole.toArray(), null, 4));
>>>>>>> 2f5c349b
        }
    }

    public async addRole(opt: ICreateRoleInput): Promise<IRole> {
        /* add user role */
        const role: IRole = {
            id: uuid(),
            name: opt.roleName,
            permissions: {
                data: {
                    subjectIds: [],
                    visitIds: [],
                    fieldIds: [],
                    hasVersioned: false
                },
                manage: {
                    own: [],
                    role: []
                }
            },
            users: [],
            studyId: opt.studyId,
            projectId: opt.projectId,
            createdBy: opt.createdBy,
            deleted: null
        };
        const updateResult = await db.collections!.roles_collection.insertOne(role);
        if (updateResult.acknowledged) {
            return role;
        } else {
            throw new GraphQLError('Cannot create role.', { extensions: { code: errorCodes.DATABASE_ERROR } });
        }
    }
}

export const permissionCore = new PermissionCore();<|MERGE_RESOLUTION|>--- conflicted
+++ resolved
@@ -1,5 +1,5 @@
 import { GraphQLError } from 'graphql';
-import { IRole, IUser, userTypes } from '@itmat-broker/itmat-types';
+import { atomicOperation, IPermissionManagementOptions, IRole, IUser, userTypes } from '@itmat-broker/itmat-types';
 import { BulkWriteResult } from 'mongodb';
 import { v4 as uuid } from 'uuid';
 import { db } from '../../database/database';
@@ -71,14 +71,71 @@
         return true;
     }
 
+    public async combineUserDataPermissions(operation: string, user: IUser, studyId: string, projectId?: string): Promise<any> {
+        if (user.type === userTypes.ADMIN) {
+            const matchAnyString = '^.*$';
+            return {
+                subjectIds: [matchAnyString],
+                visitIds: [matchAnyString],
+                fieldIds: [matchAnyString]
+            };
+        }
+        const roles = await db.collections!.roles_collection.aggregate([
+            { $match: { studyId, projectId: { $in: [projectId, null] }, users: user.id, deleted: null } }, // matches all the role documents where the study and project matches and has the user inside
+            { $match: { 'permissions.data.operations': operation } }
+        ]).toArray();
+        if (roles.length === 0) {
+            return false;
+        }
+        const combined: any = {
+            subjectIds: [],
+            visitIds: [],
+            fieldIds: []
+        };
+        for (const role of roles) {
+            combined.subjectIds.push([...new Set(combined.subjectIds.concat(role.permissions.data?.subjectIds || []))]);
+            combined.visitIds.push([...new Set(combined.visitIds.concat(role.permissions.data?.visitIds || []))]);
+            combined.fieldIds.push([...new Set(combined.fieldIds.concat(role.permissions.data?.fieldIds || []))]);
+        }
+        return combined;
+    }
+
+    public async userHasDataReadPermission(user: IUser, studyId: string, projectId?: string): Promise<any> {
+        return this.combineUserDataPermissions(atomicOperation.READ, user, studyId, projectId);
+    }
+
+    public async userHasDataWritePermission(user: IUser, studyId: string, projectId?: string): Promise<any> {
+        return this.combineUserDataPermissions(atomicOperation.WRITE, user, studyId, projectId);
+    }
+
+    public checkDataEntryValid(combinedDataPermissions: any, fieldId: string, subjectId?: string, visitId?: string): Promise<any> {
+        if (!subjectId || !visitId) {
+            return combinedDataPermissions.fieldIds.some((el: string) => (new RegExp(el)).test(fieldId));
+        } else {
+            return (
+                combinedDataPermissions.subjectIds.some((el: string) => (new RegExp(el)).test(subjectId))
+                && combinedDataPermissions.visitIds.some((el: string) => (new RegExp(el)).test(visitId))
+                && combinedDataPermissions.fieldIds.some((el: string) => (new RegExp(el)).test(fieldId))
+            );
+        }
+    }
+
     public async userHasTheNeccessaryDataPermission(operation: string, user: IUser, studyId: string, projectId?: string): Promise<any> {
         if (user === undefined) {
             return false;
         }
-
+        const matchAnyString = '^.*$';
         /* if user is an admin then return true if admin privileges includes needed permissions */
         if (user.type === userTypes.ADMIN) {
-            return { hasVersioned: true };
+            return {
+                matchObj: {
+
+                }, hasVersioned: true, raw: {
+                    subjectIds: [matchAnyString],
+                    visitIds: [matchAnyString],
+                    fieldIds: [matchAnyString]
+                }
+            };
         }
 
         const roles = await db.collections!.roles_collection.aggregate([
@@ -87,12 +144,21 @@
         ]).toArray();
         let hasVersioned = false;
         const roleObj: any[] = [];
+        const raw: any = {
+            subjectIds: [],
+            visitIds: [],
+            fieldIds: []
+        };
         for (const role of roles) {
             roleObj.push([{
                 key: `role:${role.id}`,
                 op: '=',
                 parameter: true
             }]);
+            raw.subjectIds = raw.subjectIds.concat(role.permissions.data?.subjectIds || []);
+            raw.visitIds = raw.visitIds.concat(role.permissions.data?.visitIds || []);
+            raw.fieldIds = raw.fieldIds.concat(role.permissions.data?.fieldIds || []);
+
             if (role.permissions.data?.hasVersioned) {
                 hasVersioned = hasVersioned || role.permissions.data.hasVersioned;
             }
@@ -100,7 +166,30 @@
         if (Object.keys(roleObj).length === 0) {
             return false;
         }
-        return { matchObj: roleObj, hasVersioned: hasVersioned };
+        return { matchObj: roleObj, hasVersioned: hasVersioned, raw: raw };
+    }
+
+    public combineMultiplePermissions(permissions: any[]): any {
+        const res = {
+            matchObj: [],
+            hasVersioned: false,
+            raw: {
+                subjectIds: [],
+                visitIds: [],
+                fieldIds: []
+            }
+        };
+        for (const permission of permissions) {
+            if (!permission) {
+                continue;
+            }
+            res.raw.subjectIds = res.raw.subjectIds.concat(permission.raw?.subjectIds || []);
+            res.raw.visitIds = res.raw.visitIds.concat(permission.raw?.visitIds || []);
+            res.raw.fieldIds = res.raw.fieldIds.concat(permission.raw?.fieldIds || []);
+            res.matchObj = res.matchObj.concat(permission.matchObj || []);
+            res.hasVersioned = res.hasVersioned || permission.hasVersioned;
+        }
+        return res;
     }
 
     public async removeRole(roleId: string): Promise<void> {
@@ -128,7 +217,7 @@
         if (updateResult.acknowledged) {
             return;
         } else {
-            throw new GraphQLError('Cannot delete role(s).', { extensions: { code: errorCodes.DATABASE_ERROR } });
+            throw new GraphQLError('Cannot delete role(s).', { extensions: { code: errorCodes.CLIENT_ACTION_ON_NON_EXISTENT_ENTRY } });
         }
     }
 
@@ -145,8 +234,30 @@
         const result: BulkWriteResult = await bulkop.execute();
         const resultingRole = await db.collections!.roles_collection.findOne({ id: roleId, deleted: null });
         if (!resultingRole) {
-            throw new ApolloError(errorCodes.CLIENT_ACTION_ON_NON_EXISTENT_ENTRY, 'Role does not exist');
-        }
+            throw new GraphQLError('Role does not exist', { extensions: { code: errorCodes.CLIENT_ACTION_ON_NON_EXISTENT_ENTRY } });
+        }
+
+        // filters
+        // We send back the filtered fields values
+        let validSubjects: any = undefined;
+        if (permissionChanges.data?.filters) {
+            if (permissionChanges.data.filters.length > 0) {
+                const subqueries = translateCohort(permissionChanges.data.filters);
+                // permissionChanges.data.filters.forEach((subcohort: any) => {
+                //     subqueries.push(translateCohort(subcohort));
+                // });
+                // dataMatch = { $or: subqueries };
+
+                // else if (permissionChanges.data.filters.length === 1) {
+                //     dataMatch = translateCohort(permissionChanges.data.filters[0]);
+                // }
+                validSubjects = (await db.collections!.data_collection.aggregate([{
+                    $match: { $and: subqueries }
+                }]).toArray()).map(el => el.m_subjectId);
+            }
+        }
+
+
         // update the data and field records
         const dataBulkOp = db.collections!.data_collection.initializeUnorderedBulkOp();
         const filters: any = {
@@ -154,11 +265,18 @@
             visitIds: permissionChanges.data?.visitIds || [],
             fieldIds: permissionChanges.data?.fieldIds || []
         };
+        if (!validSubjects) {
+            validSubjects = filters.subjectIds.map((el: string) => new RegExp(el));
+        }
         const dataTag = `metadata.${'role:'.concat(roleId)}`;
         dataBulkOp.find({
             m_studyId: resultingRole.studyId,
             m_versionId: { $exists: true, $ne: null },
-            m_subjectId: { $in: filters.subjectIds.map((el: string) => new RegExp(el)) },
+            $and: [{
+                m_subjectId: { $in: filters.subjectIds.map((el: string) => new RegExp(el)) }
+            }, {
+                m_subjectId: { $in: validSubjects }
+            }],
             m_visitId: { $in: filters.visitIds.map((el: string) => new RegExp(el)) },
             m_fieldId: { $in: filters.fieldIds.map((el: string) => new RegExp(el)) }
         }).update({
@@ -168,6 +286,7 @@
             m_studyId: resultingRole.studyId,
             m_versionId: { $exists: true, $ne: null },
             $or: [
+                { m_subjectId: { $nin: validSubjects } },
                 { m_subjectId: { $nin: filters.subjectIds.map((el: string) => new RegExp(el)) } },
                 { m_visitId: { $nin: filters.visitIds.map((el: string) => new RegExp(el)) } },
                 { m_fieldId: { $nin: filters.fieldIds.map((el: string) => new RegExp(el)) } }
@@ -197,13 +316,9 @@
         if (result.ok === 1 && resultingRole) {
             return resultingRole;
         } else {
-<<<<<<< HEAD
-            throw new ApolloError('Cannot edit role.', errorCodes.DATABASE_ERROR);
-=======
             throw new GraphQLError('Cannot edit role.', { extensions: { code: errorCodes.DATABASE_ERROR } });
             // throw new GraphQLError('Cannot edit role.', errorCodes.DATABASE_ERROR + JSON.stringify(resultingRole, null, 4));
             // throw new GraphQLError('Cannot edit role.', errorCodes.DATABASE_ERROR + JSON.stringify(resultingRole.toArray(), null, 4));
->>>>>>> 2f5c349b
         }
     }
 
@@ -217,11 +332,15 @@
                     subjectIds: [],
                     visitIds: [],
                     fieldIds: [],
-                    hasVersioned: false
+                    hasVersioned: false,
+                    operations: []
                 },
                 manage: {
-                    own: [],
-                    role: []
+                    [IPermissionManagementOptions.own]: [atomicOperation.READ],
+                    [IPermissionManagementOptions.role]: [],
+                    [IPermissionManagementOptions.job]: [],
+                    [IPermissionManagementOptions.query]: [],
+                    [IPermissionManagementOptions.ontologyTrees]: [atomicOperation.READ]
                 }
             },
             users: [],
@@ -239,4 +358,71 @@
     }
 }
 
-export const permissionCore = new PermissionCore();+export const permissionCore = new PermissionCore();
+
+
+function translateCohort(cohort: any) {
+    const queries: any[] = [];
+    cohort.forEach(function (select: any) {
+        const match: any = {
+            m_fieldId: select.field
+        };
+        switch (select.op) {
+            case '=':
+                // select.value must be an array
+                match['value'] = { $in: [select.value] };
+                break;
+            case '!=':
+                // select.value must be an array
+                match['value'] = { $nin: [select.value] };
+                break;
+            case '<':
+                // select.value must be a float
+                match['value'] = { $lt: parseFloat(select.value) };
+                break;
+            case '>':
+                // select.value must be a float
+                match['value'] = { $gt: parseFloat(select.value) };
+                break;
+            case 'derived': {
+                // equation must only have + - * /
+                const derivedOperation = select.value.split(' ');
+                if (derivedOperation[0] === '=') {
+                    match['value'] = { $eq: parseFloat(select.value) };
+                }
+                if (derivedOperation[0] === '>') {
+                    match['value'] = { $gt: parseFloat(select.value) };
+                }
+                if (derivedOperation[0] === '<') {
+                    match['value'] = { $lt: parseFloat(select.value) };
+                }
+                break;
+            }
+            case 'exists':
+                // We check if the field exists. This is to be used for checking if a patient
+                // has an image
+                match['value'] = { $exists: true };
+                break;
+            case 'count': {
+                // counts can only be positive. NB: > and < are inclusive e.g. < is <=
+                const countOperation = select.value.split(' ');
+                const countfield = select.field + '.count';
+                if (countOperation[0] === '=') {
+                    (match as any)[countfield] = { $eq: parseInt(countOperation[1], 10) };
+                }
+                if (countOperation[0] === '>') {
+                    (match as any)[countfield] = { $gt: parseInt(countOperation[1], 10) };
+                }
+                if (countOperation[0] === '<') {
+                    (match as any)[countfield] = { $lt: parseInt(countOperation[1], 10) };
+                }
+                break;
+            }
+            default:
+                break;
+        }
+        queries.push(match);
+    }
+    );
+    return queries;
+}