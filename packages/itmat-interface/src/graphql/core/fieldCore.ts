<<<<<<< HEAD
import { IFieldEntry } from 'itmat-utils/dist/models/field';
import { db } from '../../database/database';
=======
import mongodb from 'mongodb';
import { db } from '../../database/database';
import { permissions } from 'itmat-commons';
import { ApolloError } from 'apollo-server-core';
import { IProject, IStudy, IRole } from 'itmat-commons/dist/models/study';
import { errorCodes } from '../errors';
import uuidv4 from 'uuid/v4';
import { IUser, userTypes } from 'itmat-commons/dist/models/user';
import { IFieldEntry } from 'itmat-commons/dist/models/field';
>>>>>>> ec79e7f6

export class FieldCore {
    public async getFieldsOfStudy(studyId: string, detailed: boolean, getOnlyTheseFields?: string[]): Promise<IFieldEntry[]> {
        /* ASSUMING projectId and studyId match*/
        /* if detailed=false, only returns the fieldid in an array */
        /* constructing queryObj; if projectId is provided then only those in the approved fields are returned */
        let queryObj: any = { studyId };
        if (getOnlyTheseFields) {  // if both study id and project id are provided then just make sure they belong to each other
            queryObj = { studyId, fieldId: { $in: getOnlyTheseFields } };
        }

        const aggregatePipeline: any = [
            { $match: queryObj }
        ];
        /* if detailed=false, only returns the fieldid in an array */
<<<<<<< HEAD
        if (detailed === false ) {
            aggregatePipeline.concat( [ { $group: {  _id: null, array: { $addToSet: '$fieldId' } } } ]);
=======
        if (detailed === false) {
            aggregatePipeline.concat([{ $group: { _id: null, array: { $addToSet: '$fieldId' } } }]);
>>>>>>> ec79e7f6
        }

        const cursor = db.collections!.field_dictionary_collection.aggregate(aggregatePipeline);
        return cursor.toArray();
    }

}

export const fieldCore = Object.freeze(new FieldCore());<|MERGE_RESOLUTION|>--- conflicted
+++ resolved
@@ -1,17 +1,5 @@
-<<<<<<< HEAD
-import { IFieldEntry } from 'itmat-utils/dist/models/field';
+import { IFieldEntry } from 'itmat-commons/dist/models/field';
 import { db } from '../../database/database';
-=======
-import mongodb from 'mongodb';
-import { db } from '../../database/database';
-import { permissions } from 'itmat-commons';
-import { ApolloError } from 'apollo-server-core';
-import { IProject, IStudy, IRole } from 'itmat-commons/dist/models/study';
-import { errorCodes } from '../errors';
-import uuidv4 from 'uuid/v4';
-import { IUser, userTypes } from 'itmat-commons/dist/models/user';
-import { IFieldEntry } from 'itmat-commons/dist/models/field';
->>>>>>> ec79e7f6
 
 export class FieldCore {
     public async getFieldsOfStudy(studyId: string, detailed: boolean, getOnlyTheseFields?: string[]): Promise<IFieldEntry[]> {
@@ -27,13 +15,8 @@
             { $match: queryObj }
         ];
         /* if detailed=false, only returns the fieldid in an array */
-<<<<<<< HEAD
-        if (detailed === false ) {
-            aggregatePipeline.concat( [ { $group: {  _id: null, array: { $addToSet: '$fieldId' } } } ]);
-=======
         if (detailed === false) {
             aggregatePipeline.concat([{ $group: { _id: null, array: { $addToSet: '$fieldId' } } }]);
->>>>>>> ec79e7f6
         }
 
         const cursor = db.collections!.field_dictionary_collection.aggregate(aggregatePipeline);
