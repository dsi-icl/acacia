--- conflicted
+++ resolved
@@ -1,11 +1,6 @@
-<<<<<<< HEAD
 import { ApolloError } from 'apollo-server-express';
 import { withFilter } from 'graphql-subscriptions';
-import { Models, task_required_permissions } from 'itmat-commons';
-=======
-import { ApolloError, withFilter } from 'apollo-server-express';
 import { Models, permissions } from 'itmat-commons';
->>>>>>> 1108500e
 import { v4 as uuid } from 'uuid';
 import { db } from '../../database/database';
 import { errorCodes } from '../errors';
@@ -29,7 +24,7 @@
 
             /* check permission */
             const hasPermission = await permissionCore.userHasTheNeccessaryPermission(
-                task_required_permissions.manage_study_data,
+                permissions.dataset_specific.data.upload_new_clinical_data,
                 requester,
                 args.studyId
             );
@@ -84,7 +79,7 @@
 
             /* check permission */
             const hasPermission = await permissionCore.userHasTheNeccessaryPermission(
-                permissions.dataset_specific.data.upload_new_clinical_data,
+                permissions.dataset_specific.fields.upload_new_fields,
                 requester,
                 args.studyId
             );
@@ -131,11 +126,7 @@
 
             /* check permission */
             const hasPermission = await permissionCore.userHasTheNeccessaryPermission(
-<<<<<<< HEAD
-                task_required_permissions.access_project_data,
-=======
-                permissions.dataset_specific.fields.upload_new_fields,
->>>>>>> 1108500e
+                permissions.view_dataset,
                 requester,
                 args.studyId,
                 args.projectId
