--- conflicted
+++ resolved
@@ -252,13 +252,10 @@
             if (alreadyExist !== null && alreadyExist !== undefined) {
                 throw new UserInputError('User already exists.');
             }
-<<<<<<< HEAD
-=======
 
             /* randomly generate a secret for Time-based One Time Password*/            
             const otpSecret = mfa.generateSecret();	
 
->>>>>>> 67e18352
             const createdUser = await userCore.createUser(requester.username, {
                 password,
                 otpSecret,
