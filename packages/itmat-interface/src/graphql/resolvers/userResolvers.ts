--- conflicted
+++ resolved
@@ -22,11 +22,7 @@
 
             // everyone is allowed to see all the users in the app. But only admin can access certain fields, like emails, etc - see resolvers for User type.
             const queryObj = args.userId === undefined ? { deleted: false } : { deleted: false, id: args.userId };
-<<<<<<< HEAD
-            const cursor = db.collections!.users_collection.find(queryObj, { projection: { _id: 0 }});
-=======
             const cursor = db.collections!.users_collection.find(queryObj, { projection: { _id: 0 } });
->>>>>>> de020688
             return cursor.toArray();
         }
     },
@@ -35,13 +31,8 @@
             const requester: Models.UserModels.IUser = context.req.user;
 
             /* only admin can access this field */
-<<<<<<< HEAD
-            if (requester.type !== userTypes.ADMIN && user.id !== requester.id){
-               throw new ApolloError(errorCodes.NO_PERMISSION_ERROR);
-=======
             if (requester.type !== userTypes.ADMIN && user.id !== requester.id) {
                 throw new ApolloError(errorCodes.NO_PERMISSION_ERROR);
->>>>>>> de020688
             }
 
             /* if requested user is admin, then he has access to all studies */
@@ -69,11 +60,7 @@
             const studies: IStudy[] = await db.collections!.studies_collection.find({ id: { $in: studiesAndProjectThatUserCanSee.studies }, deleted: false }).toArray();
             return { id: `user_access_obj_user_id_${user.id}`, projects, studies };
         },
-<<<<<<< HEAD
-        username: async(user: IUser, arg: any, context: any): Promise<string | null> => {
-=======
         username: async (user: IUser, arg: any, context: any): Promise<string | null> => {
->>>>>>> de020688
             const requester: Models.UserModels.IUser = context.req.user;
             /* only admin can access this field */
             if (context.req.user.type !== userTypes.ADMIN && user.id !== requester.id) {
@@ -82,11 +69,7 @@
 
             return user.username;
         },
-<<<<<<< HEAD
-        description: async(user: IUser, arg: any, context: any): Promise<string | null> => {
-=======
         description: async (user: IUser, arg: any, context: any): Promise<string | null> => {
->>>>>>> de020688
             const requester: Models.UserModels.IUser = context.req.user;
             /* only admin can access this field */
             if (context.req.user.type !== userTypes.ADMIN && user.id !== requester.id) {
@@ -95,11 +78,7 @@
 
             return user.description;
         },
-<<<<<<< HEAD
-        email: async(user: IUser, arg: any, context: any): Promise<string | null> => {
-=======
         email: async (user: IUser, arg: any, context: any): Promise<string | null> => {
->>>>>>> de020688
             const requester: Models.UserModels.IUser = context.req.user;
             /* only admin can access this field */
             if (context.req.user.type !== userTypes.ADMIN && user.id !== requester.id) {
@@ -181,11 +160,7 @@
 
             return createdUser;
         },
-<<<<<<< HEAD
-        deleteUser: async(parent: object, args: any, context: any, info: any): Promise<object> => {
-=======
         deleteUser: async (parent: object, args: any, context: any, info: any): Promise<object> => {
->>>>>>> de020688
             /* only admin can delete users */
             const requester: Models.UserModels.IUser = context.req.user;
             if (requester.type !== Models.UserModels.userTypes.ADMIN) {
