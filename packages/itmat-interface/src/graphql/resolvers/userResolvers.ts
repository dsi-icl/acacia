import { ApolloError, UserInputError } from 'apollo-server-express';
import bcrypt from 'bcrypt';
import { Models } from 'itmat-commons';
import { IProject, IRole, IStudy } from 'itmat-commons/dist/models/study';
import { IUser, userTypes } from 'itmat-commons/dist/models/user';
import { Logger } from 'itmat-utils';
import mongodb from 'mongodb';
import { db } from '../../database/database';
import config from '../../utils/configManager';
import { userCore } from '../core/userCore';
import { errorCodes } from '../errors';
import { makeGenericReponse } from '../responses';

export const userResolvers = {
    Query: {
        whoAmI(parent: object, args: any, context: any, info: any): object {
            return context.req.user;
        },
        getUsers: async (parent: object, args: any, context: any, info: any): Promise<IUser[]> => {
            const requester: Models.UserModels.IUser = context.req.user;

            // everyone is allowed to see all the users in the app. But only admin can access certain fields, like emails, etc - see resolvers for User type.
            const queryObj = args.userId === undefined ? { deleted: null } : { deleted: null, id: args.userId };
            const cursor = db.collections!.users_collection.find(queryObj, { projection: { _id: 0 } });
            return cursor.toArray();
        }
    },
    User: {
        access: async (user: IUser, arg: any, context: any): Promise<{ projects: IProject[], studies: IStudy[], id: string }> => {
            const requester: Models.UserModels.IUser = context.req.user;

            /* only admin can access this field */
            if (requester.type !== userTypes.ADMIN && user.id !== requester.id) {
                throw new ApolloError(errorCodes.NO_PERMISSION_ERROR);
            }

            /* if requested user is admin, then he has access to all studies */
            if (user.type === userTypes.ADMIN) {
                const allprojects: IProject[] = await db.collections!.projects_collection.find({ deleted: null }).toArray();
                const allstudies: IStudy[] = await db.collections!.studies_collection.find({ deleted: null }).toArray();
                return { id: `user_access_obj_user_id_${user.id}`, projects: allprojects, studies: allstudies };
            }

            /* if requested user is not admin, find all the roles a user has */
            const roles: IRole[] = await db.collections!.roles_collection.find({ users: user.id, deleted: null }).toArray();
            const init: { projects: string[], studies: string[] } = { projects: [], studies: [] };
            const studiesAndProjectThatUserCanSee: { projects: string[], studies: string[] } = roles.reduce(
                (a, e) => {
                    if (e.projectId) {
                        a.projects.push(e.projectId);
                    } else {
                        a.studies.push(e.studyId);
                    }
                    return a;
                }, init
            );

            const projects: IProject[] = await db.collections!.projects_collection.find({ id: { $in: studiesAndProjectThatUserCanSee.projects }, deleted: null }).toArray();
            const studies: IStudy[] = await db.collections!.studies_collection.find({ id: { $in: studiesAndProjectThatUserCanSee.studies }, deleted: null }).toArray();
            return { id: `user_access_obj_user_id_${user.id}`, projects, studies };
        },
        username: async (user: IUser, arg: any, context: any): Promise<string | null> => {
            const requester: Models.UserModels.IUser = context.req.user;
            /* only admin can access this field */
            if (context.req.user.type !== userTypes.ADMIN && user.id !== requester.id) {
                throw new ApolloError(errorCodes.NO_PERMISSION_ERROR);
            }

            return user.username;
        },
        description: async (user: IUser, arg: any, context: any): Promise<string | null> => {
            const requester: Models.UserModels.IUser = context.req.user;
            /* only admin can access this field */
            if (context.req.user.type !== userTypes.ADMIN && user.id !== requester.id) {
                throw new ApolloError(errorCodes.NO_PERMISSION_ERROR);
            }

            return user.description;
        },
        email: async (user: IUser, arg: any, context: any): Promise<string | null> => {
            const requester: Models.UserModels.IUser = context.req.user;
            /* only admin can access this field */
            if (context.req.user.type !== userTypes.ADMIN && user.id !== requester.id) {
                throw new ApolloError(errorCodes.NO_PERMISSION_ERROR);
            }

            return user.email;
        }
    },
    Mutation: {
        login: async (parent: object, args: any, context: any, info: any): Promise<object> => {
            const { req }: { req: Express.Request } = context;
            const result = await db.collections!.users_collection.findOne({ deleted: null, username: args.username });
            if (!result) {
                throw new UserInputError('User does not exist.');
            }
            const passwordMatched = await bcrypt.compare(args.password, result.password);
            if (!passwordMatched) {
                throw new UserInputError('Incorrect password.');
            }
            delete result.password;
            delete result.deleted;

            return new Promise((resolve) => {
                req.login(result, (err: any) => {
                    if (err) {
                        Logger.error(err);
                        throw new ApolloError('Cannot log in. Please try again later.');
                    }
                    resolve(result);
                });
            });
        },
        logout: async (parent: object, args: any, context: any, info: any): Promise<object> => {
            const requester: Models.UserModels.IUser = context.req.user;
            const req: Express.Request = context.req;
            if (requester === undefined || requester === null) {
                return makeGenericReponse(context.req.user);
            }
            return new Promise((resolve) => {
                req.session!.destroy((err) => {
                    req.logout();
                    if (err) {
                        Logger.error(err);
                        throw new ApolloError('Cannot log out');
                    } else {
                        resolve(makeGenericReponse(context.req.user));
                    }
                });
            });
        },
        createUser: async (parent: object, args: any, context: any, info: any): Promise<object> => {
            const requester: Models.UserModels.IUser = context.req.user;

            /* only admin can create new users */
            if (requester.type !== Models.UserModels.userTypes.ADMIN) {
                throw new ApolloError(errorCodes.NO_PERMISSION_ERROR);
            }

            const { username, type, realName, email, emailNotificationsActivated, password, description, organisation }: {
                username: string, type: Models.UserModels.userTypes, realName: string, email: string, emailNotificationsActivated: boolean, password: string, description: string, organisation: string
            } = args.user;

            const alreadyExist = await db.collections!.users_collection.findOne({ username, deleted: null }); // since bycrypt is CPU expensive let's check the username is not taken first
            if (alreadyExist !== null && alreadyExist !== undefined) {
                throw new UserInputError('User already exists.');
            }

            const createdUser = await userCore.createUser(requester.username, {
                password,
                username,
                type,
                description,
                realName,
                email,
                organisation,
                emailNotificationsActivated
            });

            return createdUser;
        },
        deleteUser: async (parent: object, args: any, context: any, info: any): Promise<object> => {
            /* only admin can delete users */
            const requester: Models.UserModels.IUser = context.req.user;
            if (requester.type !== Models.UserModels.userTypes.ADMIN) {
                throw new ApolloError(errorCodes.NO_PERMISSION_ERROR);
            }
            await userCore.deleteUser(args.userId);
            return makeGenericReponse(args.userId);
        },
        editUser: async (parent: object, args: any, context: any, info: any): Promise<object> => {
            const requester: Models.UserModels.IUser = context.req.user;
            const { id, username, type, realName, email, emailNotificationsActivated, password, description, organisation }: {
                id: string, username?: string, type?: Models.UserModels.userTypes, realName?: string, email?: string, emailNotificationsActivated?: boolean, password?: string, description?: string, organisation?: string
            } = args.user;
            if (requester.type !== Models.UserModels.userTypes.ADMIN && requester.id !== id) {
                throw new ApolloError(errorCodes.NO_PERMISSION_ERROR);
            }
            if (requester.type === Models.UserModels.userTypes.ADMIN) {
                const result: Models.UserModels.IUserWithoutToken = await db.collections!.users_collection.findOne({ id, deleted: null })!;   // just an extra guard before going to bcrypt cause bcrypt is CPU intensive.
                if (result === null || result === undefined) {
                    throw new ApolloError('User not found');
                }
            }
            if (requester.type !== Models.UserModels.userTypes.ADMIN && type !== undefined) {
                throw new ApolloError('Non-admin users are not authorised to change user type.');
            }

            const fieldsToUpdate: any = {
                type,
                realName,
                username,
                email,
                emailNotificationsActivated,
                password,
                description,
                organisation
            };
            if (password) { fieldsToUpdate.password = await bcrypt.hash(password, config.bcrypt.saltround); }
            for (const each of Object.keys(fieldsToUpdate)) {
                if (fieldsToUpdate[each] === undefined) {
                    delete fieldsToUpdate[each];
                }
            }
<<<<<<< HEAD
            const updateResult: mongodb.FindAndModifyWriteOpResultObject = await db.collections!.users_collection.findOneAndUpdate({ id, deleted: null }, { $set: fieldsToUpdate }, { returnOriginal: false });
=======
            const updateResult: mongodb.FindAndModifyWriteOpResultObject<any> = await db.collections!.users_collection.findOneAndUpdate({ id, deleted: false }, { $set: fieldsToUpdate }, { returnOriginal: false });
>>>>>>> 9ab8df7e
            if (updateResult.ok === 1) {
                return updateResult.value;
            } else {
                throw new ApolloError('Server error; no entry or more than one entry has been updated.');
            }
        }
    },
    Subscription: {}
};<|MERGE_RESOLUTION|>--- conflicted
+++ resolved
@@ -202,11 +202,7 @@
                     delete fieldsToUpdate[each];
                 }
             }
-<<<<<<< HEAD
-            const updateResult: mongodb.FindAndModifyWriteOpResultObject = await db.collections!.users_collection.findOneAndUpdate({ id, deleted: null }, { $set: fieldsToUpdate }, { returnOriginal: false });
-=======
-            const updateResult: mongodb.FindAndModifyWriteOpResultObject<any> = await db.collections!.users_collection.findOneAndUpdate({ id, deleted: false }, { $set: fieldsToUpdate }, { returnOriginal: false });
->>>>>>> 9ab8df7e
+            const updateResult: mongodb.FindAndModifyWriteOpResultObject<any> = await db.collections!.users_collection.findOneAndUpdate({ id, deleted: null }, { $set: fieldsToUpdate }, { returnOriginal: false });
             if (updateResult.ok === 1) {
                 return updateResult.value;
             } else {
