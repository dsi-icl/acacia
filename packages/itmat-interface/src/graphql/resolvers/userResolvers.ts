import { ApolloError, UserInputError } from 'apollo-server-express';
import bcrypt from 'bcrypt';
import crypto from 'crypto';
import { mailer } from '../../emailer/emailer';
import { Models } from 'itmat-commons';
import { Logger } from 'itmat-utils';
import { v4 as uuid } from 'uuid';
import mongodb from 'mongodb';
import { db } from '../../database/database';
import config from '../../utils/configManager';
import { userCore } from '../core/userCore';
import { errorCodes } from '../errors';
import { makeGenericReponse } from '../responses';
type IProject = Models.Study.IProject;
type IRole = Models.Study.IRole;
type IStudy = Models.Study.IStudy;
type IUser = Models.UserModels.IUser;
type IUserWithoutToken = Models.UserModels.IUserWithoutToken;
type IResetPasswordRequest = Models.UserModels.IResetPasswordRequest;
const userTypes = Models.UserModels.userTypes;

export const userResolvers = {
    Query: {
        whoAmI(parent: object, args: any, context: any, info: any): object {
            return context.req.user;
        },
        getUsers: async (parent: object, args: any, context: any, info: any): Promise<IUser[]> => {
            // everyone is allowed to see all the users in the app. But only admin can access certain fields, like emails, etc - see resolvers for User type.
            const queryObj = args.userId === undefined ? { deleted: null } : { deleted: null, id: args.userId };
            const cursor = db.collections!.users_collection.find(queryObj, { projection: { _id: 0 } });
            return cursor.toArray();
        }
    },
    User: {
        access: async (user: IUser, arg: any, context: any): Promise<{ projects: IProject[], studies: IStudy[], id: string }> => {
            const requester: Models.UserModels.IUser = context.req.user;

            /* only admin can access this field */
            if (requester.type !== userTypes.ADMIN && user.id !== requester.id) {
                throw new ApolloError(errorCodes.NO_PERMISSION_ERROR);
            }

            /* if requested user is admin, then he has access to all studies */
            if (user.type === userTypes.ADMIN) {
                const allprojects: IProject[] = await db.collections!.projects_collection.find({ deleted: null }).toArray();
                const allstudies: IStudy[] = await db.collections!.studies_collection.find({ deleted: null }).toArray();
                return { id: `user_access_obj_user_id_${user.id}`, projects: allprojects, studies: allstudies };
            }

            /* if requested user is not admin, find all the roles a user has */
            const roles: IRole[] = await db.collections!.roles_collection.find({ users: user.id, deleted: null }).toArray();
            const init: { projects: string[], studies: string[] } = { projects: [], studies: [] };
            const studiesAndProjectThatUserCanSee: { projects: string[], studies: string[] } = roles.reduce(
                (a, e) => {
                    if (e.projectId) {
                        a.projects.push(e.projectId);
                    } else {
                        a.studies.push(e.studyId);
                    }
                    return a;
                }, init
            );

            const projects: IProject[] = await db.collections!.projects_collection.find({
                $or: [
                    { id: { $in: studiesAndProjectThatUserCanSee.projects }, deleted: null },
                    { studyId: { $in: studiesAndProjectThatUserCanSee.studies }, deleted: null }
                ]
            }).toArray();
            const studies: IStudy[] = await db.collections!.studies_collection.find({ id: { $in: studiesAndProjectThatUserCanSee.studies }, deleted: null }).toArray();
            return { id: `user_access_obj_user_id_${user.id}`, projects, studies };
        },
        username: async (user: IUser, arg: any, context: any): Promise<string | null> => {
            const requester: Models.UserModels.IUser = context.req.user;
            /* only admin can access this field */
            if (context.req.user.type !== userTypes.ADMIN && user.id !== requester.id) {
                throw new ApolloError(errorCodes.NO_PERMISSION_ERROR);
            }

            return user.username;
        },
        description: async (user: IUser, arg: any, context: any): Promise<string | null> => {
            const requester: Models.UserModels.IUser = context.req.user;
            /* only admin can access this field */
            if (context.req.user.type !== userTypes.ADMIN && user.id !== requester.id) {
                throw new ApolloError(errorCodes.NO_PERMISSION_ERROR);
            }

            return user.description;
        },
        email: async (user: IUser, arg: any, context: any): Promise<string | null> => {
            const requester: Models.UserModels.IUser = context.req.user;
            /* only admin can access this field */
            if (context.req.user.type !== userTypes.ADMIN && user.id !== requester.id) {
                throw new ApolloError(errorCodes.NO_PERMISSION_ERROR);
            }

            return user.email;
        }
    },
    Mutation: {
        requestUsernameOrResetPassword: async (parent: object, { forgotUsername, forgotPassword, email, username }: { forgotUsername: boolean, forgotPassword: boolean, email?: string, username?: string }, context: any, info: any): Promise<object> => {
            /* checking the args are right */
            if (
                forgotUsername && !email // should provide email if no username
                || forgotUsername && username // should not provide username if it's forgotten..
                || !email && !username
            ) {
                throw new ApolloError(errorCodes.CLIENT_MALFORMED_INPUT);
            } else if (email && username) {
                // TO_DO : better client erro
                /* only provide email if no username */
                throw new ApolloError(errorCodes.CLIENT_MALFORMED_INPUT);
            }

            /* check user existence */
            const queryObj = email ? { deleted: null, email } : { deleted: null, username };
            const user: IUser | null = await db.collections!.users_collection.findOne(queryObj);
            if (!user) {
                /* even user is null. send successful response: they should know that a user dosen't exist */
                await new Promise(resolve => setTimeout(resolve, Math.random() * 6000));
                return makeGenericReponse();
            }

            if (forgotPassword) {
                /* make link to change password */
                const passwordResetToken = uuid();
                const resetPasswordRequest: IResetPasswordRequest = {
                    id: passwordResetToken,
                    timeOfRequest: new Date().valueOf(),
                    used: false
                };
                const invalidateAllTokens = await db.collections!.users_collection.findOneAndUpdate(
                    queryObj,
                    {
                        $set: {
                            'resetPasswordRequests.$[].used': true
                        }
                    }
                );
                if (invalidateAllTokens.ok !== 1) {
                    throw new ApolloError(errorCodes.DATABASE_ERROR);
                }
                const updateResult = await db.collections!.users_collection.findOneAndUpdate(
                    queryObj,
                    {
                        $push: {
                            resetPasswordRequests: resetPasswordRequest
                        }
                    }
                );
                if (updateResult.ok !== 1) {
                    throw new ApolloError(errorCodes.DATABASE_ERROR);
                }

                /* send email to client */
                await mailer.sendMail(await formatEmailForForgottenPassword({
                    to: user.email,
                    resetPasswordToken: passwordResetToken,
                    username: user.username,
                    realname: user.realName,
                    host: context.req.hostname
                }));
            } else {
                /* send email to client */
                await mailer.sendMail(formatEmailForFogettenUsername({
                    to: user.email,
                    username: user.username,
                    realname: user.realName
                }));
            }
            return makeGenericReponse();
        },
        login: async (parent: object, args: any, context: any, info: any): Promise<object> => {
            const { req }: { req: Express.Request } = context;
            const result = await db.collections!.users_collection.findOne({ deleted: null, username: args.username });
            if (!result) {
                throw new UserInputError('User does not exist.');
            }
            const passwordMatched = await bcrypt.compare(args.password, result.password);
            if (!passwordMatched) {
                throw new UserInputError('Incorrect password.');
            }
            delete result.password;
            delete result.deleted;

            return new Promise((resolve) => {
                req.login(result, (err: any) => {
                    if (err) {
                        Logger.error(err);
                        throw new ApolloError('Cannot log in. Please try again later.');
                    }
                    resolve(result);
                });
            });
        },
        logout: async (parent: object, args: any, context: any, info: any): Promise<object> => {
            const requester: Models.UserModels.IUser = context.req.user;
            const req: Express.Request = context.req;
            if (requester === undefined || requester === null) {
                return makeGenericReponse(context.req.user);
            }
            return new Promise((resolve) => {
                req.session!.destroy((err) => {
                    req.logout();
                    if (err) {
                        Logger.error(err);
                        throw new ApolloError('Cannot log out');
                    } else {
                        resolve(makeGenericReponse(context.req.user));
                    }
                });
            });
        },
        createUser: async (parent: object, args: any, context: any, info: any): Promise<object> => {
            const requester: Models.UserModels.IUser = context.req.user;

            /* only admin can create new users */
            if (requester.type !== Models.UserModels.userTypes.ADMIN) {
                throw new ApolloError(errorCodes.NO_PERMISSION_ERROR);
            }

            const { username, type, realName, email, emailNotificationsActivated, password, description, organisation }: {
                username: string, type: Models.UserModels.userTypes, realName: string, email: string, emailNotificationsActivated: boolean, password: string, description: string, organisation: string
            } = args.user;

            /* check email is valid form */
            if (!/^([a-zA-Z0-9_\-\.]+)@([a-zA-Z0-9_\-\.]+)\.([a-zA-Z]{2,5})$/.test(email)) {
                throw new UserInputError('Email is not the right format.');
            }

            /* check that username and password dont have space */
            if (username.indexOf(' ') !== -1 || password.indexOf(' ') !== -1) {
                throw new UserInputError('Username or password cannot have space.');
            }

            const alreadyExist = await db.collections!.users_collection.findOne({ username, deleted: null }); // since bycrypt is CPU expensive let's check the username is not taken first
            if (alreadyExist !== null && alreadyExist !== undefined) {
                throw new UserInputError('User already exists.');
            }

            const createdUser = await userCore.createUser(requester.username, {
                password,
                username,
                type,
                description,
                realName,
                email,
                organisation,
                emailNotificationsActivated
            });

            return createdUser;
        },
        deleteUser: async (parent: object, args: any, context: any, info: any): Promise<object> => {
            /* only admin can delete users */
            const requester: Models.UserModels.IUser = context.req.user;
            if (requester.type !== Models.UserModels.userTypes.ADMIN) {
                throw new ApolloError(errorCodes.NO_PERMISSION_ERROR);
            }
            await userCore.deleteUser(args.userId);
            return makeGenericReponse(args.userId);
        },
        resetPassword: async (parent: object, { encryptedEmail, token, newPassword }: { encryptedEmail: string, token: string, newPassword: string }, context: any, info: any): Promise<object> => {
            /* check password validity */
            if (!passwordIsGoodEnough(newPassword)) {
                throw new ApolloError('Password has to be at least 8 character long.');
            }

            /* decrypt email */
            if (token.length < 16) {
                throw new ApolloError(errorCodes.CLIENT_MALFORMED_INPUT);
            }
            const salt = makeAESKeySalt(token);
            const iv = makeAESIv(token);
            let email;
            try {
                email = await decryptEmail(encryptedEmail, salt, iv);
            } catch (e) {
                throw new ApolloError('Token is not valid.');
            }

            /* check whether username and token is valid */
            /* not changing password too in one step (using findOneAndUpdate) because bcrypt is costly */
            const TIME_NOW = new Date().valueOf();
            const ONE_HOUR_IN_MILLISEC = 60 /* minutes per hr */ * 60 /* sec per min */ * 1000 /* milli per unit */;
            const user: IUserWithoutToken | null = await db.collections!.users_collection.findOne({
                email,
                resetPasswordRequests: {
                    $elemMatch: {
                        id: token,
                        timeOfRequest: { $gt: TIME_NOW - ONE_HOUR_IN_MILLISEC },
                        used: false
                    }
                },
                deleted: null
            });
            if (!user) {
                throw new ApolloError(errorCodes.CLIENT_ACTION_ON_NON_EXISTENT_ENTRY);
            }

            /* all ok; change the user's password */
            const hashedPw = await bcrypt.hash(newPassword, config.bcrypt.saltround);
            const updateResult = await db.collections!.users_collection.findOneAndUpdate(
                {
                    id: user.id,
                    resetPasswordRequests: {
                        $elemMatch: {
                            id: token,
                            timeOfRequest: { $gt: TIME_NOW - ONE_HOUR_IN_MILLISEC },
                            used: false
                        }
                    }
                },
                { $set: { password: hashedPw, 'resetPasswordRequests.$.used': true } });
            if (updateResult.ok !== 1) {
                throw new ApolloError(errorCodes.DATABASE_ERROR);
            }

            /* need to log user out of all sessions */
            // TO_DO

            return makeGenericReponse();
        },
        editUser: async (parent: object, args: any, context: any, info: any): Promise<object> => {
            const requester: Models.UserModels.IUser = context.req.user;
            const { id, username, type, realName, email, emailNotificationsActivated, password, description, organisation }: {
                id: string, username?: string, type?: Models.UserModels.userTypes, realName?: string, email?: string, emailNotificationsActivated?: boolean, password?: string, description?: string, organisation?: string
            } = args.user;
            if (password !== undefined && requester.id !== id) { // only the user themself can reset password
                throw new ApolloError(errorCodes.NO_PERMISSION_ERROR);
            }
            if (password && !passwordIsGoodEnough(password)) {
                throw new ApolloError('Password has to be at least 8 character long.');
            }
            if (requester.type !== Models.UserModels.userTypes.ADMIN && requester.id !== id) {
                throw new ApolloError(errorCodes.NO_PERMISSION_ERROR);
            }
            if (requester.type === Models.UserModels.userTypes.ADMIN) {
                const result: Models.UserModels.IUserWithoutToken = await db.collections!.users_collection.findOne({ id, deleted: null })!;   // just an extra guard before going to bcrypt cause bcrypt is CPU intensive.
                if (result === null || result === undefined) {
                    throw new ApolloError('User not found');
                }
            }
<<<<<<< HEAD
            // if (requester.type !== Models.UserModels.userTypes.ADMIN && type !== undefined) {
            // throw new ApolloError('Non-admin users are not authorised to change user type.');
            // }
=======
>>>>>>> d08b3889

            const fieldsToUpdate: any = {
                type,
                realName,
                username,
                email,
                emailNotificationsActivated,
                password,
                description,
                organisation
            };

            /* check email is valid form */
            if (email && !/^([a-zA-Z0-9_\-\.]+)@([a-zA-Z0-9_\-\.]+)\.([a-zA-Z]{2,5})$/.test(email)) {
                throw new UserInputError('User not updated: Email is not the right format.');
            }

            if (requester.type !== Models.UserModels.userTypes.ADMIN && (
                type || realName || username || description || organisation
            )) {
                throw new ApolloError('User not updated: Non-admin users are only authorised to change their password or email.');
            }

            if (password) { fieldsToUpdate.password = await bcrypt.hash(password, config.bcrypt.saltround); }
            for (const each of Object.keys(fieldsToUpdate)) {
                if (fieldsToUpdate[each] === undefined) {
                    delete fieldsToUpdate[each];
                }
            }
            const updateResult: mongodb.FindAndModifyWriteOpResultObject<any> = await db.collections!.users_collection.findOneAndUpdate({ id, deleted: null }, { $set: fieldsToUpdate }, { returnOriginal: false });
            if (updateResult.ok === 1) {
                return updateResult.value;
            } else {
                throw new ApolloError('Server error; no entry or more than one entry has been updated.');
            }
        }
    },
    Subscription: {}
};


export function makeAESKeySalt(str) {
    return str;
}

export function makeAESIv(str) {
    if (str.length < 16) { throw new Error('IV cannot be less than 16 bytes long.'); }
    return str.slice(0, 16);
}

export async function encryptEmail(email: string, keySalt: string, iv: string): Promise<string> {
    const algorithm = 'aes-256-cbc';
    return new Promise((resolve, reject) => {
        crypto.scrypt(config.aesSecret, keySalt, 32, (err, derivedKey) => {
            if (err) reject(err);
            const cipher = crypto.createCipheriv(algorithm, derivedKey, iv);
            let encoded = cipher.update(email, 'utf8', 'hex');
            encoded += cipher.final('hex');
            resolve(encoded);
        });
    });

}

export async function decryptEmail(encryptedEmail: string, keySalt: string, iv: string): Promise<string> {
    const algorithm = 'aes-256-cbc';
    return new Promise((resolve, reject) => {
        crypto.scrypt(config.aesSecret, keySalt, 32, (err, derivedKey) => {
            if (err) reject(err);
            try {
                const decipher = crypto.createDecipheriv(algorithm, derivedKey, iv);
                let decoded = decipher.update(encryptedEmail, 'hex', 'utf8');
                decoded += decipher.final('utf-8');
                resolve(decoded);
            } catch (e) {
                reject(e);
            }
        });
    });
}


async function formatEmailForForgottenPassword({ realname, to, resetPasswordToken, username, host }: { host: string, username: string, resetPasswordToken: string, to: string, realname: string }) {
    const keySalt = makeAESKeySalt(resetPasswordToken);
    const iv = makeAESIv(resetPasswordToken);
    const encryptedEmail = await encryptEmail(to, keySalt, iv);


    const link = `${config.useSSL ? 'https' : 'http'}://${host}${process.env.NODE_ENV === 'development' ? `:${config.server.port}` : ''}/resetPassword/${encryptedEmail}/${resetPasswordToken}`;
    return ({
        from: '"NAME"',
        to,
        subject: 'Reset your NAME password',
        html: `<p>Dear ${realname},<p>
            <br/>
            <p>Your username is <b>${username}</b>.</p><br/>
            <p>You can reset you password by click the following link (active for 1 hour):</p>
            <p><a href=${link}>${link}</a></p>
            <br/><br/>

            Yours truly,
            NAME team.
        `
    });
}

function formatEmailForFogettenUsername({ username, to, realname }: { username: string, to: string, realname: string }) {
    return ({
        from: '"NAME" <name@name.io>',
        to,
        subject: 'Your NAME username reminder',
        html: `<p>Dear ${realname},<p>
            <br/>
            <p>Your username is <b>${username}</b>.</p><br/>

            Yours truly,
            NAME team.
        `
    });
}

function passwordIsGoodEnough(pw: string): boolean {
    if (pw.length < 8) {
        return false;
    }
    return true;
}<|MERGE_RESOLUTION|>--- conflicted
+++ resolved
@@ -342,12 +342,6 @@
                     throw new ApolloError('User not found');
                 }
             }
-<<<<<<< HEAD
-            // if (requester.type !== Models.UserModels.userTypes.ADMIN && type !== undefined) {
-            // throw new ApolloError('Non-admin users are not authorised to change user type.');
-            // }
-=======
->>>>>>> d08b3889
 
             const fieldsToUpdate: any = {
                 type,
