import { ApolloServerErrorCode } from '@apollo/server/errors';
import { GraphQLError } from 'graphql';
import bcrypt from 'bcrypt';
import crypto from 'crypto';
import { mailer } from '../../emailer/emailer';
import { IProject, IStudy, IUser, IUserWithoutToken, IResetPasswordRequest, userTypes, IOrganisation } from '@itmat-broker/itmat-types';
import { Logger } from '@itmat-broker/itmat-commons';
import { v4 as uuid } from 'uuid';
import mongodb from 'mongodb';
import { db } from '../../database/database';
import config from '../../utils/configManager';
import { userCore } from '../core/userCore';
import { errorCodes } from '../errors';
import { makeGenericReponse, IGenericResponse } from '../responses';
import * as mfa from '../../utils/mfa';
import QRCode from 'qrcode';
import tmp from 'tmp';

export const userResolvers = {
    Query: {
        whoAmI(parent: Record<string, unknown>, __unused__args: any, context: any): Record<string, unknown> {
            return context.req.user;
        },
        getUsers: async (__unused__parent: Record<string, unknown>, args: any): Promise<IUser[]> => {
            // everyone is allowed to see all the users in the app. But only admin can access certain fields, like emails, etc - see resolvers for User type.
            const queryObj = args.userId === undefined ? { deleted: null } : { deleted: null, id: args.userId };
            const cursor = db.collections!.users_collection.find<IUser>(queryObj, { projection: { _id: 0 } });
            return cursor.toArray();
        },
        validateResetPassword: async (__unused__parent: Record<string, unknown>, args: any): Promise<IGenericResponse> => {
            /* decrypt email */
            const salt = makeAESKeySalt(args.token);
            const iv = makeAESIv(args.token);
            let email;
            try {
                email = await decryptEmail(args.encryptedEmail, salt, iv);
            } catch (e) {
                throw new GraphQLError('Token is not valid.');
            }

            /* check whether username and token is valid */
            /* not changing password too in one step (using findOneAndUpdate) because bcrypt is costly */
            const TIME_NOW = new Date().valueOf();
            const ONE_HOUR_IN_MILLISEC = 60 * 60 * 1000;
            const user: IUserWithoutToken | null = await db.collections!.users_collection.findOne({
                email,
                resetPasswordRequests: {
                    $elemMatch: {
                        id: args.token,
                        timeOfRequest: { $gt: TIME_NOW - ONE_HOUR_IN_MILLISEC },
                        used: false
                    }
                },
                deleted: null
            });
            if (!user) {
                throw new GraphQLError(errorCodes.CLIENT_ACTION_ON_NON_EXISTENT_ENTRY);
            }
            return makeGenericReponse();
        },
        recoverSessionExpireTime: async (): Promise<IGenericResponse> => {
            return makeGenericReponse();
        }
    },
    User: {
        access: async (user: IUser, __unused__arg: any, context: any): Promise<{ projects: IProject[], studies: IStudy[], id: string }> => {
            const requester: IUser = context.req.user;

            /* only admin can access this field */
            if (requester.type !== userTypes.ADMIN && user.id !== requester.id) {
                throw new GraphQLError(errorCodes.NO_PERMISSION_ERROR);
            }

            /* if requested user is admin, then he has access to all studies */
            if (user.type === userTypes.ADMIN) {
                const allprojects: IProject[] = await db.collections!.projects_collection.find({ deleted: null }).toArray();
                const allstudies: IStudy[] = await db.collections!.studies_collection.find({ deleted: null }).toArray();
                return { id: `user_access_obj_user_id_${user.id}`, projects: allprojects, studies: allstudies };
            }

            /* if requested user is not admin, find all the roles a user has */
            const roles = await db.collections!.roles_collection.find({ users: user.id, deleted: null }).toArray();
            const init: { projects: string[], studies: string[] } = { projects: [], studies: [] };
            const studiesAndProjectThatUserCanSee: { projects: string[], studies: string[] } = roles.reduce(
                (a, e) => {
                    if (e.projectId) {
                        a.projects.push(e.projectId);
                    } else {
                        a.studies.push(e.studyId);
                    }
                    return a;
                }, init
            );

            const projects = await db.collections!.projects_collection.find({
                $or: [
                    { id: { $in: studiesAndProjectThatUserCanSee.projects }, deleted: null },
                    { studyId: { $in: studiesAndProjectThatUserCanSee.studies }, deleted: null }
                ]
            }).toArray();
            const studies = await db.collections!.studies_collection.find({ id: { $in: studiesAndProjectThatUserCanSee.studies }, deleted: null }).toArray();
            return { id: `user_access_obj_user_id_${user.id}`, projects, studies };
        },
        username: async (user: IUser, __unused__arg: any, context: any): Promise<string | null> => {
            const requester: IUser = context.req.user;
            /* only admin can access this field */
            if (context.req.user.type !== userTypes.ADMIN && user.id !== requester.id) {
                throw new GraphQLError(errorCodes.NO_PERMISSION_ERROR);
            }

            return user.username;
        },
        description: async (user: IUser, __unused__arg: any, context: any): Promise<string | null> => {
            const requester: IUser = context.req.user;
            /* only admin can access this field */
            if (context.req.user.type !== userTypes.ADMIN && user.id !== requester.id) {
                throw new GraphQLError(errorCodes.NO_PERMISSION_ERROR);
            }

            return user.description;
        },
        email: async (user: IUser, __unused__arg: any, context: any): Promise<string | null> => {
            const requester: IUser = context.req.user;
            /* only admin can access this field */
            if (context.req.user.type !== userTypes.ADMIN && user.id !== requester.id) {
                throw new GraphQLError(errorCodes.NO_PERMISSION_ERROR);
            }

            return user.email;
        }
    },
    Mutation: {
        requestExpiryDate: async (__unused__parent: Record<string, unknown>, { username, email }: { username?: string, email?: string }): Promise<IGenericResponse> => {
            /* double-check user existence */
            const queryObj = email ? { deleted: null, email } : { deleted: null, username };
            const user: IUser | null = await db.collections!.users_collection.findOne(queryObj);
            if (!user) {
                /* even user is null. send successful response: they should know that a user doesn't exist */
                await new Promise(resolve => setTimeout(resolve, Math.random() * 6000));
                return makeGenericReponse();
            }
            /* send email to the DMP admin mailing-list */
            await mailer.sendMail(formatEmailRequestExpiryDatetoAdmin({
                userEmail: user.email,
                username: user.username
            }));

            /* send email to client */
            await mailer.sendMail(formatEmailRequestExpiryDatetoClient({
                to: user.email,
                username: user.username
            }));

            return makeGenericReponse();
        },
        requestUsernameOrResetPassword: async (__unused__parent: Record<string, unknown>, { forgotUsername, forgotPassword, email, username }: { forgotUsername: boolean, forgotPassword: boolean, email?: string, username?: string }, context: any): Promise<IGenericResponse> => {
            /* checking the args are right */
            if ((forgotUsername && !email) // should provide email if no username
                || (forgotUsername && username) // should not provide username if it's forgotten..
                || (!email && !username)) {
                throw new GraphQLError(errorCodes.CLIENT_MALFORMED_INPUT);
            } else if (email && username) {
                // TO_DO : better client erro
                /* only provide email if no username */
                throw new GraphQLError(errorCodes.CLIENT_MALFORMED_INPUT);
            }

            /* check user existence */
            const queryObj = email ? { deleted: null, email } : { deleted: null, username };
            const user = await db.collections!.users_collection.findOne(queryObj);
            if (!user) {
                /* even user is null. send successful response: they should know that a user doesn't exist */
                await new Promise(resolve => setTimeout(resolve, Math.random() * 6000));
                return makeGenericReponse();
            }

            if (forgotPassword) {
                /* make link to change password */
                const passwordResetToken = uuid();
                const resetPasswordRequest: IResetPasswordRequest = {
                    id: passwordResetToken,
                    timeOfRequest: new Date().valueOf(),
                    used: false
                };
                const invalidateAllTokens = await db.collections!.users_collection.findOneAndUpdate(
                    queryObj,
                    {
                        $set: {
                            'resetPasswordRequests.$[].used': true
                        }
                    }
                );
                if (invalidateAllTokens.ok !== 1) {
                    throw new GraphQLError(errorCodes.DATABASE_ERROR);
                }
                const updateResult = await db.collections!.users_collection.findOneAndUpdate(
                    queryObj,
                    {
                        $push: {
                            resetPasswordRequests: resetPasswordRequest
                        }
                    }
                );
                if (updateResult.ok !== 1) {
                    throw new GraphQLError(errorCodes.DATABASE_ERROR);
                }

                /* send email to client */
                await mailer.sendMail(await formatEmailForForgottenPassword({
                    to: user.email,
                    resetPasswordToken: passwordResetToken,
                    username: user.username,
                    firstname: user.firstname,
                    origin: context.req.headers.origin
                }));
            } else {
                /* send email to client */
                await mailer.sendMail(formatEmailForFogettenUsername({
                    to: user.email,
                    username: user.username
                }));
            }
            return makeGenericReponse();
        },
        login: async (parent: Record<string, unknown>, args: any, context: any): Promise<Record<string, unknown>> => {
            const { req }: { req: Express.Request } = context;
            const result = await db.collections!.users_collection.findOne({ deleted: null, username: args.username });
            if (!result) {
                throw new GraphQLError('User does not exist.', { extensions: { code: ApolloServerErrorCode.BAD_USER_INPUT } });
            }

            const passwordMatched = await bcrypt.compare(args.password, result.password);
            if (!passwordMatched) {
                throw new GraphQLError('Incorrect password.', { extensions: { code: ApolloServerErrorCode.BAD_USER_INPUT } });
            }

            // validate the TOTP
            const totpValidated = mfa.verifyTOTP(args.totp, result.otpSecret);
            if (!totpValidated) {
                if (process.env.NODE_ENV === 'development')
                    console.warn('Incorrect One-Time password. Continuing in development ...');
                else
                    throw new GraphQLError('Incorrect One-Time password.', { extensions: { code: ApolloServerErrorCode.BAD_USER_INPUT } });
            }

            /* validate if account expired */
            if (result.expiredAt < Date.now() && result.type === userTypes.STANDARD) {
                if (args.requestexpirydate) {
                    /* send email to the DMP admin mailing-list */
                    await mailer.sendMail(formatEmailRequestExpiryDatetoAdmin({
                        userEmail: result.email,
                        username: result.username
                    }));
                    /* send email to client */
                    await mailer.sendMail(formatEmailRequestExpiryDatetoClient({
                        to: result.email,
                        username: result.username
                    }));
                    throw new GraphQLError('New expiry date has been requested! Wait for ADMIN to approve.', { extensions: { code: ApolloServerErrorCode.BAD_USER_INPUT } });
                }

                throw new GraphQLError('Account Expired. Please request a new expiry date!', { extensions: { code: ApolloServerErrorCode.BAD_USER_INPUT } });
            }

            const filteredResult: Partial<IUser> = { ...result };
            delete filteredResult.password;
            delete filteredResult.deleted;

            return new Promise((resolve) => {
                req.login(filteredResult, (err: any) => {
                    if (err) {
                        Logger.error(err);
                        throw new GraphQLError('Cannot log in. Please try again later.');
                    }
                    resolve(filteredResult);
                });
            });
        },
        logout: async (parent: Record<string, unknown>, __unused__args: any, context: any): Promise<IGenericResponse> => {
            const requester: IUser = context.req.user;
            const req: Express.Request = context.req;
            if (requester === undefined || requester === null) {
                return makeGenericReponse(context.req.user);
            }
            return new Promise((resolve) => {
                req.logout((err) => {
                    if (err) {
                        Logger.error(err);
                        throw new GraphQLError('Cannot log out');
                    } else {
                        resolve(makeGenericReponse(context.req.user));
                    }
                });
            });
        },
        createUser: async (__unused__parent: Record<string, unknown>, args: any): Promise<IGenericResponse> => {
            const { username, firstname, lastname, email, emailNotificationsActivated, password, description, organisation, metadata }: {
                username: string, firstname: string, lastname: string, email: string, emailNotificationsActivated?: boolean, password: string, description?: string, organisation: string, metadata: any
            } = args.user;

            /* check email is valid form */
            if (!/^([a-zA-Z0-9_\-.]+)@([a-zA-Z0-9_\-.]+)\.([a-zA-Z]{2,5})$/.test(email)) {
                throw new GraphQLError('Email is not the right format.', { extensions: { code: ApolloServerErrorCode.BAD_USER_INPUT } });
            }

            /* check password validity */
            if (password && !passwordIsGoodEnough(password)) {
                throw new GraphQLError('Password has to be at least 8 character long.', { extensions: { code: ApolloServerErrorCode.BAD_USER_INPUT } });
            }

            /* check that username and password dont have space */
            if (username.indexOf(' ') !== -1 || password.indexOf(' ') !== -1) {
                throw new GraphQLError('Username or password cannot have spaces.', { extensions: { code: ApolloServerErrorCode.BAD_USER_INPUT } });
            }

            const alreadyExist = await db.collections!.users_collection.findOne({ username, deleted: null }); // since bycrypt is CPU expensive let's check the username is not taken first
            if (alreadyExist !== null && alreadyExist !== undefined) {
                throw new GraphQLError('User already exists.', { extensions: { code: ApolloServerErrorCode.BAD_USER_INPUT } });
            }

            /* check if email has been used to register */
            const emailExist = await db.collections!.users_collection.findOne({ email, deleted: null });
            if (emailExist !== null && emailExist !== undefined) {
                throw new GraphQLError('This email has been registered. Please sign-in or register with another email!', { extensions: { code: ApolloServerErrorCode.BAD_USER_INPUT } });
            }

            /* randomly generate a secret for Time-based One Time Password*/
            const otpSecret = mfa.generateSecret();

            await userCore.createUser({
                password,
                otpSecret,
                username,
                type: userTypes.STANDARD,
                description: description ?? '',
                firstname,
                lastname,
                email,
                organisation,
                emailNotificationsActivated: !!emailNotificationsActivated,
                metadata
            });

            /* send email to the registered user */
            // get QR Code for the otpSecret.
            const oauth_uri = `otpauth://totp/${config.appName}:${username}?secret=${otpSecret}&issuer=Data%20Science%20Institute`;
            const tmpobj = tmp.fileSync({ mode: 0o644, prefix: 'qrcodeimg-', postfix: '.png' });

            QRCode.toFile(tmpobj.name, oauth_uri, {}, function (err) {
                if (err) throw new GraphQLError(err.message);
            });

            const attachments = [{ filename: 'qrcode.png', path: tmpobj.name, cid: 'qrcode_cid' }];
            await mailer.sendMail({
                from: `${config.appName} <${config.nodemailer.auth.user}>`,
                to: email,
                subject: `[${config.appName}] Registration Successful`,
                html: `
                    <p>
                        Dear ${firstname},
                    <p>
                    <p>
                        Welcome to the ${config.appName} data portal!<br/>
                        Your username is <b>${username}</b>.<br/>
                    </p>
                    <p>
                        To login you will need to use a MFA authenticator app for one time passcode (TOTP).<br/>
                        Scan the QRCode below in your MFA application of choice to configure it:<br/>
                        <img src="cid:qrcode_cid" alt="QR code" width="150" height="150" /><br/>
                        If you need to type the token in use <b>${otpSecret.toLowerCase()}</b>
                    </p>
                    <br/>
                    <p>
                        The ${config.appName} Team.
                    </p>
                `,
                attachments: attachments
            });
            tmpobj.removeCallback();
            return makeGenericReponse();
        },
        deleteUser: async (__unused__parent: Record<string, unknown>, args: any, context: any): Promise<IGenericResponse> => {
            /* only admin can delete users */
            const requester: IUser = context.req.user;

            // user (admin type) cannot delete itself
            if (requester.id === args.userId) {
                throw new GraphQLError('User cannot delete itself');
            }

            if (requester.type !== userTypes.ADMIN) {
                throw new GraphQLError(errorCodes.NO_PERMISSION_ERROR);
            }

            await userCore.deleteUser(args.userId);
            return makeGenericReponse(args.userId);
        },
        resetPassword: async (__unused__parent: Record<string, unknown>, { encryptedEmail, token, newPassword }: { encryptedEmail: string, token: string, newPassword: string }): Promise<IGenericResponse> => {
            /* check password validity */
            if (!passwordIsGoodEnough(newPassword)) {
                throw new GraphQLError('Password has to be at least 8 character long.');
            }

            /* check that username and password dont have space */
            if (newPassword.indexOf(' ') !== -1) {
                throw new GraphQLError('Password cannot have spaces.');
            }

            /* decrypt email */
            if (token.length < 16) {
                throw new GraphQLError(errorCodes.CLIENT_MALFORMED_INPUT);
            }
            const salt = makeAESKeySalt(token);
            const iv = makeAESIv(token);
            let email;
            try {
                email = await decryptEmail(encryptedEmail, salt, iv);
            } catch (e) {
                throw new GraphQLError('Token is not valid.');
            }

            /* check whether username and token is valid */
            /* not changing password too in one step (using findOneAndUpdate) because bcrypt is costly */
            const TIME_NOW = new Date().valueOf();
            const ONE_HOUR_IN_MILLISEC = 60 * 60 * 1000;
            const user: IUserWithoutToken | null = await db.collections!.users_collection.findOne({
                email,
                resetPasswordRequests: {
                    $elemMatch: {
                        id: token,
                        timeOfRequest: { $gt: TIME_NOW - ONE_HOUR_IN_MILLISEC },
                        used: false
                    }
                },
                deleted: null
            });
            if (!user) {
                throw new GraphQLError(errorCodes.CLIENT_ACTION_ON_NON_EXISTENT_ENTRY);
            }

            /* randomly generate a secret for Time-based One Time Password*/
            const otpSecret = mfa.generateSecret();

            /* all ok; change the user's password */
            const hashedPw = await bcrypt.hash(newPassword, config.bcrypt.saltround);
            const updateResult = await db.collections!.users_collection.findOneAndUpdate(
                {
                    id: user.id,
                    resetPasswordRequests: {
                        $elemMatch: {
                            id: token,
                            timeOfRequest: { $gt: TIME_NOW - ONE_HOUR_IN_MILLISEC },
                            used: false
                        }
                    }
                },
                { $set: { 'password': hashedPw, 'otpSecret': otpSecret, 'resetPasswordRequests.$.used': true } });
            if (updateResult.ok !== 1) {
                throw new GraphQLError(errorCodes.DATABASE_ERROR);
            }

            /* need to log user out of all sessions */
            // TO_DO

            /* send email to the registered user */
            // get QR Code for the otpSecret.
            const oauth_uri = `otpauth://totp/${config.appName}:${user.username}?secret=${otpSecret}&issuer=Data%20Science%20Institute`;
            const tmpobj = tmp.fileSync({ mode: 0o644, prefix: 'qrcodeimg-', postfix: '.png' });

            QRCode.toFile(tmpobj.name, oauth_uri, {}, function (err) {
                if (err) throw new GraphQLError(err.message);
            });

            const attachments = [{ filename: 'qrcode.png', path: tmpobj.name, cid: 'qrcode_cid' }];
            await mailer.sendMail({
                from: `${config.appName} <${config.nodemailer.auth.user}>`,
                to: email,
                subject: `[${config.appName}] Password reset`,
                html: `
                    <p>
                        Dear ${user.firstname},
                    <p>
                    <p>
                        Your password on ${config.appName} is now reset!<br/>
                        You will need to update your MFA application for one-time passcode.<br/>
                    </p>
                    <p>
                        To update your MFA authenticator app you can scan the QRCode below to configure it:<br/>
                        <img src="cid:qrcode_cid" alt="QR code" width="150" height="150" /><br/>
                        If you need to type the token in use <b>${otpSecret.toLowerCase()}</b>
                    </p>
                    <br/>
                    <p>
                        The ${config.appName} Team.
                    </p>
                `,
                attachments: attachments
            });
            tmpobj.removeCallback();
            return makeGenericReponse();
        },
        editUser: async (__unused__parent: Record<string, unknown>, args: any, context: any): Promise<Record<string, unknown>> => {
            const requester: IUser = context.req.user;
<<<<<<< HEAD
            const { id, username, type, firstname, lastname, email, emailNotificationsActivated, password, description, organisation, expiredAt, metadata }: {
                id: string, username?: string, type?: userTypes, firstname?: string, lastname?: string, email?: string, emailNotificationsActivated?: boolean, password?: string, description?: string, organisation?: string, expiredAt?: number, metadata?: any
=======
            const { id, username, type, firstname, lastname, email, emailNotificationsActivated, emailNotificationsStatus, password, description, organisation, expiredAt }: {
                id: string, username?: string, type?: userTypes, firstname?: string, lastname?: string, email?: string, emailNotificationsActivated?: boolean, emailNotificationsStatus?: any, password?: string, description?: string, organisation?: string, expiredAt?: number
>>>>>>> 27849d99
            } = args.user;
            if (password !== undefined && requester.id !== id) { // only the user themself can reset password
                throw new GraphQLError(errorCodes.NO_PERMISSION_ERROR);
            }
            if (password && !passwordIsGoodEnough(password)) {
                throw new GraphQLError('Password has to be at least 8 character long.');
            }
            if (requester.type !== userTypes.ADMIN && requester.id !== id) {
                throw new GraphQLError(errorCodes.NO_PERMISSION_ERROR);
            }
            let result;
            if (requester.type === userTypes.ADMIN) {
                result = await db.collections!.users_collection.findOne({ id, deleted: null });   // just an extra guard before going to bcrypt cause bcrypt is CPU intensive.
                if (result === null || result === undefined) {
                    throw new GraphQLError('User not found');
                }
            }

            const fieldsToUpdate = {
                type,
                firstname,
                lastname,
                username,
                email,
                emailNotificationsActivated,
                emailNotificationsStatus,
                password,
                description,
                organisation,
                expiredAt,
                metadata
            };

            /* check email is valid form */
            if (email && !/^([a-zA-Z0-9_\-.]+)@([a-zA-Z0-9_\-.]+)\.([a-zA-Z]{2,5})$/.test(email)) {
                throw new GraphQLError('User not updated: Email is not the right format.', { extensions: { code: ApolloServerErrorCode.BAD_USER_INPUT } });
            }
            if (requester.type !== userTypes.ADMIN && (
                type || firstname || lastname || username || description || organisation
            )) {
                throw new GraphQLError('User not updated: Non-admin users are only authorised to change their password, email or email notification.');
            }

            if (password) { fieldsToUpdate.password = await bcrypt.hash(password, config.bcrypt.saltround); }
            for (const each of (Object.keys(fieldsToUpdate) as Array<keyof typeof fieldsToUpdate>)) {
                if (fieldsToUpdate[each] === undefined) {
                    delete fieldsToUpdate[each];
                }
            }
            if (expiredAt) {
                fieldsToUpdate['emailNotificationsStatus'] = {
                    expiringNotification: false
                };
            }
            const updateResult: mongodb.ModifyResult<any> = await db.collections!.users_collection.findOneAndUpdate({ id, deleted: null }, { $set: fieldsToUpdate }, { returnDocument: 'after' });
            if (updateResult.ok === 1) {
                // New expiry date has been updated successfully.
                if (expiredAt && result) {
                    /* send email to client */
                    await mailer.sendMail(formatEmailRequestExpiryDateNotification({
                        to: result.email,
                        username: result.username
                    }));
                }
                return updateResult.value;
            } else {
                throw new GraphQLError('Server error; no entry or more than one entry has been updated.');
            }
        },
        createOrganisation: async (__unused__parent: Record<string, unknown>, { name, shortname, containOrg, metadata }: { name: string, shortname: string, containOrg: string, metadata: any }, context: any): Promise<IOrganisation> => {
            const requester: IUser = context.req.user;

            /* check privileges */
            if (requester.type !== userTypes.ADMIN) {
                throw new GraphQLError(errorCodes.NO_PERMISSION_ERROR);
            }
            // if the org already exists, update it; the existence is checked by the name
            const createdOrganisation = await userCore.createOrganisation({
                name,
                shortname: shortname ?? null,
                containOrg: containOrg ?? null,
                metadata: metadata ?? null
            });

            return createdOrganisation;
        },
        deleteOrganisation: async (__unused__parent: Record<string, unknown>, { id }: { id: string }, context: any): Promise<IOrganisation> => {
            const requester: IUser = context.req.user;

            /* check privileges */
            if (requester.type !== userTypes.ADMIN) {
                throw new GraphQLError(errorCodes.NO_PERMISSION_ERROR);
            }

            const res = await db.collections!.organisations_collection.findOneAndUpdate({ id: id }, {
                $set: {
                    deleted: Date.now()
                }
            }, {
                returnDocument: 'after'
            });

            if (res.ok === 1 && res.value) {
                return res.value;
            } else {
                throw new GraphQLError('Delete organisation failed.');
            }
        }
    },
    Subscription: {}
};

export function makeAESKeySalt(str: string): string {
    return str;
}

export function makeAESIv(str: string): string {
    if (str.length < 16) { throw new Error('IV cannot be less than 16 bytes long.'); }
    return str.slice(0, 16);
}

export async function encryptEmail(email: string, keySalt: string, iv: string): Promise<string> {
    const algorithm = 'aes-256-cbc';
    return new Promise((resolve, reject) => {
        crypto.scrypt(config.aesSecret, keySalt, 32, (err, derivedKey) => {
            if (err) reject(err);
            const cipher = crypto.createCipheriv(algorithm, derivedKey, iv);
            let encoded = cipher.update(email, 'utf8', 'hex');
            encoded += cipher.final('hex');
            resolve(encoded);
        });
    });

}

export async function decryptEmail(encryptedEmail: string, keySalt: string, iv: string): Promise<string> {
    const algorithm = 'aes-256-cbc';
    return new Promise((resolve, reject) => {
        crypto.scrypt(config.aesSecret, keySalt, 32, (err, derivedKey) => {
            if (err) reject(err);
            try {
                const decipher = crypto.createDecipheriv(algorithm, derivedKey, iv);
                let decoded = decipher.update(encryptedEmail, 'hex', 'utf8');
                decoded += decipher.final('utf-8');
                resolve(decoded);
            } catch (e) {
                reject(e);
            }
        });
    });
}

async function formatEmailForForgottenPassword({ username, firstname, to, resetPasswordToken, origin }: { resetPasswordToken: string, to: string, username: string, firstname: string, origin: any }) {
    const keySalt = makeAESKeySalt(resetPasswordToken);
    const iv = makeAESIv(resetPasswordToken);
    const encryptedEmail = await encryptEmail(to, keySalt, iv);

    const link = `${origin}/reset/${encryptedEmail}/${resetPasswordToken}`;
    return ({
        from: `${config.appName} <${config.nodemailer.auth.user}>`,
        to,
        subject: `[${config.appName}] password reset`,
        html: `
            <p>
                Dear ${firstname},
            <p>
            <p>
                Your username is <b>${username}</b>.
            </p>
            <p>
                You can reset you password by click the following link (active for 1 hour):<br/>
                <a href=${link}>${link}</a>
            </p>
            <br/>
            <p>
                The ${config.appName} Team.
            </p>
        `
    });
}

function formatEmailForFogettenUsername({ username, to }: { username: string, to: string }) {
    return ({
        from: `${config.appName} <${config.nodemailer.auth.user}>`,
        to,
        subject: `[${config.appName}] password reset`,
        html: `
            <p>
                Dear user,
            <p>
            <p>
                Your username is <b>${username}</b>.
            </p>
            <br/>
            <p>
                The ${config.appName} Team.
            </p>
        `
    });
}

function formatEmailRequestExpiryDatetoClient({ username, to }: { username: string, to: string }) {
    return ({
        from: `${config.appName} <${config.nodemailer.auth.user}>`,
        to,
        subject: `[${config.appName}] New expiry date has been requested!`,
        html: `
            <p>
                Dear user,
            <p>
            <p>
                New expiry date for your <b>${username}</b> account has been requested.
                You will get a notification email once the request is approved.                
            </p>
            <br/>
            <p>
                The ${config.appName} Team.
            </p>
        `
    });
}

function formatEmailRequestExpiryDatetoAdmin({ username, userEmail }: { username: string, userEmail: string }) {
    return ({
        from: `${config.appName} <${config.nodemailer.auth.user}>`,
        to: `${config.adminEmail}`,
        subject: `[${config.appName}] New expiry date has been requested from ${username} account!`,
        html: `
            <p>
                Dear ADMINs,
            <p>
            <p>
                A expiry date request from the <b>${username}</b> account (whose email address is <b>${userEmail}</b>) has been submitted.
                Please approve or deny the request ASAP.
            </p>
            <br/>
            <p>
                The ${config.appName} Team.
            </p>
        `
    });
}

function formatEmailRequestExpiryDateNotification({ username, to }: { username: string, to: string }) {
    return ({
        from: `${config.appName} <${config.nodemailer.auth.user}>`,
        to,
        subject: `[${config.appName}] New expiry date has been updated!`,
        html: `
            <p>
                Dear user,
            <p>
            <p>
                New expiry date for your <b>${username}</b> account has been updated.
                You now can log in as normal.
            </p>
            <br/>
            <p>
                The ${config.appName} Team.
            </p>
        `
    });
}

function passwordIsGoodEnough(pw: string): boolean {
    if (pw.length < 8) {
        return false;
    }
    return true;
}<|MERGE_RESOLUTION|>--- conflicted
+++ resolved
@@ -501,13 +501,8 @@
         },
         editUser: async (__unused__parent: Record<string, unknown>, args: any, context: any): Promise<Record<string, unknown>> => {
             const requester: IUser = context.req.user;
-<<<<<<< HEAD
-            const { id, username, type, firstname, lastname, email, emailNotificationsActivated, password, description, organisation, expiredAt, metadata }: {
-                id: string, username?: string, type?: userTypes, firstname?: string, lastname?: string, email?: string, emailNotificationsActivated?: boolean, password?: string, description?: string, organisation?: string, expiredAt?: number, metadata?: any
-=======
-            const { id, username, type, firstname, lastname, email, emailNotificationsActivated, emailNotificationsStatus, password, description, organisation, expiredAt }: {
-                id: string, username?: string, type?: userTypes, firstname?: string, lastname?: string, email?: string, emailNotificationsActivated?: boolean, emailNotificationsStatus?: any, password?: string, description?: string, organisation?: string, expiredAt?: number
->>>>>>> 27849d99
+            const { id, username, type, firstname, lastname, email, emailNotificationsActivated, emailNotificationsStatus, password, description, organisation, expiredAt, metadata }: {
+                id: string, username?: string, type?: userTypes, firstname?: string, lastname?: string, email?: string, emailNotificationsActivated?: boolean, emailNotificationsStatus?: any, password?: string, description?: string, organisation?: string, expiredAt?: number, metadata?: any
             } = args.user;
             if (password !== undefined && requester.id !== id) { // only the user themself can reset password
                 throw new GraphQLError(errorCodes.NO_PERMISSION_ERROR);
