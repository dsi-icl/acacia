import { ApolloError } from 'apollo-server-express';
<<<<<<< HEAD
import { IRole } from 'itmat-utils/dist/models/study';
import { IUser } from 'itmat-utils/dist/models/user';
=======
import { IRole } from 'itmat-commons/dist/models/study';
import { makeGenericReponse, IGenericResponse } from '../responses';
import { permissionCore } from '../core/permissionCore';
import { errorCodes } from '../errors';
import { studyCore } from '../core/studyCore';
import { IUser } from 'itmat-commons/dist/models/user';
>>>>>>> ec79e7f6
import { db } from '../../database/database';
import { permissionCore } from '../core/permissionCore';
import { studyCore } from '../core/studyCore';
import { errorCodes } from '../errors';
import { IGenericResponse, makeGenericReponse } from '../responses';


export const permissionResolvers = {
    Query: {
    },
    StudyOrProjectUserRole: {
        users: async (role: IRole): Promise<IUser[]> => {
            const listOfUsers = role.users;
            return await (db.collections!.users_collection.find({ id: { $in: listOfUsers } }, { projection: { _id: 0, password: 0 } }).toArray());
        }
    },
    Mutation: {
        addRoleToStudyOrProject: async (parent: object, args: { studyId?: string, projectId?: string, roleName: string }, context: any, info: any): Promise<IRole> => {
            const requester: IUser = context.req.user;
            const { studyId, projectId, roleName } = args;
            /* check the requester has privilege */


            /* check whether user has at least provided one id */
            if (studyId === undefined && projectId === undefined) {
                throw new ApolloError('Please provide either study id or project id.', errorCodes.CLIENT_MALFORMED_INPUT);
            }

            /* check whether the target study or project exists */
            if (studyId && projectId) {  // if both study id and project id are provided then just make sure they belong to each other
                const result = await studyCore.findOneProject_throwErrorIfNotExist(projectId);
                if (result.studyId !== studyId) {
                    throw new ApolloError('The project provided does not belong to the study provided', errorCodes.CLIENT_MALFORMED_INPUT);
                }
            } else if (studyId) {  // if only study id is provided
                await studyCore.findOneStudy_throwErrorIfNotExist(studyId);
            } else if (projectId) {
                await studyCore.findOneProject_throwErrorIfNotExist(projectId);
            }

            const result = await permissionCore.addRoleToStudyOrProject({ studyId: studyId!, projectId, roleName });
            return result;
        },
        editRole: async (parent: object, args: { roleId: string, name?: string, userChanges?: { add: string[], remove: string[] }, permissionChanges?: { add: string[], remove: string[] } }, context: any, info: any): Promise<IRole> => {
            const requester: IUser = context.req.user;
            const { roleId, name, permissionChanges, userChanges } = args;

            /* check permission */

            /* check whether all the permissions are valid */  // TO_DO: permission changes are valid or invalid depending on project.
            // const allRequestedPermissionChanges: string[] = [...permissionChanges.add, ...permissionChanges.remove];
            // permissionCore.validatePermissionInput_throwErrorIfNot(allRequestedPermissionChanges);

            // /* check whether all the users exists */
            // const allRequestedUserChanges: string[] = [...userChanges.add, ...permissionChanges.remove];
            // TO_OD

            /* edit the role */
            const modifiedRole = await permissionCore.editRoleFromStudyOrProject(roleId, name, permissionChanges, userChanges);
            return modifiedRole;
        },
        removeRole: async (parent: object, args: { roleId: string }, context: any, info: any): Promise<IGenericResponse> => {
            const requester: IUser = context.req.user;
            const { roleId } = args;

            /* check permission */

            /* remove the role */
            await permissionCore.removeRole(roleId);
            return makeGenericReponse(roleId);
        }
    },
    Subscription: {}
};<|MERGE_RESOLUTION|>--- conflicted
+++ resolved
@@ -1,15 +1,6 @@
 import { ApolloError } from 'apollo-server-express';
-<<<<<<< HEAD
-import { IRole } from 'itmat-utils/dist/models/study';
-import { IUser } from 'itmat-utils/dist/models/user';
-=======
 import { IRole } from 'itmat-commons/dist/models/study';
-import { makeGenericReponse, IGenericResponse } from '../responses';
-import { permissionCore } from '../core/permissionCore';
-import { errorCodes } from '../errors';
-import { studyCore } from '../core/studyCore';
 import { IUser } from 'itmat-commons/dist/models/user';
->>>>>>> ec79e7f6
 import { db } from '../../database/database';
 import { permissionCore } from '../core/permissionCore';
 import { studyCore } from '../core/studyCore';
@@ -23,11 +14,11 @@
     StudyOrProjectUserRole: {
         users: async (role: IRole): Promise<IUser[]> => {
             const listOfUsers = role.users;
-            return await (db.collections!.users_collection.find({ id: { $in: listOfUsers } }, { projection: { _id: 0, password: 0 } }).toArray());
+            return await (db.collections!.users_collection.find({ id: { $in: listOfUsers }}, { projection: { _id: 0, password: 0 } }).toArray());
         }
     },
     Mutation: {
-        addRoleToStudyOrProject: async (parent: object, args: { studyId?: string, projectId?: string, roleName: string }, context: any, info: any): Promise<IRole> => {
+        addRoleToStudyOrProject: async (parent: object, args: {studyId?: string, projectId?: string, roleName: string }, context: any, info: any): Promise<IRole> => {
             const requester: IUser = context.req.user;
             const { studyId, projectId, roleName } = args;
             /* check the requester has privilege */
@@ -53,7 +44,7 @@
             const result = await permissionCore.addRoleToStudyOrProject({ studyId: studyId!, projectId, roleName });
             return result;
         },
-        editRole: async (parent: object, args: { roleId: string, name?: string, userChanges?: { add: string[], remove: string[] }, permissionChanges?: { add: string[], remove: string[] } }, context: any, info: any): Promise<IRole> => {
+        editRole: async (parent: object, args: {roleId: string, name?: string, userChanges?: { add: string[], remove: string[]}, permissionChanges?: { add: string[], remove: string[]}}, context: any, info: any): Promise<IRole> => {
             const requester: IUser = context.req.user;
             const { roleId, name, permissionChanges, userChanges } = args;
 
@@ -71,7 +62,7 @@
             const modifiedRole = await permissionCore.editRoleFromStudyOrProject(roleId, name, permissionChanges, userChanges);
             return modifiedRole;
         },
-        removeRole: async (parent: object, args: { roleId: string }, context: any, info: any): Promise<IGenericResponse> => {
+        removeRole: async (parent: object, args: {roleId: string}, context: any, info: any): Promise<IGenericResponse> => {
             const requester: IUser = context.req.user;
             const { roleId } = args;
 
