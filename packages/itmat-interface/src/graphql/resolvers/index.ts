import GraphQLJSON from 'graphql-type-json';
import { fileResolvers } from './fileResolvers';
import { jobResolvers } from './jobResolvers';
import { permissionResolvers } from './permissionResolvers';
import { queryResolvers } from './queryResolvers';
import { studyResolvers } from './studyResolvers';
import { userResolvers } from './userResolvers';
import { ApolloError } from 'apollo-server-core';
import { errorCodes } from '../errors';
import { IUser } from 'itmat-commons/dist/models/user';

const modules = [
    studyResolvers,
    userResolvers,
    queryResolvers,
    permissionResolvers,
    jobResolvers,
    fileResolvers,
];

<<<<<<< HEAD
const loggingDecorator = (reducerFunction: (parent, args, context, info) => void) => async (parent: any, args: any, context: any, info: any) => await reducerFunction(parent, args, context, info);
=======
// const loggingDecorator = (reducerFunction: Function) => {
//     return async (parent: any, args: any, context: any, info: any) => {
//         console.log(reducerFunction.name, args, context.req.user && context.req.user.id);
//         return await reducerFunction(parent, args, context, info);
//     };
// };

const bounceNotLoggedInDecorator = (reducerFunction: any) => {
    return async (parent: any, args: any, context: any, info: any) => {
        const uncheckedFunctionWhitelist = ['login', 'whoAmI'];
        const requester: IUser = context.req.user;
        if (!requester) {
            if (!(uncheckedFunctionWhitelist as any).includes(reducerFunction.name)){
                throw new ApolloError(errorCodes.NOT_LOGGED_IN);
            }
        }
        return await reducerFunction(parent, args, context, info);
    };
};
>>>>>>> 5a74da14


const reduceInit: any = { JSON: GraphQLJSON };
export const resolvers = modules.reduce((a, e) => {
    const types = Object.keys(e);
    for (const each of types) {
        if (a[each] === undefined) {
            a[each] = {};
        }
        for (const funcName of Object.keys((e as any)[each])) {
            if (each === 'Subscription') {
                (e as any)[each][funcName] = (e as any)[each][funcName];
            }
            (e as any)[each][funcName] = bounceNotLoggedInDecorator((e as any)[each][funcName]);
        }
        a[each] = { ...a[each], ...(e as any)[each] };
    }
    return a;
}, reduceInit);<|MERGE_RESOLUTION|>--- conflicted
+++ resolved
@@ -18,9 +18,6 @@
     fileResolvers,
 ];
 
-<<<<<<< HEAD
-const loggingDecorator = (reducerFunction: (parent, args, context, info) => void) => async (parent: any, args: any, context: any, info: any) => await reducerFunction(parent, args, context, info);
-=======
 // const loggingDecorator = (reducerFunction: Function) => {
 //     return async (parent: any, args: any, context: any, info: any) => {
 //         console.log(reducerFunction.name, args, context.req.user && context.req.user.id);
@@ -40,7 +37,6 @@
         return await reducerFunction(parent, args, context, info);
     };
 };
->>>>>>> 5a74da14
 
 
 const reduceInit: any = { JSON: GraphQLJSON };
