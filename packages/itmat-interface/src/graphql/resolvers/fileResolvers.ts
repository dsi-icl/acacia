--- conflicted
+++ resolved
@@ -1,6 +1,4 @@
 import { ApolloError } from 'apollo-server-express';
-<<<<<<< HEAD
-import { Models, permissions, task_required_permissions } from 'itmat-commons';
 const { File: {
         FileNode,
         UserPersonalDir,
@@ -17,9 +15,7 @@
         zipFormats
     }} = Models;
 import { Logger } from 'itmat-utils';
-=======
 import { Models, task_required_permissions, IFile, Logger } from 'itmat-commons';
->>>>>>> 4c5d241a
 import { v4 as uuid } from 'uuid';
 import { db } from '../../database/database';
 import { objStore } from '../../objStore/objStore';
@@ -44,7 +40,6 @@
     Query: {
     },
     Mutation: {
-<<<<<<< HEAD
         /**
          * user actions:
          * - user create dir for himself (createFile)
@@ -159,10 +154,6 @@
             if (!file) {
                 throw new ApolloError(errorCodes.SERVER_ERROR);
             }
-=======
-        uploadFile: async (__unused__parent: Record<string, unknown>, args: { fileLength?: number, studyId: string, file: Promise<{ stream: NodeJS.ReadableStream, filename: string }>, description: string }, context: any): Promise<IFile> => {
-            const requester: Models.UserModels.IUser = context.req.user;
->>>>>>> 4c5d241a
 
             /* upload file to mongo */
             const uploadResult = await file.uploadFileToMongo(db.collections!.files_collection);
@@ -195,43 +186,35 @@
 
             const file = await args.file;
 
-<<<<<<< HEAD
             return new Promise<IFileMongoEntry>(async (resolve, reject) => {
-                const stream: NodeJS.ReadableStream = (file as any).createReadStream();
-                const fileUri = uuid();
-=======
-            return new Promise<IFile>((resolve, reject) => {
                 try {
->>>>>>> 4c5d241a
-
                     const stream: NodeJS.ReadableStream = (file as any).createReadStream();
                     const fileUri = uuid();
 
-<<<<<<< HEAD
-                stream.on('end', async () => {
-                    let fileObj: ObjStoreFileNode;
-                    switch (args.fileType) {
-                        case fileTypes.STUDY_REPO_OBJ_STORE_FILE:
-                            fileObj = new StudyRepoObjStoreFile({
-                                fileName: file.filename,
-                                uploadedBy: requester.id,
-                                description: args.description,
-                                uri: fileUri,
-                                fileSize: args.fileLength,
-                                studyId: args.studyId
-                            });
-                            break;
-                        default:
+                    stream.on('end', async () => {
+                        let fileObj: ObjStoreFileNode;
+                        switch (args.fileType) {
+                            case fileTypes.STUDY_REPO_OBJ_STORE_FILE:
+                                fileObj = new StudyRepoObjStoreFile({
+                                    fileName: file.filename,
+                                    uploadedBy: requester.id,
+                                    description: args.description,
+                                    uri: fileUri,
+                                    fileSize: args.fileLength,
+                                    studyId: args.studyId
+                                });
+                                break;
+                            default:
+                                throw new ApolloError(errorCodes.CLIENT_MALFORMED_INPUT);
+                        }
+
+                        const uploadResult = await fileObj.uploadFileToMongo(db.collections!.files_collection);
+                        if (uploadResult.result.ok !== 1) {
                             throw new ApolloError(errorCodes.CLIENT_MALFORMED_INPUT);
-                    }
-
-                    const uploadResult = await fileObj.uploadFileToMongo(db.collections!.files_collection);
-                    if (uploadResult.result.ok !== 1) {
-                        throw new ApolloError(errorCodes.CLIENT_MALFORMED_INPUT);
-                    }
-                    resolve(fileObj.serialiseToMongoObj());
-                });
-=======
+                        }
+                        resolve(fileObj.serialiseToMongoObj());
+                    });
+
                     /* if the client cancelled the request mid-stream it will throw an error */
                     stream.on('error', (e) => {
                         Logger.error(e);
@@ -249,7 +232,6 @@
                             uri: fileUri,
                             deleted: null
                         };
->>>>>>> 4c5d241a
 
                         const insertResult = await db.collections!.files_collection.insertOne(fileEntry);
                         if (insertResult.result.ok === 1) {
@@ -265,15 +247,8 @@
                 }
             });
         },
-<<<<<<< HEAD
         deleteFile: async (parent: object, args: { fileId: string }, context: any, info: any): Promise<IGenericResponse> => {
             const requester: IUser = context.req.user;
-=======
-        deleteFile: async (__unused__parent: Record<string, unknown>, args: { fileId: string }, context: any): Promise<IGenericResponse> => {
-            const requester: Models.UserModels.IUser = context.req.user;
-
-            const file = await db.collections!.files_collection.findOne({ deleted: null, id: args.fileId });
->>>>>>> 4c5d241a
 
             const fileentry: IFileMongoEntry | null = await db.collections!.files_collection.findOne({ deleted: null, id: args.fileId });
             if (!fileentry) {
