import { GraphQLError } from 'graphql';
import { IFile, studyType, IOrganisation, IUser, atomicOperation, IDataEntry } from '@itmat-broker/itmat-types';
import { v4 as uuid } from 'uuid';
import { FileUpload } from 'graphql-upload-minimal';
import { db } from '../../database/database';
import { objStore } from '../../objStore/objStore';
import { permissionCore } from '../core/permissionCore';
import { errorCodes } from '../errors';
import { IGenericResponse, makeGenericReponse } from '../responses';
import crypto from 'crypto';
import { validate } from '@ideafast/idgen';
<<<<<<< HEAD
import { deviceTypes } from '@itmat-broker/itmat-types';
import { fileSizeLimit } from '../../utils/definition';
=======
import { deviceTypes, fileSizeLimit } from '../../utils/definition';
import { MatchKeysAndValues } from 'mongodb';
>>>>>>> 1ab41948

// default visitId for file data
const targetVisitId = '0';
export const fileResolvers = {
    Query: {
    },
    Mutation: {
        uploadFile: async (__unused__parent: Record<string, unknown>, args: { fileLength?: bigint, studyId: string, file: Promise<FileUpload>, description: string, hash?: string }, context: any): Promise<IFile> => {

            const requester: IUser = context.req.user;
            // get the target fieldId of this file
            const study = await db.collections!.studies_collection.findOne({ id: args.studyId });
            if (!study) {
                throw new GraphQLError('Study does not exist.');
            }
            let targetFieldId: string;
            if (study.type === studyType.SENSOR || study.type === studyType.CLINICAL || !study.type) {
                const parsedDescription = JSON.parse(args.description);
                const device = parsedDescription.deviceId.slice(0, 3);
                if (!Object.keys(deviceTypes).includes(device)) {
                    throw new GraphQLError('File description is invalid', { extensions: { code: errorCodes.CLIENT_MALFORMED_INPUT } });
                }
                targetFieldId = `Device_${deviceTypes[device].replace(' ', '_')}`;
                // check target field exists
                if (!permissionCore.checkDataEntryValid(await permissionCore.combineUserDataPermissions(atomicOperation.WRITE, requester, args.studyId, undefined), targetFieldId, parsedDescription.subjectId, parsedDescription.visitId)) {
                    throw new GraphQLError(errorCodes.NO_PERMISSION_ERROR);
                }
            }
            const hasStudyLevelPermission = await permissionCore.userHasTheNeccessaryDataPermission(
                atomicOperation.WRITE,
                requester,
                args.studyId
            );
            if (!hasStudyLevelPermission) { throw new GraphQLError(errorCodes.NO_PERMISSION_ERROR); }

            const file = await args.file;
            const fileNameParts = file.filename.split('.');

            // obtain sitesIDMarker from db
            const sitesIDMarkers = (await db.collections!.organisations_collection.find<IOrganisation>({ deleted: null }).toArray()).reduce<any>((acc, curr) => {
                if (curr.metadata?.siteIDMarker) {
                    acc[curr.metadata.siteIDMarker] = curr.shortname;
                }
                return acc;
            }, {});
            return new Promise<IFile>((resolve, reject) => {

                (async () => {
                    try {

                        const fileEntry: Partial<IFile> = {
                            id: uuid(),
                            fileName: file.filename,
                            studyId: args.studyId,
                            description: args.description,
                            uploadTime: `${Date.now()}`,
                            uploadedBy: requester.id,
                            deleted: null,
                            metadata: {}
                        };
                        // description varies: SENSOR, CLINICAL (only participantId), ANY (No check)
                        // check filename and description is valid and matches each other
                        const parsedDescription = JSON.parse(args.description);
                        if (!study.type || study.type === studyType.SENSOR || study.type === studyType.CLINICAL) {
                            const matcher = /(.{1})(.{6})-(.{3})(.{6})-(\d{8})-(\d{8})\.(.*)/;
                            if (!matcher.test(file.filename)) {
                                let startDate;
                                let endDate;
                                try {
                                    startDate = parseInt(parsedDescription.startDate);
                                    endDate = parseInt(parsedDescription.endDate);
                                    if (
                                        !Object.keys(sitesIDMarkers).includes(parsedDescription.participantId?.substr(0, 1)?.toUpperCase()) ||
                                        !Object.keys(deviceTypes).includes(parsedDescription.deviceId?.substr(0, 3)?.toUpperCase()) ||
                                        !validate(parsedDescription.participantId?.substr(1) ?? '') ||
                                        !validate(parsedDescription.deviceId.substr(3) ?? '') ||
                                        !startDate || !endDate ||
                                        (new Date(endDate).setHours(0, 0, 0, 0).valueOf()) > (new Date().setHours(0, 0, 0, 0).valueOf())
                                    ) {
                                        reject(new GraphQLError('File description is invalid', { extensions: { code: errorCodes.CLIENT_MALFORMED_INPUT } }));
                                        return;
                                    }
                                } catch (e) {
                                    reject(new GraphQLError('Missing file description', { extensions: { code: errorCodes.CLIENT_MALFORMED_INPUT } }));
                                    return;
                                }

                                const typedStartDate = new Date(startDate);
                                const formattedStartDate = typedStartDate.getFullYear() + `${typedStartDate.getMonth() + 1}`.padStart(2, '0') + `${typedStartDate.getDate()}`.padStart(2, '0');
                                const typedEndDate = new Date(startDate);
                                const formattedEndDate = typedEndDate.getFullYear() + `${typedEndDate.getMonth() + 1}`.padStart(2, '0') + `${typedEndDate.getDate()}`.padStart(2, '0');
                                fileEntry.fileName = `${parsedDescription.participantId.toUpperCase()}-${parsedDescription.deviceId.toUpperCase()}-${formattedStartDate}-${formattedEndDate}.${fileNameParts[fileNameParts.length - 1]}`;
                            }
                        }

                        if (args.fileLength !== undefined && args.fileLength > fileSizeLimit) {
                            reject(new GraphQLError('File should not be larger than 8GB', { extensions: { code: errorCodes.CLIENT_MALFORMED_INPUT } }));
                            return;
                        }

                        const stream = file.createReadStream();
                        const fileUri = uuid();
                        const hash = crypto.createHash('sha256');
                        let readBytes = 0;

                        stream.pause();

                        /* if the client cancelled the request mid-stream it will throw an error */
                        stream.on('error', (e) => {
                            reject(new GraphQLError('Upload resolver file stream failure', { extensions: { code: errorCodes.FILE_STREAM_ERROR, error: e } }));
                            return;
                        });

                        stream.on('data', (chunk) => {
                            readBytes += chunk.length;
                            if (readBytes > fileSizeLimit) {
                                stream.destroy();
                                reject(new GraphQLError('File should not be larger than 8GB', { extensions: { code: errorCodes.CLIENT_MALFORMED_INPUT } }));
                                return;
                            }
                            hash.update(chunk);
                        });

                        await objStore.uploadFile(stream, args.studyId, fileUri);

                        const hashString = hash.digest('hex');
                        if (args.hash && args.hash !== hashString) {
                            reject(new GraphQLError('File hash not match', { extensions: { code: errorCodes.CLIENT_MALFORMED_INPUT } }));
                            return;
                        }

                        // check if readbytes equal to filelength in parameters
                        if (args.fileLength !== undefined && args.fileLength.toString() !== readBytes.toString()) {
                            reject(new GraphQLError('File size mismatch', { extensions: { code: errorCodes.CLIENT_MALFORMED_INPUT } }));
                            return;
                        }

                        fileEntry.fileSize = readBytes.toString();
                        fileEntry.uri = fileUri;
                        fileEntry.hash = hashString;
                        if (study.type === studyType.SENSOR || study.type === studyType.CLINICAL || !study.type) {
                            // update data record
                            const obj = {
                                m_studyId: args.studyId,
                                m_subjectId: parsedDescription.subjectId,
                                m_versionId: null,
                                m_visitId: targetVisitId,
                                m_fieldId: targetFieldId
                            };
                            const existing = await db.collections!.data_collection.findOne(obj);
                            if (!existing) {
                                await db.collections!.data_collection.insertOne({
                                    ...obj,
                                    id: uuid(),
                                    uploadedAt: (new Date()).valueOf(),
                                    value: '',
                                    metadata: {
                                        add: [],
                                        remove: []
                                    }
                                });
                            }
                            const objWithData: Partial<MatchKeysAndValues<IDataEntry>> = {
                                ...obj,
                                id: uuid(),
                                value: '',
                                uploadedAt: (new Date()).valueOf(),
                                metadata: {
                                    'uploader:user': requester.id,
                                    'add': ((existing?.metadata as any)?.add || []).concat(fileEntry.id)
                                }
                            };

                            await db.collections!.data_collection.findOneAndUpdate(obj, { $set: objWithData }, { upsert: true });
                        }
                        const insertResult = await db.collections!.files_collection.insertOne(fileEntry as IFile);
                        if (insertResult.acknowledged) {
                            resolve(fileEntry as IFile);
                        } else {
                            throw new GraphQLError(errorCodes.DATABASE_ERROR);
                        }

                    } catch (error) {
                        reject(new GraphQLError('General upload error', { extensions: { code: errorCodes.UNQUALIFIED_ERROR, error } }));
                    }
                })();
            });
        },
        deleteFile: async (__unused__parent: Record<string, unknown>, args: { fileId: string }, context: any): Promise<IGenericResponse> => {
            const requester: IUser = context.req.user;

            const file = await db.collections!.files_collection.findOne({ deleted: null, id: args.fileId });

            if (!file) {
                throw new GraphQLError(errorCodes.CLIENT_ACTION_ON_NON_EXISTENT_ENTRY);
            }
            const hasStudyLevelPermission = await permissionCore.userHasTheNeccessaryDataPermission(
                atomicOperation.WRITE,
                requester,
                file.studyId
            );
            if (!hasStudyLevelPermission) { throw new GraphQLError(errorCodes.NO_PERMISSION_ERROR); }

            const parsedDescription = JSON.parse(file.description);
            const device = parsedDescription.deviceId.slice(0, 3);
            if (!Object.keys(deviceTypes).includes(device)) {
                throw new GraphQLError('File description is invalid', { extensions: { code: errorCodes.CLIENT_MALFORMED_INPUT } });
            }
            const targetFieldId = `Device_${deviceTypes[device].replace(' ', '_')}`;
            if (!permissionCore.checkDataEntryValid(hasStudyLevelPermission.raw, targetFieldId, parsedDescription.subjectId, parsedDescription.visitId)) {
                throw new GraphQLError(errorCodes.NO_PERMISSION_ERROR);
            }

            // update data record
            const obj = {
                m_studyId: file.studyId,
                m_subjectId: parsedDescription.subjectId,
                m_versionId: null,
                m_visitId: targetVisitId,
                m_fieldId: targetFieldId
            };
            const existing = await db.collections!.data_collection.findOne(obj);
            if (!existing) {
                await db.collections!.data_collection.insertOne({
                    ...obj,
                    id: uuid(),
                    uploadedAt: (new Date()).valueOf(),
                    value: '',
                    metadata: {
                        add: [],
                        remove: []
                    }
                });
            }
            const objWithData: Partial<MatchKeysAndValues<IDataEntry>> = {
                ...obj,
                id: uuid(),
                value: '',
                uploadedAt: (new Date()).valueOf(),
                metadata: {
                    'uploader:user': requester.id,
                    'remove': ((existing?.metadata as any).remove || []).concat(args.fileId)
                }
            };

            await db.collections!.data_collection.findOneAndUpdate(obj, { $set: objWithData }, { upsert: true });

            const updateResult = await db.collections!.files_collection.updateOne({ deleted: null, id: args.fileId }, { $set: { deleted: new Date().valueOf() } });
            if (updateResult.modifiedCount === 1 || updateResult.upsertedCount === 1) {
                return makeGenericReponse();
            } else {
                throw new GraphQLError(errorCodes.DATABASE_ERROR);
            }
        }
    },
    Subscription: {}
};<|MERGE_RESOLUTION|>--- conflicted
+++ resolved
@@ -9,13 +9,9 @@
 import { IGenericResponse, makeGenericReponse } from '../responses';
 import crypto from 'crypto';
 import { validate } from '@ideafast/idgen';
-<<<<<<< HEAD
 import { deviceTypes } from '@itmat-broker/itmat-types';
 import { fileSizeLimit } from '../../utils/definition';
-=======
-import { deviceTypes, fileSizeLimit } from '../../utils/definition';
-import { MatchKeysAndValues } from 'mongodb';
->>>>>>> 1ab41948
+import type { MatchKeysAndValues } from 'mongodb';
 
 // default visitId for file data
 const targetVisitId = '0';
