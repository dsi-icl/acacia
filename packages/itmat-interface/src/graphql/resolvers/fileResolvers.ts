--- conflicted
+++ resolved
@@ -74,20 +74,17 @@
             const hasPermission = await permissionCore.userHasTheNeccessaryPermission(
                 task_required_permissions.manage_study_data,
                 requester,
-<<<<<<< HEAD
-                args.studyId,
-=======
                 file.studyId
->>>>>>> 5a74da14
             );
             if (!hasPermission) { throw new ApolloError(errorCodes.NO_PERMISSION_ERROR); }
 
             const updateResult = await db.collections!.files_collection.updateOne({ deleted: null, id: args.fileId }, { $set: { deleted: new Date().valueOf() } });
             if (updateResult.result.ok === 1) {
                 return makeGenericReponse();
+            } else {
+                throw new ApolloError(errorCodes.DATABASE_ERROR);
             }
-            throw new ApolloError(errorCodes.DATABASE_ERROR);
-        },
+        }
     },
-    Subscription: {},
+    Subscription: {}
 };