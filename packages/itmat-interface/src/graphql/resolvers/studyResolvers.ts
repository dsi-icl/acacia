import { GraphQLError } from 'graphql';
import {
    IProject,
    IStudy,
    IStudyDataVersion,
    IFieldEntry,
    IUser,
    IFile,
    IJobEntry,
    studyType,
    IDataClip,
    ISubjectDataRecordSummary,
    IRole,
    IOntologyTree,
    userTypes,
    atomicOperation,
    IPermissionManagementOptions,
    IDataEntry,
    enumValueType
} from '@itmat-broker/itmat-types';
import { v4 as uuid } from 'uuid';
import { db } from '../../database/database';
import { permissionCore } from '../core/permissionCore';
import { validateAndGenerateFieldEntry } from '../core/fieldCore';
import { studyCore } from '../core/studyCore';
import { errorCodes } from '../errors';
import { IGenericResponse, makeGenericReponse } from '../responses';
import { buildPipeline, translateMetadata } from '../../utils/query';
import { dataStandardization } from '../../utils/query';

export const studyResolvers = {
    Query: {
        getStudy: async (__unused__parent: Record<string, unknown>, args: Record<string, string>, context: any): Promise<IStudy | null> => {
            const requester: IUser = context.req.user;
            const studyId: string = args.studyId;

            /* user can get study if he has readonly permission */
            const hasPermission = await permissionCore.userHasTheNeccessaryManagementPermission(
                IPermissionManagementOptions.own,
                atomicOperation.READ,
                requester,
                studyId
            );
            if (!hasPermission) { throw new GraphQLError(errorCodes.NO_PERMISSION_ERROR); }

            const study = await db.collections!.studies_collection.findOne({ id: studyId, deleted: null })!;
            if (study === null || study === undefined) {
                throw new GraphQLError(errorCodes.CLIENT_ACTION_ON_NON_EXISTENT_ENTRY);
            }

            return study;
        },
        getProject: async (__unused__parent: Record<string, unknown>, args: any, context: any): Promise<Omit<IProject, 'patientMapping'> | null> => {
            const requester: IUser = context.req.user;
            const projectId: string = args.projectId;

            /* get project */ // defer patientMapping since it's costly and not available to all users
            const project = await db.collections!.projects_collection.findOne({ id: projectId, deleted: null }, { projection: { patientMapping: 0 } })!;
            if (!project)
                throw new GraphQLError(errorCodes.CLIENT_ACTION_ON_NON_EXISTENT_ENTRY);

            /* check if user has permission */
            const hasProjectLevelPermission = await permissionCore.userHasTheNeccessaryManagementPermission(
                IPermissionManagementOptions.own,
                atomicOperation.READ,
                requester,
                project.studyId,
                projectId
            );

            const hasStudyLevelPermission = await permissionCore.userHasTheNeccessaryManagementPermission(
                IPermissionManagementOptions.own,
                atomicOperation.READ,
                requester,
                project.studyId
            );
            if (!hasStudyLevelPermission && !hasProjectLevelPermission) { throw new GraphQLError(errorCodes.NO_PERMISSION_ERROR); }

            return project;
        },
        getStudyFields: async (__unused__parent: Record<string, unknown>, { studyId, projectId, versionId }: { studyId: string, projectId?: string, versionId?: string | null }, context: any): Promise<IFieldEntry[]> => {
            const requester: IUser = context.req.user;
            /* user can get study if he has readonly permission */
            const hasStudyLevelPermission = await permissionCore.userHasTheNeccessaryDataPermission(
                atomicOperation.READ,
                requester,
                studyId
            );
            const hasProjectLevelPermission = await permissionCore.userHasTheNeccessaryDataPermission(
                atomicOperation.READ,
                requester,
                studyId,
                projectId
            );
            if (!hasStudyLevelPermission && !hasProjectLevelPermission) { throw new GraphQLError(errorCodes.NO_PERMISSION_ERROR); }
            const study = await studyCore.findOneStudy_throwErrorIfNotExist(studyId);
            const aggregatedPermissions: any = permissionCore.combineMultiplePermissions([hasStudyLevelPermission, hasProjectLevelPermission]);

            // the processes of requiring versioned data and unversioned data are different
            // check the metadata:role:**** for versioned data directly
            const availableDataVersions: Array<string | null> = (study.currentDataVersion === -1 ? [] : study.dataVersions.filter((__unused__el, index) => index <= study.currentDataVersion)).map(el => el.id);
            // check the regular expressions for unversioned data
            if (requester.type === userTypes.ADMIN) {
                if (versionId === null) {
                    availableDataVersions.push(null);
                }
                const fieldRecords: any[] = await db.collections!.field_dictionary_collection.aggregate([{
                    $match: { studyId: studyId, dateDeleted: null, dataVersion: { $in: availableDataVersions } }
                }, {
                    $group: {
                        _id: '$fieldId',
                        doc: { $last: '$$ROOT' }
                    }
                }, {
                    $replaceRoot: {
                        newRoot: '$doc'
                    }
                }, {
                    $sort: { fieldId: 1 }
                }]).toArray();
                return fieldRecords;
            }
            // unversioned data could not be returned by metadata filters
            if (versionId === null && aggregatedPermissions.hasVersioned) {
                availableDataVersions.push(null);
                const fieldRecords: any[] = await db.collections!.field_dictionary_collection.aggregate([{
                    $match: { studyId: studyId, dataVersion: { $in: availableDataVersions } }
                }, {
                    $match: {
                        fieldId: { $in: aggregatedPermissions.raw.fieldIds.map((el: string) => new RegExp(el)) }
                    }
                }, {
                    $group: {
                        _id: '$fieldId',
                        doc: { $last: '$$ROOT' }
                    }
                }, {
                    $replaceRoot: {
                        newRoot: '$doc'
                    }
                }, {
                    $sort: { fieldId: 1 }
                }]).toArray();
                return fieldRecords;
            } else {
                // metadata filter
                const subqueries: any = [];
                aggregatedPermissions.matchObj.forEach((subMetadata: any) => {
                    subqueries.push(translateMetadata(subMetadata));
                });
                const metadataFilter = { $or: subqueries };
                const fieldRecords: any[] = await db.collections!.field_dictionary_collection.aggregate([{
                    $match: { studyId: studyId, dateDeleted: null, dataVersion: { $in: availableDataVersions } }
                }, { $match: metadataFilter }, {
                    $group: {
                        _id: '$fieldId',
                        doc: { $last: '$$ROOT' }
                    }
                }, {
                    $replaceRoot: {
                        newRoot: '$doc'
                    }
                }, {
                    $sort: { fieldId: 1 }
                }, {
                    $set: { metadata: null }
                }]).toArray();
                return fieldRecords;
            }
        },
        getOntologyTree: async (__unused__parent: Record<string, unknown>, { studyId, projectId, treeName, versionId }: { studyId: string, projectId?: string, treeName?: string, versionId?: string }, context: any): Promise<IOntologyTree[]> => {
            /* get studyId by parameter or project */
            const study = await studyCore.findOneStudy_throwErrorIfNotExist(studyId);
            if (projectId) {
                await studyCore.findOneProject_throwErrorIfNotExist(projectId);
            }

            const requester: IUser = context.req.user;

            // we dont filters fields of an ontology tree by fieldIds
            const hasProjectLevelPermission = await permissionCore.userHasTheNeccessaryManagementPermission(
                IPermissionManagementOptions.ontologyTrees,
                atomicOperation.READ,
                requester,
                studyId,
                projectId
            );

            const hasStudyLevelPermission = await permissionCore.userHasTheNeccessaryManagementPermission(
                IPermissionManagementOptions.ontologyTrees,
                atomicOperation.READ,
                requester,
                studyId
            );
            if (!hasStudyLevelPermission && !hasProjectLevelPermission) { throw new GraphQLError(errorCodes.NO_PERMISSION_ERROR); }

            const availableDataVersions = (study.currentDataVersion === -1 ? [] : study.dataVersions.filter((__unused__el, index) => index <= study.currentDataVersion)).map(el => el.id);
            // if versionId is null, we will only return trees whose data version is null
            // this is a different behavior from getting fields or data
            if (study.ontologyTrees === undefined) {
                return [];
            } else {
                const trees: IOntologyTree[] = study.ontologyTrees;
                if (hasStudyLevelPermission && versionId === null) {
                    const availableTrees: IOntologyTree[] = [];
                    for (let i = trees.length - 1; i >= 0; i--) {
                        if (trees[i].dataVersion === null
                            && availableTrees.filter(el => el.name === trees[i].name).length === 0) {
                            availableTrees.push(trees[i]);
                        } else {
                            continue;
                        }
                    }
                    if (treeName) {
                        return availableTrees.filter(el => el.name === treeName);
                    } else {
                        return availableTrees;
                    }
                } else {
                    const availableTrees: IOntologyTree[] = [];
                    for (let i = trees.length - 1; i >= 0; i--) {
                        if (availableDataVersions.includes(trees[i].dataVersion || '')
                            && availableTrees.filter(el => el.name === trees[i].name).length === 0) {
                            availableTrees.push(trees[i]);
                        } else {
                            continue;
                        }
                    }
                    if (treeName) {
                        return availableTrees.filter(el => el.name === treeName);
                    } else {
                        return availableTrees;
                    }
                }
            }
        },
        checkDataComplete: async (__unused__parent: Record<string, unknown>, { studyId }: { studyId: string }, context: any): Promise<any> => {
            const requester: IUser = context.req.user;
            /* user can get study if he has readonly permission */
            const hasPermission = await permissionCore.userHasTheNeccessaryDataPermission(
                atomicOperation.READ,
                requester,
                studyId
            );
            if (!hasPermission) {
                throw new GraphQLError(errorCodes.NO_PERMISSION_ERROR);
            }
            // we only check data that hasnt been pushed to a new data version
            const data: IDataEntry[] = await db.collections!.data_collection.find({
                m_studyId: studyId,
                m_versionId: null,
                m_subjectId: { $in: hasPermission.raw.subjectIds.map((el: string) => new RegExp(el)) },
                m_visitId: { $in: hasPermission.raw.visitIds.map((el: string) => new RegExp(el)) },
                m_fieldId: { $in: hasPermission.raw.fieldIds.map((el: string) => new RegExp(el)) }
            }).toArray();
            const fieldMapping = (await db.collections!.field_dictionary_collection.aggregate([{
                $match: { studyId: studyId }
            }, {
                $match: { fieldId: { $in: hasPermission.raw.fieldIds.map((el: string) => new RegExp(el)) } }
            }, {
                $sort: { dateAdded: -1 }
            }, {
                $group: {
                    _id: '$fieldId',
                    doc: { $last: '$$ROOT' }
                }
            }
            ]).toArray()).map(el => el.doc).filter(eh => eh.dateDeleted === null).reduce((acc, curr) => {
                acc[curr.fieldId] = curr;
                return acc;
            }, {});
            const summary: ISubjectDataRecordSummary[] = [];
            // we will not check data whose fields are not defined, because data that the associated fields are undefined will not be returned while querying data
            for (const record of data) {
                let error: string | null = null;
                if (fieldMapping[record.m_fieldId] !== undefined && fieldMapping[record.m_fieldId] !== null) {
                    switch (fieldMapping[record.m_fieldId].dataType) {
                        case 'dec': {// decimal
                            if (!/^\d+(.\d+)?$/.test(record.value)) {
                                error = `Field ${record.m_fieldId}: Cannot parse as decimal.`;
                                break;
                            }
                            break;
                        }
                        case 'int': {// integer
                            if (!/^-?\d+$/.test(record.value)) {
                                error = `Field ${record.m_fieldId}: Cannot parse as integer.`;
                                break;
                            }
                            break;
                        }
                        case 'bool': {// boolean
                            if (record.value.toLowerCase() !== 'true' && record.value.toLowerCase() !== 'false') {
                                error = `Field ${record.m_fieldId}: Cannot parse as boolean.`;
                                break;
                            }
                            break;
                        }
                        case 'str': {
                            break;
                        }
                        // 01/02/2021 00:00:00
                        case 'date': {
                            const matcher = /^(-?(?:[1-9][0-9]*)?[0-9]{4})-(1[0-2]|0[1-9])-(3[01]|0[1-9]|[12][0-9])T(2[0-3]|[01][0-9]):([0-5][0-9]):([0-5][0-9])(.[0-9]+)?(Z)?/;
                            if (!record.value.match(matcher)) {
                                error = `Field ${record.m_fieldId}: Cannot parse as data. Value for date type must be in ISO format.`;
                                break;
                            }
                            break;
                        }
                        case 'json': {
                            break;
                        }
                        case 'file': {
                            const file = await db.collections!.files_collection.findOne({ id: record.value });
                            if (!file) {
                                error = `Field ${record.m_fieldId}: Cannot parse as file or file does not exist.`;
                                break;
                            }
                            break;
                        }
                        case 'cat': {
                            if (!fieldMapping[record.m_fieldId].possibleValues.map((el: any) => el.code).includes(record.value.toString())) {
                                error = `Field ${record.m_fieldId}: Cannot parse as categorical, value not in value list.`;
                                break;
                            }
                            break;
                        }
                        default: {
                            error = `Field ${record.m_fieldId}: Invalid data Type.`;
                            break;
                        }
                    }
                }
                error && summary.push({
                    subjectId: record.m_subjectId,
                    visitId: record.m_visitId,
                    fieldId: record.m_fieldId,
                    error: error
                });
            }

            return summary;
        },
        getDataRecords: async (__unused__parent: Record<string, unknown>, { studyId, queryString, versionId, projectId }: { queryString: any, studyId: string, versionId: string, projectId?: string }, context: any): Promise<any> => {
            const requester: IUser = context.req.user;
            /* user can get study if he has readonly permission */
            const hasStudyLevelPermission = await permissionCore.userHasTheNeccessaryDataPermission(
                atomicOperation.READ,
                requester,
                studyId
            );
            const hasProjectLevelPermission = await permissionCore.userHasTheNeccessaryDataPermission(
                atomicOperation.READ,
                requester,
                studyId,
                projectId
            );
            if (!hasStudyLevelPermission && !hasProjectLevelPermission) { throw new GraphQLError(errorCodes.NO_PERMISSION_ERROR); }

            const study = await studyCore.findOneStudy_throwErrorIfNotExist(studyId);
            const aggregatedPermissions: any = permissionCore.combineMultiplePermissions([hasStudyLevelPermission, hasProjectLevelPermission]);

            const availableDataVersions: Array<string | null> = (study.currentDataVersion === -1 ? [] : study.dataVersions.filter((__unused__el, index) => index <= study.currentDataVersion)).map(el => el.id);
            let fieldRecords: any[];
            let result: any;
            let metadataFilter: any = undefined;

            // we obtain the data by different requests
            if (requester.type === userTypes.ADMIN) {
                if (versionId === null) {
                    availableDataVersions.push(null);
                }
                fieldRecords = await db.collections!.field_dictionary_collection.aggregate([{
                    $match: { studyId: studyId, dateDeleted: null, dataVersion: { $in: availableDataVersions } }
                }, {
                    $group: {
                        _id: '$fieldId',
                        doc: { $last: '$$ROOT' }
                    }
                }, {
                    $replaceRoot: {
                        newRoot: '$doc'
                    }
                }, {
                    $sort: { fieldId: 1 }
                }]).toArray();
                const pipeline = buildPipeline(queryString, studyId, availableDataVersions, fieldRecords, undefined, true);
                result = await db.collections!.data_collection.aggregate(pipeline).toArray();
            } else {
                if (versionId === null && aggregatedPermissions.hasVersioned) {
                    availableDataVersions.push(null);
                }
<<<<<<< HEAD
                // metadata filter
                const subqueries: any = [];
                aggregatedPermissions.matchObj.forEach((subMetadata: any) => {
                    subqueries.push(translateMetadata(subMetadata));
                });
                metadataFilter = { $or: subqueries };
                // if versionId is null; we will not filter by the ontologytrees
=======
>>>>>>> e2af21e3
                if (versionId !== null) {
                    // metadata filter
                    const subqueries: any = [];
                    aggregatedPermissions.matchObj.forEach((subMetadata: any) => {
                        subqueries.push(translateMetadata(subMetadata));
                    });
                    metadataFilter = { $or: subqueries };
                    fieldRecords = await db.collections!.field_dictionary_collection.aggregate([{
                        $match: { studyId: studyId, dateDeleted: null, dataVersion: { $in: availableDataVersions } }
                    }, { $match: metadataFilter }, {
                        $group: {
                            _id: '$fieldId',
                            doc: { $last: '$$ROOT' }
                        }
                    }, {
                        $replaceRoot: {
                            newRoot: '$doc'
                        }
                    }, {
                        $sort: { fieldId: 1 }
                    }]).toArray();
                } else {
                    fieldRecords = await db.collections!.field_dictionary_collection.aggregate([{
                        $match: { studyId: studyId, dateDeleted: null, dataVersion: { $in: availableDataVersions } }
                    }, {
                        $match: { fieldId: { $in: aggregatedPermissions.raw.fieldIds.map((el: string) => new RegExp(el)) } }
                    }, {
                        $group: {
                            _id: '$fieldId',
                            doc: { $last: '$$ROOT' }
                        }
                    }, {
                        $replaceRoot: {
                            newRoot: '$doc'
                        }
                    }, {
                        $sort: { fieldId: 1 }
                    }]).toArray();
                }
                if (queryString.metadata) {
                    metadataFilter = { $and: queryString.metadata.map((el: any) => translateMetadata(el)) };
                }
                const pipeline = buildPipeline(queryString, studyId, availableDataVersions, fieldRecords, metadataFilter, false);
                result = await db.collections!.data_collection.aggregate(pipeline).toArray();
            }

            // post processing the data
            // 2. update to the latest data; start from first record
            const groupedResult: any = {};
            // process files first
            const record: any = {};
            for (let i = 0; i < result.length; i++) {
                for (const key of Object.keys(result[i])) {
                    if (key.startsWith('Device')) {
                        if (record[result[i]['m_subjectId']] === undefined) {
                            record[result[i]['m_subjectId']] = {};
                        }
                        if (record[result[i]['m_subjectId']][result[i]['m_visitId']] === undefined) {
                            record[result[i]['m_subjectId']][result[i]['m_visitId']] = { add: [], remove: [] };
                        }
                        record[result[i]['m_subjectId']][result[i]['m_visitId']].add.push(...result[i][key].add);
                        record[result[i]['m_subjectId']][result[i]['m_visitId']].remove.push(...result[i][key].remove);
                    } else {
                        continue;
                    }
                }
            }
            for (let i = 0; i < result.length; i++) {
                if (groupedResult[result[i]['m_subjectId']] === undefined) {
                    groupedResult[result[i]['m_subjectId']] = {};
                }
                if (groupedResult[result[i]['m_subjectId']][result[i]['m_visitId']] === undefined) {
                    groupedResult[result[i]['m_subjectId']][result[i]['m_visitId']] = {};
                }
                for (const field of Object.keys(result[i])) {
                    if (field.startsWith('Device') && !groupedResult[result[i]['m_subjectId']][result[i]['m_visitId']][field]) {
                        groupedResult[result[i]['m_subjectId']][result[i]['m_visitId']][field] = record[result[i]['m_subjectId']][result[i]['m_visitId']].add.filter((el: string) => !record[result[i]['m_subjectId']][result[i]['m_visitId']].remove.includes(el));
                    }
                    if (groupedResult[result[i]['m_subjectId']][result[i]['m_visitId']][field] === undefined || groupedResult[result[i]['m_subjectId']][result[i]['m_visitId']][field] === null) {
                        groupedResult[result[i]['m_subjectId']][result[i]['m_visitId']][field] = result[i][field];
                    }
                }
            }
            // 2. adjust format: 1) original(exists) 2) standardized - $name 3) grouped
            // when standardized data, versionId should not be specified
            const standardizations = versionId === null ? null : await db.collections!.standardizations_collection.find({ studyId: studyId, type: queryString['format'].split('-')[1], delete: null, dataVersion: { $in: availableDataVersions } }).toArray();
            const formattedData = dataStandardization(study, fieldRecords,
                groupedResult, queryString, standardizations);
            return { data: formattedData };
        }
    },
    Study: {
        projects: async (study: IStudy): Promise<Array<IProject>> => {
            return await db.collections!.projects_collection.find({ studyId: study.id, deleted: null }).toArray();
        },
        jobs: async (study: IStudy): Promise<Array<IJobEntry<any>>> => {
            return await db.collections!.jobs_collection.find({ studyId: study.id }).toArray();
        },
        roles: async (study: IStudy): Promise<Array<IRole>> => {
            return await db.collections!.roles_collection.find({ studyId: study.id, projectId: undefined, deleted: null }).toArray();
        },
        files: async (study: IStudy, __unused__args: never, context: any): Promise<Array<IFile>> => {
            const requester: IUser = context.req.user;
            const hasPermission = await permissionCore.userHasTheNeccessaryDataPermission(
                atomicOperation.READ,
                requester,
                study.id
            );
            let adds: string[] = [];
            let removes: string[] = [];
            if (hasPermission) {
                const availableDataVersions: Array<string | null> = (study.currentDataVersion === -1 ? [] : study.dataVersions.filter((__unused__el, index) => index <= study.currentDataVersion)).map(el => el.id);
                if (hasPermission.hasVersioned) {
                    availableDataVersions.push(null);
                }
                // we do not use metadata filter because unvesioned data is needed
                const fileFieldIds: string[] = (await db.collections!.field_dictionary_collection.aggregate([{
                    $match: { studyId: study.id, dateDeleted: null, dataVersion: { $in: availableDataVersions }, dataType: enumValueType.FILE }
                }, { $match: { fieldId: { $in: hasPermission.raw.fieldIds.map((el: string) => new RegExp(el)) } } }, {
                    $group: {
                        _id: '$fieldId',
                        doc: { $last: '$$ROOT' }
                    }
                }, {
                    $replaceRoot: {
                        newRoot: '$doc'
                    }
                }, {
                    $sort: { fieldId: 1 }
                }]).toArray()).map(el => el.fieldId);
                let fileRecords;
                if (Object.keys(hasPermission.matchObj).length === 0) {
                    // ADMIN
                    fileRecords = (await db.collections!.data_collection.aggregate([{
                        $match: { m_studyId: study.id, m_versionId: { $in: availableDataVersions }, m_fieldId: { $in: fileFieldIds } }
                    }]).toArray());
                } else {
                    fileRecords = (await db.collections!.data_collection.aggregate([{
                        $match: { m_studyId: study.id, m_versionId: { $in: availableDataVersions }, m_fieldId: { $in: fileFieldIds } }
                    }, {
                        $match: { m_subjectId: { $in: hasPermission.raw.subjectIds.map((el: string) => new RegExp(el)) } }
                    }, {
                        $match: { m_visitId: { $in: hasPermission.raw.visitIds.map((el: string) => new RegExp(el)) } }
                    }]).toArray());
                }
                adds = fileRecords.map(el => el.metadata?.add || []).flat();
                removes = fileRecords.map(el => el.metadata?.remove || []).flat();
            }
            return await db.collections!.files_collection.find({ studyId: study.id, deleted: null, $or: [{ id: { $in: adds, $nin: removes } }, { description: JSON.stringify({}) }] }).toArray();
        },
        subjects: async (study: IStudy, __unused__args: never, context: any): Promise<Array<Array<string>>> => {
            const requester: IUser = context.req.user;
            const hasPermission = await permissionCore.userHasTheNeccessaryDataPermission(
                atomicOperation.READ,
                requester,
                study.id
            );
            if (!hasPermission) {
                return [[], []];
            }
            const availableDataVersions: Array<string> = (study.currentDataVersion === -1 ? [] : study.dataVersions.filter((__unused__el, index) => index <= study.currentDataVersion)).map(el => el.id);
            const versionedSubjects = (await db.collections!.data_collection.distinct('m_subjectId', {
                m_studyId: study.id,
                m_versionId: { $in: availableDataVersions },
                m_subjectId: { $in: hasPermission.raw.subjectIds.map((el: string) => new RegExp(el)) },
                m_visitId: { $in: hasPermission.raw.visitIds.map((el: string) => new RegExp(el)) },
                m_fieldId: { $in: hasPermission.raw.fieldIds.map((el: string) => new RegExp(el)) },
                value: { $ne: null }
            })).sort() || [];
            const unVersionedSubjects = hasPermission.hasVersioned ? (await db.collections!.data_collection.distinct('m_subjectId', {
                m_studyId: study.id,
                m_versionId: { $in: [null] },
                m_subjectId: { $in: hasPermission.raw.subjectIds.map((el: string) => new RegExp(el)) },
                m_visitId: { $in: hasPermission.raw.visitIds.map((el: string) => new RegExp(el)) },
                m_fieldId: { $in: hasPermission.raw.fieldIds.map((el: string) => new RegExp(el)) },
                value: { $ne: null }
            })).sort() || [] : [];
            return [versionedSubjects, unVersionedSubjects];
        },
        visits: async (study: IStudy, __unused__args: never, context: any): Promise<Array<Array<string>>> => {
            const requester: IUser = context.req.user;
            const hasPermission = await permissionCore.userHasTheNeccessaryDataPermission(
                atomicOperation.READ,
                requester,
                study.id
            );
            if (!hasPermission) {
                return [[], []];
            }
            const availableDataVersions: Array<string> = (study.currentDataVersion === -1 ? [] : study.dataVersions.filter((__unused__el, index) => index <= study.currentDataVersion)).map(el => el.id);
            const versionedVisits = (await db.collections!.data_collection.distinct('m_visitId', {
                m_studyId: study.id,
                m_versionId: { $in: availableDataVersions },
                m_subjectId: { $in: hasPermission.raw.subjectIds.map((el: string) => new RegExp(el)) },
                m_visitId: { $in: hasPermission.raw.visitIds.map((el: string) => new RegExp(el)) },
                m_fieldId: { $in: hasPermission.raw.fieldIds.map((el: string) => new RegExp(el)) },
                value: { $ne: null }
            })).sort((a, b) => parseFloat(a) - parseFloat(b));
            const unVersionedVisits = hasPermission.hasVersioned ? (await db.collections!.data_collection.distinct('m_visitId', {
                m_studyId: study.id,
                m_versionId: { $in: [null] },
                m_subjectId: { $in: hasPermission.raw.subjectIds.map((el: string) => new RegExp(el)) },
                m_visitId: { $in: hasPermission.raw.visitIds.map((el: string) => new RegExp(el)) },
                m_fieldId: { $in: hasPermission.raw.fieldIds.map((el: string) => new RegExp(el)) },
                value: { $ne: null }
            })).sort((a, b) => parseFloat(a) - parseFloat(b)) : [];
            return [versionedVisits, unVersionedVisits];
        },
        numOfRecords: async (study: IStudy, __unused__args: never, context: any): Promise<number[]> => {
            const requester: IUser = context.req.user;
            const hasPermission = await permissionCore.userHasTheNeccessaryDataPermission(
                atomicOperation.READ,
                requester,
                study.id
            );
            if (!hasPermission) {
                return [0, 0];
            }
            const availableDataVersions: Array<string | null> = (study.currentDataVersion === -1 ? [] : study.dataVersions.filter((__unused__el, index) => index <= study.currentDataVersion)).map(el => el.id);
            const numberOfVersioned: number = (await db.collections!.data_collection.aggregate([{
                $match: { m_studyId: study.id, m_versionId: { $in: availableDataVersions }, value: { $ne: null } }
            }, {
                $match: {
                    m_subjectId: { $in: hasPermission.raw.subjectIds.map((el: string) => new RegExp(el)) },
                    m_visitId: { $in: hasPermission.raw.visitIds.map((el: string) => new RegExp(el)) },
                    m_fieldId: { $in: hasPermission.raw.fieldIds.map((el: string) => new RegExp(el)) }
                }
            }, {
                $count: 'count'
            }]).toArray())[0]?.count || 0;
            const numberOfUnVersioned: number = hasPermission.hasVersioned ? (await db.collections!.data_collection.aggregate([{
                $match: { m_studyId: study.id, m_versionId: { $in: [null] }, value: { $ne: null } }
            }, {
                $match: {
                    m_subjectId: { $in: hasPermission.raw.subjectIds.map((el: string) => new RegExp(el)) },
                    m_visitId: { $in: hasPermission.raw.visitIds.map((el: string) => new RegExp(el)) },
                    m_fieldId: { $in: hasPermission.raw.fieldIds.map((el: string) => new RegExp(el)) }
                }
            }, {
                $count: 'count'
            }]).toArray())[0]?.count || 0 : 0;
            return [numberOfVersioned, numberOfUnVersioned];
        },
        currentDataVersion: async (study: IStudy): Promise<null | number> => {
            return study.currentDataVersion === -1 ? null : study.currentDataVersion;
        }
    },
    Project: {
        fields: async (project: Omit<IProject, 'patientMapping'>, __unused__args: never, context: any): Promise<Array<IFieldEntry>> => {
            const requester: IUser = context.req.user;
            const hasProjectLevelPermission = await permissionCore.userHasTheNeccessaryDataPermission(
                atomicOperation.READ,
                requester,
                project.studyId,
                project.id
            );
            if (!hasProjectLevelPermission) { return []; }
            // get all dataVersions that are valid (before the current version)
            const study = await studyCore.findOneStudy_throwErrorIfNotExist(project.studyId);

            // the processes of requiring versioned data and unversioned data are different
            // check the metadata:role:**** for versioned data directly
            // check the regular expressions for unversioned data
            const availableDataVersions: string[] = (study.currentDataVersion === -1 ? [] : study.dataVersions.filter((__unused__el, index) => index <= study.currentDataVersion)).map(el => el.id);
            const availableTrees: IOntologyTree[] = [];
            const trees: IOntologyTree[] = study.ontologyTrees || [];
            for (let i = trees.length - 1; i >= 0; i--) {
                if (availableDataVersions.includes(trees[i].dataVersion || '')
                    && availableTrees.filter(el => el.name === trees[i].name).length === 0) {
                    availableTrees.push(trees[i]);
                } else {
                    continue;
                }
            }
            if (availableTrees.length === 0) {
                return [];
            }
            const ontologyTreeFieldIds: string[] = (availableTrees[0].routes || []).map(el => el.field[0].replace('$', ''));
            if (requester.type === userTypes.ADMIN) {
                const fieldRecords: any[] = await db.collections!.field_dictionary_collection.aggregate([{
                    $match: { studyId: project.studyId, dateDeleted: null, dataVersion: { $in: availableDataVersions }, fieldId: { $in: ontologyTreeFieldIds } }
                }, {
                    $group: {
                        _id: '$fieldId',
                        doc: { $last: '$$ROOT' }
                    }
                }, {
                    $replaceRoot: {
                        newRoot: '$doc'
                    }
                }, {
                    $sort: { fieldId: 1 }
                }, {
                    $set: { metadata: null }
                }]).toArray();
                return fieldRecords;
            } else {
                // metadata filter
                const subqueries: any = [];
                hasProjectLevelPermission.matchObj.forEach((subMetadata: any) => {
                    subqueries.push(translateMetadata(subMetadata));
                });
                const metadataFilter = { $or: subqueries };
                const fieldRecords: any[] = await db.collections!.field_dictionary_collection.aggregate([{
                    $match: { studyId: project.studyId, dateDeleted: null, dataVersion: { $in: availableDataVersions }, fieldId: { $in: ontologyTreeFieldIds } }
                }, { $match: metadataFilter }, {
                    $group: {
                        _id: '$fieldId',
                        doc: { $last: '$$ROOT' }
                    }
                }, {
                    $replaceRoot: {
                        newRoot: '$doc'
                    }
                }, {
                    $sort: { fieldId: 1 }
                }, {
                    $set: { metadata: null }
                }]).toArray();
                return fieldRecords;
            }
        },
        jobs: async (project: Omit<IProject, 'patientMapping'>): Promise<Array<IJobEntry<any>>> => {
            return await db.collections!.jobs_collection.find({ studyId: project.studyId, projectId: project.id }).toArray();
        },
        files: async (project: Omit<IProject, 'patientMapping'>, __unused__args: never, context: any): Promise<Array<IFile>> => {
            const requester: IUser = context.req.user;
            const hasPermission = await permissionCore.userHasTheNeccessaryDataPermission(
                atomicOperation.READ,
                requester,
                project.studyId,
                project.id
            );
            if (!hasPermission) {
                return [];
            }
            const study = await studyCore.findOneStudy_throwErrorIfNotExist(project.studyId);
            const availableDataVersions = (study.currentDataVersion === -1 ? [] : study.dataVersions.filter((__unused__el, index) => index <= study.currentDataVersion)).map(el => el.id);
            const availableTrees: IOntologyTree[] = [];
            const trees: IOntologyTree[] = study.ontologyTrees || [];
            for (let i = trees.length - 1; i >= 0; i--) {
                if (availableDataVersions.includes(trees[i].dataVersion || '')
                    && availableTrees.filter(el => el.name === trees[i].name).length === 0) {
                    availableTrees.push(trees[i]);
                } else {
                    continue;
                }
            }
            if (availableTrees.length === 0) {
                return [];
            }
            const ontologyTreeFieldIds: string[] = (availableTrees[0].routes || []).map(el => el.field[0].replace('$', ''));
            const fileFieldIds: string[] = (await db.collections!.field_dictionary_collection.aggregate([{
                $match: { studyId: study.id, dateDeleted: null, dataVersion: { $in: availableDataVersions }, dataType: enumValueType.FILE }
            }, { $match: { $and: [{ fieldId: { $in: hasPermission.raw.fieldIds.map((el: string) => new RegExp(el)) } }, { fieldId: { $in: ontologyTreeFieldIds } }] } }, {
                $group: {
                    _id: '$fieldId',
                    doc: { $last: '$$ROOT' }
                }
            }, {
                $replaceRoot: {
                    newRoot: '$doc'
                }
            }, {
                $sort: { fieldId: 1 }
            }]).toArray()).map(el => el.fieldId);
            let add: string[] = [];
            let remove: string[] = [];
            if (Object.keys(hasPermission.matchObj).length === 0) {
                (await db.collections!.data_collection.aggregate([{
                    $match: { m_studyId: study.id, m_versionId: { $in: availableDataVersions }, m_fieldId: { $in: fileFieldIds } }
                }]).toArray()).forEach(element => {
                    add = add.concat(element.metadata?.add || []);
                    remove = remove.concat(element.metadata?.remove || []);
                });
            } else {
                const subqueries: any = [];
                hasPermission.matchObj.forEach((subMetadata: any) => {
                    subqueries.push(translateMetadata(subMetadata));
                });
                const metadataFilter = { $or: subqueries };
                (await db.collections!.data_collection.aggregate([{
                    $match: { m_studyId: study.id, m_versionId: { $in: availableDataVersions }, m_fieldId: { $in: fileFieldIds } }
                }, {
                    $match: metadataFilter
                }]).toArray()).forEach(element => {
                    add = add.concat(element.metadata?.add || []);
                    remove = remove.concat(element.metadata?.remove || []);
                });
            }
            return await db.collections!.files_collection.find({ $and: [{ id: { $in: add } }, { id: { $nin: remove } }] }).toArray();
        },
        dataVersion: async (project: IProject): Promise<IStudyDataVersion | null> => {
            const study = await db.collections!.studies_collection.findOne({ id: project.studyId, deleted: null });
            if (study === undefined || study === null) {
                return null;
            }
            if (study.currentDataVersion === -1) {
                return null;
            }
            return study.dataVersions[study?.currentDataVersion];
        },
        summary: async (project: IProject, __unused__args: never, context: any): Promise<any> => {
            const summary: any = {};
            const study = await db.collections!.studies_collection.findOne({ id: project.studyId });
            if (study === undefined || study === null || study.currentDataVersion === -1) {
                return summary;
            }

            const requester: IUser = context.req.user;
            /* user can get study if he has readonly permission */
            const hasStudyLevelPermission = await permissionCore.userHasTheNeccessaryDataPermission(
                atomicOperation.READ,
                requester,
                project.studyId
            );
            const hasProjectLevelPermission = await permissionCore.userHasTheNeccessaryDataPermission(
                atomicOperation.READ,
                requester,
                project.studyId,
                project.id
            );
            if (!hasStudyLevelPermission && !hasProjectLevelPermission) { throw new GraphQLError(errorCodes.NO_PERMISSION_ERROR); }
            // get all dataVersions that are valid (before the current version)
            const aggregatedPermissions: any = permissionCore.combineMultiplePermissions([hasStudyLevelPermission, hasProjectLevelPermission]);

            let metadataFilter: any = undefined;

            const availableDataVersions = (study.currentDataVersion === -1 ? [] : study.dataVersions.filter((__unused__el, index) => index <= study.currentDataVersion)).map(el => el.id);
            // ontology trees
            const availableTrees: IOntologyTree[] = [];
            const trees: IOntologyTree[] = study.ontologyTrees || [];
            for (let i = trees.length - 1; i >= 0; i--) {
                if (availableDataVersions.includes(trees[i].dataVersion || '')
                    && availableTrees.filter(el => el.name === trees[i].name).length === 0) {
                    availableTrees.push(trees[i]);
                } else {
                    continue;
                }
            }
            const ontologyTreeFieldIds = (availableTrees[0]?.routes || []).map(el => el.field[0].replace('$', ''));

            let fieldRecords;
            if (requester.type === userTypes.ADMIN) {
                fieldRecords = await db.collections!.field_dictionary_collection.aggregate([{
                    $match: { studyId: project.studyId, dateDeleted: null, dataVersion: { $in: availableDataVersions } }
                }, {
                    $group: {
                        _id: '$fieldId',
                        doc: { $last: '$$ROOT' }
                    }
                }, {
                    $replaceRoot: {
                        newRoot: '$doc'
                    }
                }]).toArray();
            } else {
                const subqueries: any = [];
                aggregatedPermissions.matchObj.forEach((subMetadata: any) => {
                    subqueries.push(translateMetadata(subMetadata));
                });
                metadataFilter = { $or: subqueries };

                fieldRecords = await db.collections!.field_dictionary_collection.aggregate([{
                    $match: { studyId: project.studyId, dateDeleted: null, dataVersion: { $in: availableDataVersions }, fieldId: { $in: ontologyTreeFieldIds } }
                }, { $match: metadataFilter }, {
                    $group: {
                        _id: '$fieldId',
                        doc: { $last: '$$ROOT' }
                    }
                }, {
                    $replaceRoot: {
                        newRoot: '$doc'
                    }
                }]).toArray();
            }
            // fieldRecords = fieldRecords.filter(el => ontologyTreeFieldIds.includes(el.fieldId));
            const pipeline = buildPipeline({}, project.studyId, availableDataVersions, fieldRecords as IFieldEntry[], metadataFilter, requester.type === userTypes.ADMIN);
            const result = await db.collections!.data_collection.aggregate(pipeline).toArray();

            summary['subjects'] = Array.from(new Set(result.map((el: any) => el.m_subjectId)));
            summary['visits'] = Array.from(new Set(result.map((el: any) => el.m_visitId))).sort((a, b) => parseFloat(a) - parseFloat(b));
            summary['standardizationTypes'] = await db.collections!.standardizations_collection.distinct('type', { studyId: study.id, deleted: null });
            return summary;
        },
        patientMapping: async (project: Omit<IProject, 'patientMapping'>, __unused__args: never, context: any): Promise<any> => {
            const requester: IUser = context.req.user;
            /* check privileges */
            if (!(await permissionCore.userHasTheNeccessaryDataPermission(
                atomicOperation.READ,  // patientMapping is not visible to project users; only to study users.
                requester,
                project.studyId
            ))) {
                throw new GraphQLError(errorCodes.NO_PERMISSION_ERROR);
            }

            /* returning */
            const result =
                await db.collections!.projects_collection.findOne(
                    { id: project.id, deleted: null },
                    { projection: { patientMapping: 1 } }
                );
            if (result && result.patientMapping) {
                return result.patientMapping;
            } else {
                return null;
            }
        },
        roles: async (project: IProject): Promise<Array<any>> => {
            return await db.collections!.roles_collection.find({ studyId: project.studyId, projectId: project.id, deleted: null }).toArray();
        },
        iCanEdit: async (project: IProject): Promise<boolean> => { // TO_DO
            await db.collections!.roles_collection.findOne({
                studyId: project.studyId,
                projectId: project.id
                // permissions: permissions.specific_project.specifi
            });
            return true;
        }
    },
    Mutation: {
        createStudy: async (__unused__parent: Record<string, unknown>, { name, description, type }: { name: string, description: string, type: studyType }, context: any): Promise<IStudy> => {
            const requester: IUser = context.req.user;

            /* check privileges */
            if (requester.type !== userTypes.ADMIN) {
                throw new GraphQLError(errorCodes.NO_PERMISSION_ERROR);
            }

            /* create study */
            const study = await studyCore.createNewStudy(name, description, type, requester.id);
            return study;
        },
        editStudy: async (__unused__parent: Record<string, unknown>, { studyId, description }: { studyId: string, description: string }, context: any): Promise<IStudy> => {
            const requester: IUser = context.req.user;

            /* check privileges */
            if (requester.type !== userTypes.ADMIN) {
                throw new GraphQLError(errorCodes.NO_PERMISSION_ERROR);
            }

            /* create study */
            const study = await studyCore.editStudy(studyId, description);
            return study;
        },
        createNewField: async (__unused__parent: Record<string, unknown>, { studyId, fieldInput }: { studyId: string, fieldInput: any[] }, context: any): Promise<IGenericResponse[]> => {
            const requester: IUser = context.req.user;
            /* check privileges */
            /* user can get study if he has readonly permission */
            const hasPermission = await permissionCore.userHasTheNeccessaryDataPermission(
                atomicOperation.WRITE,
                requester,
                studyId
            );
            if (!hasPermission) {
                throw new GraphQLError(errorCodes.NO_PERMISSION_ERROR);
            }

            // check study exists
            await studyCore.findOneStudy_throwErrorIfNotExist(studyId);

            const response: IGenericResponse[] = [];
            let isError = false;
            const bulk = db.collections!.field_dictionary_collection.initializeUnorderedBulkOp();
            // remove duplicates by fieldId
            const keysToCheck = ['fieldId'];
            const filteredFieldInput = fieldInput.filter(
                (s => o => (k => !s.has(k) && s.add(k))(keysToCheck.map(k => o[k]).join('|')))(new Set())
            );
            // check fieldId duplicate
            for (const oneFieldInput of filteredFieldInput) {
                isError = false;
                // check data valid
                if (!(permissionCore.checkDataEntryValid(hasPermission.raw, oneFieldInput.fieldId))) {
                    isError = true;
                    response.push({ successful: false, code: errorCodes.NO_PERMISSION_ERROR, description: 'You do not have permissions to create this field.' });
                    continue;
                }
                const { fieldEntry, error: thisError } = validateAndGenerateFieldEntry(oneFieldInput, requester);
                if (thisError.length !== 0) {
                    response.push({ successful: false, code: errorCodes.CLIENT_MALFORMED_INPUT, description: `Field ${oneFieldInput.fieldId || 'fieldId not defined'}-${oneFieldInput.fieldName || 'fieldName not defined'}: ${JSON.stringify(thisError)}` });
                    isError = true;
                } else {
                    response.push({ successful: true, description: `Field ${oneFieldInput.fieldId}-${oneFieldInput.fieldName} is created successfully.` });
                }
                // // construct the rest of the fields
                if (!isError) {
                    fieldEntry.id = uuid();
                    fieldEntry.studyId = studyId;
                    fieldEntry.dataVersion = null;
                    fieldEntry.dateAdded = (new Date()).valueOf();
                    fieldEntry.dateDeleted = null;
                    fieldEntry.metadata = {
                        uploader: requester.id
                    };
                    bulk.find({
                        fieldId: fieldEntry.fieldId,
                        studyId: studyId,
                        dataVersion: null
                    }).upsert().updateOne({ $set: fieldEntry });
                }
            }
            if (bulk.batches.length > 0) {
                await bulk.execute();
            }
            return response;
        },
        editField: async (__unused__parent: Record<string, unknown>, { studyId, fieldInput }: { studyId: string, fieldInput: any }, context: any): Promise<IFieldEntry> => {
            const requester: IUser = context.req.user;
            /* check privileges */
            if (requester.type !== userTypes.ADMIN) {
                throw new GraphQLError(errorCodes.NO_PERMISSION_ERROR);
            }

            // check fieldId exist
            const searchField = await db.collections!.field_dictionary_collection.findOne({ studyId: studyId, fieldId: fieldInput.fieldId, dateDeleted: null });
            if (!searchField) {
                throw new GraphQLError('Field does not exist.', { extensions: { code: errorCodes.CLIENT_ACTION_ON_NON_EXISTENT_ENTRY } });
            }
            for (const each of Object.keys(fieldInput) as Array<keyof IFieldEntry>) {
                searchField[each] = fieldInput[each];
            }
            const { fieldEntry, error } = validateAndGenerateFieldEntry(searchField, requester);
            if (error.length !== 0) {
                throw new GraphQLError(JSON.stringify(error), { extensions: { code: errorCodes.CLIENT_MALFORMED_INPUT } });
            }
            const newFieldEntry = { ...fieldEntry, id: searchField.id, dateAdded: searchField.dateAdded, deleted: searchField.dateDeleted, studyId: searchField.studyId };
            await db.collections!.field_dictionary_collection.findOneAndUpdate({ studyId: studyId, fieldId: newFieldEntry.fieldId }, { $set: newFieldEntry });

            return newFieldEntry;

        },
        deleteField: async (__unused__parent: Record<string, unknown>, { studyId, fieldId }: { studyId: string, fieldId: string }, context: any): Promise<IFieldEntry> => {
            const requester: IUser = context.req.user;
            /* check privileges */
            const hasPermission = await permissionCore.userHasTheNeccessaryDataPermission(
                atomicOperation.WRITE,
                requester,
                studyId
            );
            if (!hasPermission) {
                throw new GraphQLError(errorCodes.NO_PERMISSION_ERROR);
            }

            if (!(await permissionCore.checkDataEntryValid(hasPermission.raw, fieldId))) {
                throw new GraphQLError(errorCodes.NO_PERMISSION_ERROR);
            }

            // check fieldId exist
            const searchField = await db.collections!.field_dictionary_collection.find({ studyId: studyId, fieldId: fieldId }).limit(1).sort({ dateAdded: -1 }).toArray();
            if (searchField.length === 0 || searchField[0].dateDeleted !== null) {
                throw new GraphQLError('Field does not exist.', { extensions: { code: errorCodes.CLIENT_ACTION_ON_NON_EXISTENT_ENTRY } });
            }

            const fieldEntry: any = {
                id: uuid(),
                studyId: studyId,
                fieldId: searchField[0].fieldId,
                fieldName: searchField[0].fieldName,
                tableName: searchField[0].tableName,
                dataType: searchField[0].dataType,
                possibleValues: searchField[0].possibleValues,
                unit: searchField[0].unit,
                comments: searchField[0].comments,
                dataVersion: null,
                dateAdded: (new Date()).valueOf(),
                dateDeleted: (new Date()).valueOf()
            };
            await db.collections!.field_dictionary_collection.findOneAndUpdate({
                fieldId: searchField[0].fieldId,
                studyId: studyId,
                dataVersion: null
            }, {
                $set: fieldEntry
            }, {
                upsert: true
            });

            return searchField[0];

        },
        uploadDataInArray: async (__unused__parent: Record<string, unknown>, { studyId, data }: { studyId: string, data: IDataClip[] }, context: any): Promise<IGenericResponse[]> => {
            // check study exists
            const study = await studyCore.findOneStudy_throwErrorIfNotExist(studyId);

            const requester: IUser = context.req.user;
            /* check privileges */
            /* user can get study if he has readonly permission */
            const hasPermission = await permissionCore.userHasTheNeccessaryDataPermission(
                atomicOperation.WRITE,
                requester,
                studyId
            );
            if (!hasPermission) {
                throw new GraphQLError(errorCodes.NO_PERMISSION_ERROR);
            }

            // find the fieldsList, including those that have not been versioned, same method as getStudyFields
            // get all dataVersions that are valid (before/equal the current version)
            const availableDataVersions = (study.currentDataVersion === -1 ? [] : study.dataVersions.filter((__unused__el, index) => index <= study.currentDataVersion)).map(el => el.id);
            const fieldRecords = await db.collections!.field_dictionary_collection.aggregate([{
                $sort: { dateAdded: -1 }
            }, {
                $match: { $or: [{ dataVersion: null }, { dataVersion: { $in: availableDataVersions } }] }
            }, {
                $match: { studyId: studyId }
            }, {
                $group: {
                    _id: '$fieldId',
                    doc: { $first: '$$ROOT' }
                }
            }
            ]).toArray();
            // filter those that have been deleted
            const fieldsList = fieldRecords.map(el => el.doc).filter(eh => eh.dateDeleted === null);
            const response = (await studyCore.uploadOneDataClip(studyId, hasPermission.raw, fieldsList, data, requester));

            return response;
        },
        deleteDataRecords: async (__unused__parent: Record<string, unknown>, { studyId, subjectIds, visitIds, fieldIds }: { studyId: string, subjectIds: string[], visitIds: string[], fieldIds: string[] }, context: any): Promise<IGenericResponse[]> => {
            // check study exists
            await studyCore.findOneStudy_throwErrorIfNotExist(studyId);
            const response: IGenericResponse[] = [];
            const requester: IUser = context.req.user;
            /* check privileges */
            const hasPermission = await permissionCore.userHasTheNeccessaryDataPermission(
                atomicOperation.WRITE,
                requester,
                studyId
            );
            if (!hasPermission) {
                throw new GraphQLError(errorCodes.NO_PERMISSION_ERROR);
            }

            let validSubjects: string[];
            let validVisits: string[];
            let validFields: any;
            // filter
            if (subjectIds === undefined || subjectIds === null || subjectIds.length === 0) {
                validSubjects = (await db.collections!.data_collection.distinct('m_subjectId', { m_studyId: studyId }));
            } else {
                validSubjects = subjectIds;
            }
            if (visitIds === undefined || visitIds === null || visitIds.length === 0) {
                validVisits = (await db.collections!.data_collection.distinct('m_visitId', { m_studyId: studyId }));
            } else {
                validVisits = visitIds;
            }
            if (fieldIds === undefined || fieldIds === null || fieldIds.length === 0) {
                validFields = (await db.collections!.field_dictionary_collection.distinct('fieldId', { studyId: studyId }));
            } else {
                validFields = fieldIds;
            }

            const bulk = db.collections!.data_collection.initializeUnorderedBulkOp();
            for (const subjectId of validSubjects) {
                for (const visitId of validVisits) {
                    for (const fieldId of validFields) {
                        if (!(await permissionCore.checkDataEntryValid(hasPermission.raw, fieldId, subjectId, visitId))) {
                            continue;
                        }
                        bulk.find({ m_studyId: studyId, m_subjectId: subjectId, m_visitId: visitId, m_fieldId: fieldId, m_versionId: null }).upsert().updateOne({
                            $set: {
                                m_studyId: studyId,
                                m_subjectId: subjectId,
                                m_visitId: visitId,
                                m_versionId: null,
                                m_fieldId: fieldId,
                                value: null,
                                uploadedAt: (new Date()).valueOf(),
                                id: uuid()
                            }
                        });
                        response.push({ successful: true, description: `SubjectId-${subjectId}:visitId-${visitId}:fieldId-${fieldId} is deleted.` });
                    }
                }
            }
            if (bulk.batches.length > 0) {
                await bulk.execute();
            }
            return response;
        },
        createNewDataVersion: async (__unused__parent: Record<string, unknown>, { studyId, dataVersion, tag }: { studyId: string, dataVersion: string, tag: string }, context: any): Promise<IStudyDataVersion> => {
            // check study exists
            await studyCore.findOneStudy_throwErrorIfNotExist(studyId);

            const requester: IUser = context.req.user;

            /* check privileges */
            if (requester.type !== userTypes.ADMIN) {
                throw new GraphQLError(errorCodes.NO_PERMISSION_ERROR);
            }

            // check dataVersion name valid
            if (!/^\d{1,3}(\.\d{1,2}){0,2}$/.test(dataVersion)) {
                throw new GraphQLError(errorCodes.CLIENT_MALFORMED_INPUT);
            }

            const created = await studyCore.createNewDataVersion(studyId, tag, dataVersion);
            if (created === null) {
                throw new GraphQLError('No matched or modified records', { extensions: { code: errorCodes.CLIENT_ACTION_ON_NON_EXISTENT_ENTRY } });
            }
            return created;
        },
        createOntologyTree: async (__unused__parent: Record<string, unknown>, { studyId, ontologyTree }: { studyId: string, ontologyTree: Pick<IOntologyTree, 'name' | 'routes'> }, context: any): Promise<IOntologyTree> => {
            /* check study exists */
            const study = await studyCore.findOneStudy_throwErrorIfNotExist(studyId);

            const requester: IUser = context.req.user;

            /* user can get study if he has readonly permission */
            const hasPermission = await permissionCore.userHasTheNeccessaryManagementPermission(
                IPermissionManagementOptions.ontologyTrees,
                atomicOperation.WRITE,
                requester,
                studyId
            );
            if (!hasPermission) { throw new GraphQLError(errorCodes.NO_PERMISSION_ERROR); }

            // in case of old documents whose ontologyTrees are invalid
            if (study.ontologyTrees === undefined || study.ontologyTrees === null) {
                await db.collections!.studies_collection.findOneAndUpdate({ id: studyId, deleted: null }, {
                    $set: {
                        ontologyTrees: []
                    }
                });
            }
            const ontologyTreeWithId: Partial<IOntologyTree> = { ...ontologyTree };
            ontologyTreeWithId.id = uuid();
            ontologyTreeWithId.routes = ontologyTreeWithId.routes || [];
            ontologyTreeWithId.routes.forEach(el => {
                el.id = uuid();
                el.visitRange = el.visitRange || [];
            });
            await db.collections!.studies_collection.findOneAndUpdate({
                id: studyId, deleted: null, ontologyTrees: {
                    $not: {
                        $elemMatch: {
                            name: ontologyTree.name,
                            dataVersion: null
                        }
                    }
                }
            }, {
                $addToSet: {
                    ontologyTrees: ontologyTreeWithId
                }
            });
            await db.collections!.studies_collection.findOneAndUpdate({ id: studyId, deleted: null, ontologyTrees: { $elemMatch: { name: ontologyTreeWithId.name, dataVersion: null } } }, {
                $set: {
                    'ontologyTrees.$.routes': ontologyTreeWithId.routes,
                    'ontologyTrees.$.dataVersion': null,
                    'ontologyTrees.$.deleted': null
                }
            });
            return ontologyTreeWithId as IOntologyTree;
        },
        deleteOntologyTree: async (__unused__parent: Record<string, unknown>, { studyId, treeName }: { studyId: string, treeName: string }, context: any): Promise<IGenericResponse> => {
            /* check study exists */
            await studyCore.findOneStudy_throwErrorIfNotExist(studyId);

            const requester: IUser = context.req.user;

            /* user can get study if he has readonly permission */
            const hasPermission = await permissionCore.userHasTheNeccessaryManagementPermission(
                IPermissionManagementOptions.ontologyTrees,
                atomicOperation.WRITE,
                requester,
                studyId
            );
            if (!hasPermission) { throw new GraphQLError(errorCodes.NO_PERMISSION_ERROR); }

            const resultAdd = await db.collections!.studies_collection.findOneAndUpdate({
                id: studyId, deleted: null, ontologyTrees: {
                    $not: {
                        $elemMatch: {
                            name: treeName,
                            dataVersion: null
                        }
                    }
                }
            }, {
                $addToSet: {
                    ontologyTrees: {
                        id: uuid(),
                        name: treeName,
                        dataVersion: null,
                        deleted: Date.now().valueOf()
                    }
                }
            });
            const resultUpdate = await db.collections!.studies_collection.findOneAndUpdate({
                id: studyId, deleted: null, ontologyTrees: { $elemMatch: { name: treeName, dataVersion: null } }
            }, {
                $set: {
                    'ontologyTrees.$.deleted': Date.now().valueOf(),
                    'ontologyTrees.$.routes': undefined
                }
            });
            if ((resultAdd.ok === 1 && resultAdd.value) || (resultUpdate.ok === 1 && resultUpdate.value)) {
                return makeGenericReponse(treeName);
            } else {
                throw new GraphQLError(errorCodes.DATABASE_ERROR);
            }

        },
        createProject: async (__unused__parent: Record<string, unknown>, { studyId, projectName }: { studyId: string, projectName: string }, context: any): Promise<IProject> => {
            const requester: IUser = context.req.user;

            /* check privileges */
            if (!(await permissionCore.userHasTheNeccessaryManagementPermission(
                IPermissionManagementOptions.own,
                atomicOperation.WRITE,
                requester,
                studyId
            ))) {
                throw new GraphQLError(errorCodes.NO_PERMISSION_ERROR);
            }

            /* making sure that the study exists first */
            await studyCore.findOneStudy_throwErrorIfNotExist(studyId);

            /* create project */
            const project = await studyCore.createProjectForStudy(studyId, projectName, requester.id);
            return project;
        },
        deleteProject: async (__unused__parent: Record<string, unknown>, { projectId }: { projectId: string }, context: any): Promise<IGenericResponse> => {
            const requester: IUser = context.req.user;

            const project = await studyCore.findOneProject_throwErrorIfNotExist(projectId);

            /* check privileges */
            if (!(await permissionCore.userHasTheNeccessaryManagementPermission(
                IPermissionManagementOptions.own,
                atomicOperation.WRITE,
                requester,
                project.studyId
            ))) {
                throw new GraphQLError(errorCodes.NO_PERMISSION_ERROR);
            }

            /* delete project */
            await studyCore.deleteProject(projectId);
            return makeGenericReponse(projectId);
        },
        deleteStudy: async (__unused__parent: Record<string, unknown>, { studyId }: { studyId: string }, context: any): Promise<IGenericResponse> => {
            const requester: IUser = context.req.user;

            /* check privileges */
            if (requester.type !== userTypes.ADMIN) {
                throw new GraphQLError(errorCodes.NO_PERMISSION_ERROR);
            }

            const study = await db.collections!.studies_collection.findOne({ id: studyId, deleted: null });

            if (study) {
                /* delete study */
                await studyCore.deleteStudy(studyId);
            } else {
                throw new GraphQLError(errorCodes.CLIENT_ACTION_ON_NON_EXISTENT_ENTRY);
            }

            return makeGenericReponse(studyId);
        },
        setDataversionAsCurrent: async (__unused__parent: Record<string, unknown>, { studyId, dataVersionId }: { studyId: string, dataVersionId: string }, context: any): Promise<IStudy> => {
            const requester: IUser = context.req.user;

            /* check privileges */
            if (!(await permissionCore.userHasTheNeccessaryManagementPermission(
                IPermissionManagementOptions.own,
                atomicOperation.WRITE,
                requester,
                studyId
            ))) {
                throw new GraphQLError(errorCodes.NO_PERMISSION_ERROR);
            }

            const study = await studyCore.findOneStudy_throwErrorIfNotExist(studyId);

            /* check whether the dataversion exists */
            const selectedataVersionFiltered = study.dataVersions.filter((el) => el.id === dataVersionId);
            if (selectedataVersionFiltered.length !== 1) {
                throw new GraphQLError(errorCodes.CLIENT_MALFORMED_INPUT);
            }

            /* create a new dataversion with the same contentId */
            // const newDataVersion: IStudyDataVersion = {
            //     ...selectedataVersionFiltered[0],
            //     id: uuid()
            // };

            /* add this to the database */
            // const result = await db.collections!.studies_collection.findOneAndUpdate({ id: studyId, deleted: null }, {
            //     $push: { dataVersions: newDataVersion }, $inc: { currentDataVersion: 1 }
            // }, { returnDocument: 'after' });

            /* update the currentversion field in database */
            const versionIdsList = study.dataVersions.map((el) => el.id);
            const result = await db.collections!.studies_collection.findOneAndUpdate({ id: studyId, deleted: null }, {
                $set: { currentDataVersion: versionIdsList.indexOf(dataVersionId) }
            }, {
                returnDocument: 'after'
            });

            if (result.ok === 1 && result.value) {
                return result.value;
            } else {
                throw new GraphQLError(errorCodes.DATABASE_ERROR);
            }



        }
    },
    Subscription: {}
};<|MERGE_RESOLUTION|>--- conflicted
+++ resolved
@@ -391,16 +391,6 @@
                 if (versionId === null && aggregatedPermissions.hasVersioned) {
                     availableDataVersions.push(null);
                 }
-<<<<<<< HEAD
-                // metadata filter
-                const subqueries: any = [];
-                aggregatedPermissions.matchObj.forEach((subMetadata: any) => {
-                    subqueries.push(translateMetadata(subMetadata));
-                });
-                metadataFilter = { $or: subqueries };
-                // if versionId is null; we will not filter by the ontologytrees
-=======
->>>>>>> e2af21e3
                 if (versionId !== null) {
                     // metadata filter
                     const subqueries: any = [];
