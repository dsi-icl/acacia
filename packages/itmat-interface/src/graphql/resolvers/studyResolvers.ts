import { ApolloError } from 'apollo-server-express';
import {
    permissions,
    Models,
    task_required_permissions,
    IProject,
    IStudy,
    IStudyDataVersion,
    IFieldEntry,
    IUser
} from 'itmat-commons';
import { v4 as uuid } from 'uuid';
import { db } from '../../database/database';
import { permissionCore } from '../core/permissionCore';
import { studyCore } from '../core/studyCore';
import { errorCodes } from '../errors';
import { IGenericResponse, makeGenericReponse } from '../responses';

export const studyResolvers = {
    Query: {
        getStudy: async (__unused__parent: Record<string, unknown>, args: Record<string, string>, context: any): Promise<IStudy | null> => {
            const requester: IUser = context.req.user;
            const studyId: string = args.studyId;

            /* user can get study if he has readonly permission */
            const hasPermission = await permissionCore.userHasTheNeccessaryPermission(
                [permissions.specific_study.specific_study_readonly_access],
                requester,
                studyId
            );
            if (!hasPermission) { throw new ApolloError(errorCodes.NO_PERMISSION_ERROR); }

            const study = await db.collections!.studies_collection.findOne({ id: studyId, deleted: null })!;
            if (study === null || study === undefined) {
                throw new ApolloError(errorCodes.CLIENT_ACTION_ON_NON_EXISTENT_ENTRY);
            }
            return study;
        },
        getProject: async (__unused__parent: Record<string, unknown>, args: any, context: any): Promise<Omit<IProject, 'patientMapping'> | null> => {
            const requester: IUser = context.req.user;
            const projectId: string = args.projectId;

            /* get project */ // defer patientMapping since it's costly and not available to all users
            const project: Omit<IProject, 'patientMapping'> | null = await db.collections!.projects_collection.findOne({ id: projectId, deleted: null }, { projection: { patientMapping: 0 } })!;

            if (project === null) {
                throw new ApolloError(errorCodes.CLIENT_ACTION_ON_NON_EXISTENT_ENTRY);
            }

            /* check if user has permission */
            const hasProjectLevelPermission = await permissionCore.userHasTheNeccessaryPermission(
                [permissions.specific_project.specific_project_readonly_access],
                requester,
                project.studyId,
                projectId
            );

            const hasStudyLevelPermission = await permissionCore.userHasTheNeccessaryPermission(
                [permissions.specific_study.specific_study_readonly_access],
                requester,
                project.studyId
            );

            if (!hasStudyLevelPermission && !hasProjectLevelPermission) { throw new ApolloError(errorCodes.NO_PERMISSION_ERROR); }

            return project;
        },
        getStudyFields: async (__unused__parent: Record<string, unknown>, { fieldTreeId, studyId }: { fieldTreeId: string, studyId: string }, context: any): Promise<IFieldEntry[]> => {
            const requester: IUser = context.req.user;

            /* user can get study if he has readonly permission */
            const hasPermission = await permissionCore.userHasTheNeccessaryPermission(
                [permissions.specific_study.specific_study_readonly_access],
                requester,
                studyId
            );
            if (!hasPermission) { throw new ApolloError(errorCodes.NO_PERMISSION_ERROR); }

            const result = await db.collections!.field_dictionary_collection.find({ studyId, fieldTreeId }).toArray();

            return result;
        }
    },
    Study: {
        projects: async (study: IStudy): Promise<Array<unknown>> => {
            return await db.collections!.projects_collection.find({ studyId: study.id, deleted: null }).toArray();
        },
        jobs: async (study: IStudy): Promise<Array<unknown>> => {
            return await db.collections!.jobs_collection.find({ studyId: study.id }).toArray();
        },
        roles: async (study: IStudy): Promise<Array<unknown>> => {
            return await db.collections!.roles_collection.find({ studyId: study.id, projectId: null, deleted: null }).toArray();
        },
<<<<<<< HEAD
        files: async (study: IStudy) => {
            return await db.collections!.files_collection.find({ id: study.rootDir, deleted: null });
=======
        files: async (study: IStudy): Promise<Array<unknown>> => {
            return await db.collections!.files_collection.find({ studyId: study.id, deleted: null }).toArray();
>>>>>>> 4c5d241a
        },
        numOfSubjects: async (study: IStudy): Promise<number> => {
            return await db.collections!.data_collection.countDocuments({ m_study: study.id });
        },
        currentDataVersion: async (study: IStudy): Promise<null | number> => {
            return study.currentDataVersion === -1 ? null : study.currentDataVersion;
        }
    },
    Project: {
        fields: async (project: Omit<IProject, 'patientMapping'>): Promise<Record<string, any>> => {
            const approvedFields = ([] as string[]).concat(...Object.values(project.approvedFields));
            const result: IFieldEntry[] = await db.collections!.field_dictionary_collection.find({ studyId: project.studyId, id: { $in: approvedFields }, deleted: null }).toArray();
            const fieldTrees: Record<string, number> = {};
            const fields = result.reduce((a: { fieldTreeId: string, fieldsInFieldTree: IFieldEntry[] }[], e: IFieldEntry) => {
                if (!fieldTrees[e.fieldTreeId]) {
                    fieldTrees[e.fieldTreeId] = a.length;
                    a.push({ fieldTreeId: e.fieldTreeId, fieldsInFieldTree: [] });
                }
                a[fieldTrees[e.fieldTreeId]].fieldsInFieldTree.push(e);
                return a;
            }, []);
            return fields;
        },
        jobs: async (project: Omit<IProject, 'patientMapping'>): Promise<Array<any>> => {
            return await db.collections!.jobs_collection.find({ studyId: project.studyId, projectId: project.id }).toArray();
        },
        files: async (project: Omit<IProject, 'patientMapping'>): Promise<Array<any>> => {
            return await db.collections!.files_collection.find({ studyId: project.studyId, id: { $in: project.approvedFiles }, deleted: null }).toArray();
        },
        patientMapping: async (project: Omit<IProject, 'patientMapping'>, __unused__args: never, context: any): Promise<any> => {
            const requester: IUser = context.req.user;
            /* check privileges */
            if (!(await permissionCore.userHasTheNeccessaryPermission(
                task_required_permissions.access_study_data,  // patientMapping is not visible to project users; only to study users.
                requester,
                project.studyId
            ))) {
                throw new ApolloError(errorCodes.NO_PERMISSION_ERROR);
            }

            /* returning */
            const result =
                await db.collections!.projects_collection.findOne(
                    { id: project.id, deleted: null },
                    { projection: { patientMapping: 1 } }
                );
            if (result && result.patientMapping) {
                return result.patientMapping;
            } else {
                return null;
            }
        },
        approvedFields: async (project: IProject, __unused__args: never, context: any): Promise<Record<string, string[]>> => {
            const requester: IUser = context.req.user;

            /* check privileges */
            if (!(await permissionCore.userHasTheNeccessaryPermission(
                task_required_permissions.manage_study_projects,
                requester,
                project.studyId
            ))) {
                throw new ApolloError(errorCodes.NO_PERMISSION_ERROR);
            }

            return project.approvedFields;
        },
        approvedFiles: async (project: IProject, __unused__args: never, context: any): Promise<string[]> => {
            const requester: IUser = context.req.user;

            /* check privileges */
            if (!(await permissionCore.userHasTheNeccessaryPermission(
                task_required_permissions.manage_study_projects,
                requester,
                project.studyId
            ))) {
                throw new ApolloError(errorCodes.NO_PERMISSION_ERROR);
            }

            return project.approvedFiles;
        },
        roles: async (project: IProject): Promise<Array<any>> => {
            return await db.collections!.roles_collection.find({ studyId: project.studyId, projectId: project.id, deleted: null }).toArray();
        },
        iCanEdit: async (project: IProject): Promise<boolean> => { // TO_DO
            await db.collections!.roles_collection.findOne({
                studyId: project.studyId,
                projectId: project.id
                // permissions: permissions.specific_project.specifi
            });
            return true;
        }
    },
    Mutation: {
        createStudy: async (__unused__parent: Record<string, unknown>, { name }: { name: string }, context: any): Promise<IStudy> => {
            const requester: IUser = context.req.user;

            /* check privileges */
            if (requester.type !== Models.UserModels.userTypes.ADMIN) {
                throw new ApolloError(errorCodes.NO_PERMISSION_ERROR);
            }

            /* create study */
            const study = await studyCore.createNewStudy(name, requester.id);
            return study;
        },
        createProject: async (__unused__parent: Record<string, unknown>, { studyId, projectName }: { studyId: string, projectName: string }, context: any): Promise<IProject> => {
            const requester: IUser = context.req.user;

            /* check privileges */
            if (!(await permissionCore.userHasTheNeccessaryPermission(
                task_required_permissions.manage_study_projects,
                requester,
                studyId
            ))) {
                throw new ApolloError(errorCodes.NO_PERMISSION_ERROR);
            }

            /* making sure that the study exists first */
            await studyCore.findOneStudy_throwErrorIfNotExist(studyId);

            /* create project */
            const project = await studyCore.createProjectForStudy(studyId, projectName, requester.id);
            return project;
        },
        deleteProject: async (__unused__parent: Record<string, unknown>, { projectId }: { projectId: string }, context: any): Promise<IGenericResponse> => {
            const requester: IUser = context.req.user;

            const project = await studyCore.findOneProject_throwErrorIfNotExist(projectId);

            /* check privileges */
            if (!(await permissionCore.userHasTheNeccessaryPermission(
                task_required_permissions.manage_study_projects,
                requester,
                project.studyId
            ))) {
                throw new ApolloError(errorCodes.NO_PERMISSION_ERROR);
            }

            /* delete project */
            await studyCore.deleteProject(projectId);
            return makeGenericReponse(projectId);
        },
        deleteStudy: async (__unused__parent: Record<string, unknown>, { studyId }: { studyId: string }, context: any): Promise<IGenericResponse> => {
            const requester: IUser = context.req.user;

            /* check privileges */
            if (requester.type !== Models.UserModels.userTypes.ADMIN) {
                throw new ApolloError(errorCodes.NO_PERMISSION_ERROR);
            }

            const study = await db.collections!.studies_collection.findOne({ id: studyId, deleted: null });

            if (study) {
                /* delete study */
                await studyCore.deleteStudy(studyId);
            } else {
                throw new ApolloError(errorCodes.CLIENT_ACTION_ON_NON_EXISTENT_ENTRY);
            }

            return makeGenericReponse(studyId);
        },
        editProjectApprovedFields: async (__unused__parent: Record<string, unknown>, { projectId, fieldTreeId, approvedFields }: { projectId: string, fieldTreeId: string, approvedFields: string[] }, context: any): Promise<IProject> => {
            const requester: IUser = context.req.user;

            /* check study id for the project */
            const project = await studyCore.findOneProject_throwErrorIfNotExist(projectId);

            /* check privileges */
            if (!(await permissionCore.userHasTheNeccessaryPermission(
                task_required_permissions.manage_study_projects,
                requester,
                project.studyId
            ))) {
                throw new ApolloError(errorCodes.NO_PERMISSION_ERROR);
            }

            /* check field tree exists */
            const study = await studyCore.findOneStudy_throwErrorIfNotExist(project.studyId);
            const currentDataVersion = study.dataVersions[study.currentDataVersion];
            if (!currentDataVersion || !currentDataVersion.fieldTrees.includes(fieldTreeId)) {
                throw new ApolloError(errorCodes.CLIENT_ACTION_ON_NON_EXISTENT_ENTRY);
            }

            /* check all the fields are valid */
            const activefields = await db.collections!.field_dictionary_collection.find({ id: { $in: approvedFields }, deleted: null, fieldTreeId }).toArray();
            if (activefields.length !== approvedFields.length) {
                throw new ApolloError('Some of the fields provided in your changes are not valid.', errorCodes.CLIENT_MALFORMED_INPUT);
            }


            /* edit approved fields */
            const resultingProject = await studyCore.editProjectApprovedFields(projectId, fieldTreeId, approvedFields);
            return resultingProject;
        },
        editProjectApprovedFiles: async (__unused__parent: Record<string, unknown>, { projectId, approvedFiles }: { projectId: string, approvedFiles: string[] }, context: any): Promise<IProject> => {
            const requester: IUser = context.req.user;

            /* check study id for the project */
            const project = await studyCore.findOneProject_throwErrorIfNotExist(projectId);

            /* check privileges */
            if (!(await permissionCore.userHasTheNeccessaryPermission(
                task_required_permissions.manage_study_projects,
                requester,
                project.studyId
            ))) {
                throw new ApolloError(errorCodes.NO_PERMISSION_ERROR);
            }

            /* check all the files are valid */
            const activefiles = await db.collections!.files_collection.find({ id: { $in: approvedFiles }, deleted: null }).toArray();
            if (activefiles.length !== approvedFiles.length) {
                throw new ApolloError('Some of the files provided in your changes are not valid.', errorCodes.CLIENT_MALFORMED_INPUT);
            }

            /* edit approved fields */
            const resultingProject = await studyCore.editProjectApprovedFiles(projectId, approvedFiles);
            return resultingProject;
        },
        setDataversionAsCurrent: async (__unused__parent: Record<string, unknown>, { studyId, dataVersionId }: { studyId: string, dataVersionId: string }, context: any): Promise<IStudy> => {
            const requester: IUser = context.req.user;

            /* check privileges */
            if (!(await permissionCore.userHasTheNeccessaryPermission(
                task_required_permissions.manage_study_data,
                requester,
                studyId
            ))) {
                throw new ApolloError(errorCodes.NO_PERMISSION_ERROR);
            }

            const study = await studyCore.findOneStudy_throwErrorIfNotExist(studyId);

            /* check whether the dataversion exists */
            const selectedataVersionFiltered = study.dataVersions.filter((el) => el.id === dataVersionId);
            if (selectedataVersionFiltered.length !== 1) {
                throw new ApolloError(errorCodes.CLIENT_MALFORMED_INPUT);
            }

            /* create a new dataversion with the same contentId */
            const newDataVersion: IStudyDataVersion = {
                ...selectedataVersionFiltered[0],
                id: uuid()
            };

            /* add this to the database */
            const result = await db.collections!.studies_collection.findOneAndUpdate({ id: studyId, deleted: null }, {
                $push: { dataVersions: newDataVersion }, $inc: { currentDataVersion: 1 }
            }, { returnOriginal: false });

            if (result.ok === 1) {
                return result.value;
            } else {
                throw new ApolloError(errorCodes.DATABASE_ERROR);
            }
        }
    },
    Subscription: {}
};<|MERGE_RESOLUTION|>--- conflicted
+++ resolved
@@ -91,13 +91,8 @@
         roles: async (study: IStudy): Promise<Array<unknown>> => {
             return await db.collections!.roles_collection.find({ studyId: study.id, projectId: null, deleted: null }).toArray();
         },
-<<<<<<< HEAD
         files: async (study: IStudy) => {
             return await db.collections!.files_collection.find({ id: study.rootDir, deleted: null });
-=======
-        files: async (study: IStudy): Promise<Array<unknown>> => {
-            return await db.collections!.files_collection.find({ studyId: study.id, deleted: null }).toArray();
->>>>>>> 4c5d241a
         },
         numOfSubjects: async (study: IStudy): Promise<number> => {
             return await db.collections!.data_collection.countDocuments({ m_study: study.id });
