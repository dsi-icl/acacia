<<<<<<< HEAD
import { ApolloError } from 'apollo-server-express';
import { permissions } from 'itmat-utils';
import { IFieldEntry } from 'itmat-utils/dist/models/field';
import { IProject, IStudy, IStudyDataVersion } from 'itmat-utils/dist/models/study';
import { IUser } from 'itmat-utils/dist/models/user';
=======
import { Database, db } from '../../database/database';
import { ForbiddenError, ApolloError, UserInputError, withFilter, defaultMergedResolver } from 'apollo-server-express';
import { IStudy, IProject, IRole, IStudyDataVersion } from 'itmat-commons/dist/models/study';
import { makeGenericReponse, IGenericResponse } from '../responses';
>>>>>>> ec79e7f6
import uuid from 'uuid/v4';
import { db } from '../../database/database';
import { permissionCore } from '../core/permissionCore';
import { studyCore } from '../core/studyCore';
<<<<<<< HEAD
import { errorCodes } from '../errors';
import { IGenericResponse, makeGenericReponse } from '../responses';
=======
import { IUser, userTypes } from 'itmat-commons/dist/models/user';
import { errorCodes } from '../errors';
import { IFieldEntry } from 'itmat-commons/dist/models/field';
import { permissions } from 'itmat-commons';
import { permissionCore } from '../core/permissionCore';
>>>>>>> ec79e7f6

export const studyResolvers = {
    Query: {
        getStudy: async (parent: object, args: any, context: any, info: any): Promise<IStudy | null> => {
            const requester: IUser = context.req.user;
            const studyId: string = args.studyId;

            /* user can get study if he has readonly permission */
            const hasPermission = await permissionCore.userHasTheNeccessaryPermission(
                [permissions.specific_study.specific_study_readonly_access],
                requester,
                studyId
            );
            if (!hasPermission) { throw new ApolloError(errorCodes.NO_PERMISSION_ERROR); }

            return await db.collections!.studies_collection.findOne({ id: studyId, deleted: false })!;
        },
        getProject: async (parent: object, args: any, context: any, info: any): Promise<IProject | null> => {
            const requester: IUser = context.req.user;
            const projectId: string = args.projectId;

            /* get project */
            const project: IProject | null = await db.collections!.projects_collection.findOne({ id: projectId, deleted: false }, { projection: { patientMapping: 0 } })!;

            if (project === null) {
                return null;
            }

            /* check if user has permission */
            const hasProjectLevelPermission = await permissionCore.userHasTheNeccessaryPermission(
                [permissions.specific_project.specific_project_readonly_access],
                requester,
                project.studyId,
                projectId
            );

            const hasStudyLevelPermission = await permissionCore.userHasTheNeccessaryPermission(
                [permissions.specific_study.specific_study_readonly_access],
                requester,
                project.studyId
            );

            if (!hasStudyLevelPermission && !hasProjectLevelPermission) { throw new ApolloError(errorCodes.NO_PERMISSION_ERROR); }

            return project;
        },
        getStudyFields: async (parent: object, { fieldTreeId, studyId }: { fieldTreeId: string, studyId: string }, context: any): Promise<IFieldEntry[]> => {
            const requester: IUser = context.req.user;

            /* user can get study if he has readonly permission */
            const hasPermission = await permissionCore.userHasTheNeccessaryPermission(
                [permissions.specific_study.specific_study_readonly_access],
                requester,
                studyId
            );
            if (!hasPermission) { throw new ApolloError(errorCodes.NO_PERMISSION_ERROR); }

            const result = await db.collections!.field_dictionary_collection.find({ studyId, fieldTreeId }).toArray();

            return result;
        }
    },
    Study: {
        projects: async (study: IStudy) => {
            return await db.collections!.projects_collection.find({ studyId: study.id, deleted: false }).toArray();
        },
        jobs: async (study: IStudy) => {
            return await db.collections!.jobs_collection.find({ studyId: study.id }).toArray();
        },
        roles: async (study: IStudy) => {
            return await db.collections!.roles_collection.find({ studyId: study.id, deleted: false }).toArray();
        },
        files: async (study: IStudy) => {
            return await db.collections!.files_collection.find({ studyId: study.id, deleted: false }).toArray();
        },
        numOfSubjects: async (study: IStudy) => {
            return await db.collections!.data_collection.countDocuments({ m_study: study.id });
        },
        currentDataVersion: async (study: IStudy) => {
            return study.currentDataVersion === -1 ? null : study.currentDataVersion;
        }
    },
    Project: {
        fields: async (project: IProject) => {
            return await db.collections!.field_dictionary_collection.find({ studyId: project.studyId, id: { $in: project.approvedFields }, deleted: false }).toArray();
        },
        jobs: async (project: IProject) => {
            return await db.collections!.jobs_collection.find({ studyId: project.studyId, projectId: project.id }).toArray();
        },
        files: async (project: IProject) => {
            return await db.collections!.files_collection.find({ studyId: project.studyId, id: { $in: project.approvedFiles }, deleted: false }).toArray();
        },
        patientMapping: async (project: IProject) => {
            /* check permission */

            const result = await db.collections!.projects_collection.findOne({ id: project.id, deleted: false }, { projection: { patientMapping: 1 } });
            if (result && result.patientMapping) {
                return result.patientMapping;
            } else {
                return null;
            }
        },
        approvedFields: async (project: IProject) => {
            /* check permission */

            const result = await db.collections!.projects_collection.findOne({ id: project.id, deleted: false }, { projection: { approvedFields: 1 } });
            if (result && result.approvedFields) {
                return result.approvedFields;
            } else {
                return null;
            }
        },
        approvedFiles: async (project: IProject) => {
            /* check permission */

            return project.approvedFiles;
        },
        roles: async (project: IProject) => {
            return await db.collections!.roles_collection.find({ studyId: project.studyId, projectId: project.id, deleted: false }).toArray();
        },
        iCanEdit: async (project: IProject) => { // TO_DO
            const result = await db.collections!.roles_collection.findOne({
                studyId: project.studyId,
                projectId: project.id
                // permissions: permissions.specific_project.specifi
            });
            return true;
        }
    },
    Mutation: {
        createStudy: async (parent: object, { name }: { name: string }, context: any, info: any): Promise<IStudy> => {
            const requester: IUser = context.req.user;

            /* reject undefined project name */
            if (!name) {
                throw new ApolloError('Study name is not given or undefined.');
            }

            /* check privileges */

            /* create study */
            const study = await studyCore.createNewStudy(name, requester.id);
            return study;
        },
        createProject: async (parent: object, { studyId, projectName, approvedFields }: { studyId: string, projectName: string, approvedFields?: string[] }, context: any, info: any): Promise<IProject> => {
            const requester: IUser = context.req.user;

            /* reject undefined project name */
            if (!projectName) {
                throw new ApolloError('Project name is not given or undefined.');
            }

            /* check privileges */

            /* making sure that the study exists first */
            await studyCore.findOneStudy_throwErrorIfNotExist(studyId);

            /* create project */
            const project = await studyCore.createProjectForStudy(studyId, projectName, requester.username, approvedFields);
            return project;
        },
        deleteProject: async (parent: object, { projectId }: { projectId: string }, context: any, info: any): Promise<IGenericResponse> => {
            const requester: IUser = context.req.user;

            /* check privileges */

            /* delete project */
            await studyCore.deleteProject(projectId);
            return makeGenericReponse(projectId);
        },
        deleteStudy: async (parent: object, { studyId }: { studyId: string }, context: any, info: any): Promise<IGenericResponse> => {
            const requester: IUser = context.req.user;

            /* check privileges */

            /* delete project */
            await studyCore.deleteStudy(studyId);
            return makeGenericReponse(studyId);
        },
        editProjectApprovedFields: async (parent: object, { projectId, approvedFields }: { projectId: string, approvedFields: string[] }, context: any, info: any): Promise<IProject> => {
            const requester: IUser = context.req.user;

            /* check privileges */

            /* check study id for the project */
            const project = await studyCore.findOneProject_throwErrorIfNotExist(projectId);
            const studyId = project.studyId;

            /* check all the adds are valid */
            // const resultFields: string[] = fieldCore.getFieldsOfStudy(studyId, false, changes.add);
            // if (resultFields.length !== changes.add.length) {
            //     throw new ApolloError('Some of the fields provided in your changes are not valid.', errorCodes.CLIENT_MALFORMED_INPUT);
            // }

            /* edit approved fields */
            const resultingProject = await studyCore.editProjectApprovedFields(projectId, approvedFields);
            return resultingProject;
        },
        editProjectApprovedFiles: async (parent: object, { projectId, approvedFiles }: { projectId: string, approvedFiles: string[] }, context: any, info: any): Promise<IProject> => {
            const requester: IUser = context.req.user;

            /* check privileges */

            /* check study id for the project */
            const project = await studyCore.findOneProject_throwErrorIfNotExist(projectId);
            const studyId = project.studyId;

            /* check all the adds are valid */
            // const resultFields: string[] = fieldCore.getFieldsOfStudy(studyId, false, changes.add);
            // if (resultFields.length !== changes.add.length) {
            //     throw new ApolloError('Some of the fields provided in your changes are not valid.', errorCodes.CLIENT_MALFORMED_INPUT);
            // }

            /* edit approved fields */
            const resultingProject = await studyCore.editProjectApprovedFiles(projectId, approvedFiles);
            return resultingProject;
        },
        setDataversionAsCurrent: async (parent: object, { studyId, dataVersionId }: { studyId: string, dataVersionId: string }, context: any, info: any): Promise<IStudy> => {
            const requester: IUser = context.req.user;

            /* check privileges */

            const study = await studyCore.findOneStudy_throwErrorIfNotExist(studyId);


            /* check whether the dataversion exists */
            const selectedataVersionFiltered = study.dataVersions.filter((el) => el.id === dataVersionId);
            if (selectedataVersionFiltered.length !== 1) {
                throw new ApolloError(errorCodes.CLIENT_MALFORMED_INPUT);
            }

            /* create a new dataversion with the same contentId */
            const newDataVersion: IStudyDataVersion = {
                ...selectedataVersionFiltered[0],
                id: uuid()
            };
            console.log(newDataVersion);

            /* add this to the database */
            const result = await db.collections!.studies_collection.findOneAndUpdate({ id: studyId, deleted: false }, {
                $push: { dataVersions: newDataVersion }, $inc: { currentDataVersion: 1 }
            }, { returnOriginal: false });

            if (result.ok === 1) {
                return result.value;
            } else {
                throw new ApolloError(errorCodes.DATABASE_ERROR);
            }
        }
    },
    Subscription: {}
};<|MERGE_RESOLUTION|>--- conflicted
+++ resolved
@@ -1,29 +1,14 @@
-<<<<<<< HEAD
 import { ApolloError } from 'apollo-server-express';
-import { permissions } from 'itmat-utils';
-import { IFieldEntry } from 'itmat-utils/dist/models/field';
-import { IProject, IStudy, IStudyDataVersion } from 'itmat-utils/dist/models/study';
-import { IUser } from 'itmat-utils/dist/models/user';
-=======
-import { Database, db } from '../../database/database';
-import { ForbiddenError, ApolloError, UserInputError, withFilter, defaultMergedResolver } from 'apollo-server-express';
-import { IStudy, IProject, IRole, IStudyDataVersion } from 'itmat-commons/dist/models/study';
-import { makeGenericReponse, IGenericResponse } from '../responses';
->>>>>>> ec79e7f6
+import { permissions } from 'itmat-commons';
+import { IFieldEntry } from 'itmat-commons/dist/models/field';
+import { IProject, IStudy, IStudyDataVersion } from 'itmat-commons/dist/models/study';
+import { IUser } from 'itmat-commons/dist/models/user';
 import uuid from 'uuid/v4';
 import { db } from '../../database/database';
 import { permissionCore } from '../core/permissionCore';
 import { studyCore } from '../core/studyCore';
-<<<<<<< HEAD
 import { errorCodes } from '../errors';
 import { IGenericResponse, makeGenericReponse } from '../responses';
-=======
-import { IUser, userTypes } from 'itmat-commons/dist/models/user';
-import { errorCodes } from '../errors';
-import { IFieldEntry } from 'itmat-commons/dist/models/field';
-import { permissions } from 'itmat-commons';
-import { permissionCore } from '../core/permissionCore';
->>>>>>> ec79e7f6
 
 export const studyResolvers = {
     Query: {
