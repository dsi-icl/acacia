--- conflicted
+++ resolved
@@ -191,12 +191,8 @@
             await studyCore.deleteStudy(studyId);
             return makeGenericReponse(studyId);
         },
-<<<<<<< HEAD
-        editProjectApprovedFields: async (parent: object, { projectId, approvedFields }: { projectId: string, approvedFields: string[] }, context: any, info: any): Promise<IProject> => {
-=======
         editProjectApprovedFields: async (parent: object, { projectId, fieldTreeId, approvedFields }: { projectId: string, fieldTreeId: string, approvedFields: string[] }, context: any, info: any): Promise<IProject> => {
             const requester: IUser = context.req.user;
->>>>>>> d2eb66c4
 
             /* check privileges */
 
