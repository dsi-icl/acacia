--- conflicted
+++ resolved
@@ -69,15 +69,27 @@
             const result = await db.collections!.field_dictionary_collection.find({ studyId, fieldTreeId }).toArray();
 
             return result;
-        },
+        }
     },
     Study: {
-        projects: async (study: IStudy) => await db.collections!.projects_collection.find({ studyId: study.id, deleted: null }).toArray(),
-        jobs: async (study: IStudy) => await db.collections!.jobs_collection.find({ studyId: study.id }).toArray(),
-        roles: async (study: IStudy) => await db.collections!.roles_collection.find({ studyId: study.id, projectId: null, deleted: null }).toArray(),
-        files: async (study: IStudy) => await db.collections!.files_collection.find({ studyId: study.id, deleted: null }).toArray(),
-        numOfSubjects: async (study: IStudy) => await db.collections!.data_collection.countDocuments({ m_study: study.id }),
-        currentDataVersion: async (study: IStudy) => (study.currentDataVersion === -1 ? null : study.currentDataVersion),
+        projects: async (study: IStudy) => {
+            return await db.collections!.projects_collection.find({ studyId: study.id, deleted: null }).toArray();
+        },
+        jobs: async (study: IStudy) => {
+            return await db.collections!.jobs_collection.find({ studyId: study.id }).toArray();
+        },
+        roles: async (study: IStudy) => {
+            return await db.collections!.roles_collection.find({ studyId: study.id, projectId: null, deleted: null }).toArray();
+        },
+        files: async (study: IStudy) => {
+            return await db.collections!.files_collection.find({ studyId: study.id, deleted: null }).toArray();
+        },
+        numOfSubjects: async (study: IStudy) => {
+            return await db.collections!.data_collection.countDocuments({ m_study: study.id });
+        },
+        currentDataVersion: async (study: IStudy) => {
+            return study.currentDataVersion === -1 ? null : study.currentDataVersion;
+        }
     },
     Project: {
         fields: async (project: IProject) => {
@@ -92,16 +104,21 @@
             }, {});
             return fields;
         },
-        jobs: async (project: IProject) => await db.collections!.jobs_collection.find({ studyId: project.studyId, projectId: project.id }).toArray(),
-        files: async (project: IProject) => await db.collections!.files_collection.find({ studyId: project.studyId, id: { $in: project.approvedFiles }, deleted: null }).toArray(),
+        jobs: async (project: IProject) => {
+            return await db.collections!.jobs_collection.find({ studyId: project.studyId, projectId: project.id }).toArray();
+        },
+        files: async (project: IProject) => {
+            return await db.collections!.files_collection.find({ studyId: project.studyId, id: { $in: project.approvedFiles }, deleted: null }).toArray();
+        },
         patientMapping: async (project: IProject) => {
             /* check permission */
 
             const result = await db.collections!.projects_collection.findOne({ id: project.id, deleted: null }, { projection: { patientMapping: 1 } });
             if (result && result.patientMapping) {
                 return result.patientMapping;
-            }
-            return null;
+            } else {
+                return null;
+            }
         },
         approvedFields: async (project: IProject) => {
             /* check permission */
@@ -109,14 +126,18 @@
             const result = await db.collections!.projects_collection.findOne({ id: project.id, deleted: null }, { projection: { approvedFields: 1 } });
             if (result && result.approvedFields) {
                 return result.approvedFields;
-            }
-            return null;
-        },
-        approvedFiles: async (project: IProject) =>
-        /* check permission */
-
-            project.approvedFiles,
-        roles: async (project: IProject) => await db.collections!.roles_collection.find({ studyId: project.studyId, projectId: project.id, deleted: null }).toArray(),
+            } else {
+                return null;
+            }
+        },
+        approvedFiles: async (project: IProject) => {
+            /* check permission */
+
+            return project.approvedFiles;
+        },
+        roles: async (project: IProject) => {
+            return await db.collections!.roles_collection.find({ studyId: project.studyId, projectId: project.id, deleted: null }).toArray();
+        },
         iCanEdit: async (project: IProject) => { // TO_DO
             const result = await db.collections!.roles_collection.findOne({
                 studyId: project.studyId,
@@ -129,13 +150,6 @@
     Mutation: {
         createStudy: async (parent: object, { name }: { name: string }, context: any, info: any): Promise<IStudy> => {
             const requester: IUser = context.req.user;
-<<<<<<< HEAD
-            /* reject undefined project name */
-            if (!name) {
-                throw new ApolloError('Study name is not given or undefined.');
-            }
-=======
->>>>>>> 5a74da14
 
             /* check privileges */
             if (requester.type !== Models.UserModels.userTypes.ADMIN) {
@@ -148,6 +162,7 @@
         },
         createProject: async (parent: object, { studyId, projectName }: { studyId: string, projectName: string }, context: any, info: any): Promise<IProject> => {
             const requester: IUser = context.req.user;
+
             /* reject undefined project name */
             if (!projectName) {
                 throw new ApolloError('Project name is not given or undefined.');
@@ -253,9 +268,10 @@
 
             if (result.ok === 1) {
                 return result.value;
-            }
-            throw new ApolloError(errorCodes.DATABASE_ERROR);
-        },
-    },
-    Subscription: {},
+            } else {
+                throw new ApolloError(errorCodes.DATABASE_ERROR);
+            }
+        }
+    },
+    Subscription: {}
 };