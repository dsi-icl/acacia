<<<<<<< HEAD
import { IQueryEntry } from 'itmat-utils/dist/models/query';
=======
import { Models } from 'itmat-commons';
import { Database } from '../../database/database';
import { ForbiddenError, ApolloError, UserInputError, withFilter } from 'apollo-server-express';
import { IStudy } from 'itmat-commons/dist/models/study';
import { makeGenericReponse } from '../responses';
import { IQueryEntry } from 'itmat-commons/dist/models/query';
import uuid from 'uuid/v4';
import mongodb from 'mongodb';
import { pubsub, subscriptionEvents } from '../pubsub';
>>>>>>> ec79e7f6
import { queryCore } from '../core/queryCore';


export const queryResolvers = {
    Query: {
        // getQueries: async(parent: object, args: { studyId: string, projectId: string }, context: any, info: any): Promise<IQueryEntry[]> => {

        // },

        getQueryById: async (parent: object, args: { queryId: string }, context: any, info: any): Promise<IQueryEntry> => {
            const queryId = args.queryId;
            /* check permission */

            /* check if the client wants the result */
            const entry = await queryCore.getOneQuery_throwErrorIfNotExists(queryId, false);
            return entry;


        }
    },
    Mutation: {
        // createQuery: async(parent: object, args: { queryString: string, returnFieldSelection?: string[], study: string, project?: string }, context: any, info: any): Promise<IQueryEntry> => {
        //     const query = queryCore.createQuery()
        // }
    },
    Subscription: {}
};<|MERGE_RESOLUTION|>--- conflicted
+++ resolved
@@ -1,16 +1,4 @@
-<<<<<<< HEAD
-import { IQueryEntry } from 'itmat-utils/dist/models/query';
-=======
-import { Models } from 'itmat-commons';
-import { Database } from '../../database/database';
-import { ForbiddenError, ApolloError, UserInputError, withFilter } from 'apollo-server-express';
-import { IStudy } from 'itmat-commons/dist/models/study';
-import { makeGenericReponse } from '../responses';
 import { IQueryEntry } from 'itmat-commons/dist/models/query';
-import uuid from 'uuid/v4';
-import mongodb from 'mongodb';
-import { pubsub, subscriptionEvents } from '../pubsub';
->>>>>>> ec79e7f6
 import { queryCore } from '../core/queryCore';
 
 
