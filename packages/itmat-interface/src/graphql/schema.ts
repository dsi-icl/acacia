import { gql } from 'apollo-server-express';

export const schema = gql`
scalar JSON

enum USERTYPE {
    ADMIN
    STANDARD
    SYSTEM
}

enum FIELD_ITEM_TYPE {
    I  #image
    C  #clinical
}

enum FIELD_VALUE_TYPE {
    i # integer
    c # categorical
    d # decimal
    b # boolean
    t # free text

}

type Field {
    id: String!
    studyId: String!
    path: String!
    fieldId: Int!
    fieldName: String!
    valueType: FIELD_VALUE_TYPE!,
    possibleValues: [String],
    unit: String,
    itemType: FIELD_ITEM_TYPE!,
    numOfTimePoints: Int!,
    numOfMeasurements: Int!,
    notes: String
    fieldTreeId: String!
}

type UserAccess {
    id: String!
    projects: [Project]!
    studies: [Study]!
}

type UserPermissions {
    projects: [StudyOrProjectUserRole]!
    studies: [StudyOrProjectUserRole]!
}

type User {
    id: String!
    username: String! # admin only
    type: USERTYPE!
    firstname: String
    lastname: String
    organisation: String
    email: String # admin only
    description: String # admin only
    emailNotificationsActivated: Boolean!
    createdBy: String
    createdAt: Float!
    expiredAt: Float!
    # external to mongo documents:
    access: UserAccess # admin or self only
}

type StudyOrProjectUserRole {
    id: String!
    name: String!
    studyId: String
    projectId: String
    permissions: [String]!
    users: [User]!
}

type File {
    id: String!
    fileName: String!
    studyId: String!
    projectId: String
    fileSize: Int
    description: String!
    uploadedBy: String!
}

type DataVersion {
    id: String!
    version: String!
    contentId: String!
    tag: String
    uploadDate: String!
    jobId: String!
    extractedFrom: String!
    fileSize: String!
    fieldTrees: [String]!
}

type Study {
    id: String!
    name: String!
    createdBy: String!
    lastModified: Int!
    currentDataVersion: Int
    dataVersions: [DataVersion]!

    # external to mongo documents:
    jobs: [Job]!
    projects: [Project]!
    roles: [StudyOrProjectUserRole]!
    # fields: [Field]!
    files: [File]!
    numOfSubjects: Int!
}

type ProjectFields {
    fieldTreeId: String!
    fieldsInFieldTree: [Field]!
}

type Project {
    id: String!
    studyId: String!
    name: String!

    #only admin
    patientMapping: JSON!
    approvedFields: JSON!
    approvedFiles: [String]!

    #external to mongo documents:
    jobs: [Job]!
    roles: [StudyOrProjectUserRole]!
    iCanEdit: Boolean
    fields: [ProjectFields]! # fields of the study current dataversion but filtered to be only those in Project.approvedFields
    files: [File]!
}

type Job {
    id: String!
    studyId: String!
    projectId: String
    jobType: String!
    requester: String!
    receivedFiles: [String]!
    requestTime: Float!
    status: String!
    error: [String]
    cancelled: Boolean
    cancelledTime: Int
    data: JSON
}

enum LOG_TYPE {
   SYSTEM_LOG
   REQUEST_LOG
}

enum LOG_STATUS {
    SUCCESS
    FAIL
}

enum LOG_ACTION {
    # SYSTEM
    START_SERVER
    STOP_SERVER

    # USER
    GET_USERS
    EDIT_USER
    DELETE_USER
    CREATE_USER
    LOGIN_USER
    WHO_AM_I
    LOGOUT
    REQUEST_USERNAME_OR_RESET_PASSWORD
    RESET_PASSWORD

    # PROJECT
    GET_PROJECT
    # GET_PROJECT_PATIENT_MAPPING
    EDIT_PROJECT_APPROVED_FIELDS
    EDIT_PROJECT_APPROVED_FILES
    CREATE_PROJECT
    DELETE_PROJECT
    SET_DATAVERSION_AS_CURRENT
    SUBSCRIBE_TO_JOB_STATUS

    # STUDY | DATASET
    DELETE_STUDY
    GET_STUDY
    GET_STUDY_FIELDS
    CREATE_STUDY
    CREATE_DATA_CREATION_JOB
    #CREATE_FIELD_CURATION_JOB

    # STUDY & PROJECT
    EDIT_ROLE
    ADD_NEW_ROLE
    REMOVE_ROLE

    # FILE
    UPLOAD_FILE
    DOWNLOAD_FILE
    DELETE_FILE

    #QUERY
    GET_QUERY
    CREATE_QUERY
    #GET_QUERY_RESULT
}

type Log {
    id: String!,
    requesterName: String,
    requesterType: USERTYPE,
    logType: LOG_TYPE,
    actionType: LOG_ACTION,
    actionData: JSON,
    time: Float!,
    status: LOG_STATUS,
    error: String
}

type QueryEntry {
    id: String!,
    queryString: String!,
    studyId: String!,
    projectId: String,
    requester: String!,
    status: String!,
    error: JSON,
    cancelled: Boolean,
    cancelledTime: Int,
    queryResult: String,
    data_requested: [String],
    cohort: JSON,
    new_fields: JSON
}

type GenericResponse {
    successful: Boolean!
    id: String
}

enum JOB_STATUS {
    finished
    error
    QUEUED
    PROCESSING
    CANCELLED
}

type JobStatusChange_Subscription {
    jobId: String!
    studyId: String!
    newStatus: JOB_STATUS!
    errors: [String]
}

input QueryObjInput {
    queryString: String!
    returnFieldSelection: [String]
    study: String!
    project: String
}

input CreateUserInput {
    username: String!
    type: USERTYPE
    firstname: String!
    lastname: String!
    email: String!
    description: String
    organisation: String!
    emailNotificationsActivated: Boolean
    password: String!
}

input EditUserInput {
    id: String!
    username: String
    type: USERTYPE
    firstname: String
    lastname: String
    email: String
    description: String
    organisation: String
    emailNotificationsActivated: Boolean
    password: String
    expiredAt: Float
}

input IntArrayChangesInput {
    add: [Int]!
    remove: [Int]!
}

input StringArrayChangesInput {
    add: [String]!
    remove: [String]!
}

type Query {
    # USER
    whoAmI: User
    getUsers(userId: String): [User]

    # STUDY
    getStudy(studyId: String!): Study
    getProject(projectId: String!): Project
    getStudyFields(fieldTreeId: String!, studyId: String!): [Field]

    # QUERY
    getQueries(studyId: String!, projectId: String): [QueryEntry]  # only returns the queries that the user has access to.
    getQueryById(queryId: String!): QueryEntry

    # PERMISSION
<<<<<<< HEAD
    getGrantedPermissions(studyId: String, projectId: String): UserPermissions
=======
    getMyPermissions: [String]

    # LOG
    getLogs(requesterName: String, requesterType: USERTYPE, logType: LOG_TYPE, actionType: LOG_ACTION, status: LOG_STATUS): [Log]
>>>>>>> 9e7754dd
}

type Mutation {
    # USER
    login(username: String!, password: String!, totp: String!): User
    logout: GenericResponse
    requestUsernameOrResetPassword(
        forgotUsername: Boolean!,
        forgotPassword: Boolean!,
        email: String, # only provide email if forgotUsername
        username: String
    ): GenericResponse
    resetPassword(encryptedEmail: String!, token: String!, newPassword: String!): GenericResponse
    createUser(user: CreateUserInput!): GenericResponse

    # APP USERS
    editUser(user: EditUserInput!): User
    deleteUser(userId: String!): GenericResponse

    # STUDY
    createStudy(name: String!): Study
    deleteStudy(studyId: String!): GenericResponse

    # PROJECT
    createProject(studyId: String!, projectName: String!, approvedFields: [String]): Project
    deleteProject(projectId: String!): GenericResponse
    editProjectApprovedFields(projectId: String!, fieldTreeId: String!, approvedFields: [String]!): Project
    editProjectApprovedFiles(projectId: String!, approvedFiles: [String]!): Project

    # ACCESS MANAGEMENT
    addRoleToStudyOrProject(studyId: String!, projectId: String, roleName: String!): StudyOrProjectUserRole
    editRole(roleId: String!, name: String, permissionChanges: StringArrayChangesInput, userChanges: StringArrayChangesInput): StudyOrProjectUserRole
    removeRole(roleId: String!): GenericResponse

    # FILES
    uploadFile(studyId: String!, description: String!, file: Upload!, fileLength: Int): File
    deleteFile(fileId: String!): GenericResponse

    # QUERY
    createQuery(query: QueryObjInput!): QueryEntry

    # CURATION
    createDataCurationJob(file: String!, studyId: String!, tag: String, version: String!): Job
    createFieldCurationJob(file: String!, studyId: String!, dataVersionId: String!, tag: String!): Job
    setDataversionAsCurrent(studyId: String!, dataVersionId: String!): Study

}

type Subscription {
    subscribeToJobStatusChange(studyId: String!): JobStatusChange_Subscription
}
`;<|MERGE_RESOLUTION|>--- conflicted
+++ resolved
@@ -319,14 +319,10 @@
     getQueryById(queryId: String!): QueryEntry
 
     # PERMISSION
-<<<<<<< HEAD
     getGrantedPermissions(studyId: String, projectId: String): UserPermissions
-=======
-    getMyPermissions: [String]
 
     # LOG
     getLogs(requesterName: String, requesterType: USERTYPE, logType: LOG_TYPE, actionType: LOG_ACTION, status: LOG_STATUS): [Log]
->>>>>>> 9e7754dd
 }
 
 type Mutation {
