import { ApolloError } from 'apollo-server-express';
import { ApolloServer } from 'apollo-server-express';
import bodyParser from 'body-parser';
import connectMongo from 'connect-mongo';
import cors from 'cors';
import express from 'express';
import { Express, NextFunction, Request, Response } from 'express';
import session from 'express-session';
import { GraphQLError } from 'graphql';
import http from 'http';
<<<<<<< HEAD
import { CustomError, Logger } from 'itmat-utils';
import multer from 'multer';
import passport from 'passport';
import { Database } from '../database/database';
import { resolvers } from '../graphql/resolvers';
import { schema } from '../graphql/schema';
=======
import { ApolloServer, gql } from 'apollo-server-express';
import { schema } from '../graphql/schema';
import { resolvers } from '../graphql/resolvers';
import { db } from '../database/database';
import cors from 'cors';
>>>>>>> ec79e7f6
import { fileDownloadController } from '../rest/fileDownload';
import { userLoginUtils } from '../utils/userLoginUtils';
const MongoStore = connectMongo(session);
const upload = multer();

export class Router {
    private readonly app: Express;
    private readonly server: http.Server;

<<<<<<< HEAD
    constructor(
        db: Database /* the database to save sessions */
    ) {
=======
    constructor() {
>>>>>>> ec79e7f6
        this.app = express();

        this.app.use(cors({ origin: 'http://localhost:3000', credentials: true }));  // TO_DO: remove in production

        this.app.use(bodyParser.json({ limit: '50mb' }));
        this.app.use(bodyParser.urlencoded({ extended: true }));


        /* save persistent sessions in mongo */
        this.app.use(session({
            secret: 'IAmATeapot',
            resave: true,
            saveUninitialized: true,
            store: new MongoStore({ client: db.client } as any)
        }));


        /* authenticating user of the request */
        this.app.use(passport.initialize());
        this.app.use(passport.session());
        passport.serializeUser(userLoginUtils.serialiseUser);
        passport.deserializeUser(userLoginUtils.deserialiseUser);


        /* register apolloserver for graphql requests */
        const gqlServer = new ApolloServer({
            typeDefs: schema,
            resolvers,
            context: ({ req, res }: any) => {
                /* Bounce all unauthenticated graphql requests */
                // if (req.user === undefined && req.body.operationName !== 'login' && req.body.operationName !== 'IntrospectionQuery' ) {  // login and schema introspection doesn't need authentication
                //     throw new ForbiddenError('not logged in');
                // }
                return ({ req, res });
            },
            formatError: (error: GraphQLError) => {
                // TO_DO: generate a ref uuid for errors so the clients can contact admin
                // TO_DO: check if the error is not thrown my me manually then switch to generic error to client and log
                Logger.error(error);
                return error;
            }
        });
        gqlServer.applyMiddleware({ app: this.app, cors: { origin: 'http://localhost:3000', credentials: true } });


        /* register the graphql subscription functionalities */
        this.server = http.createServer(this.app);
        gqlServer.installSubscriptionHandlers(this.server);


        /* Bounce all unauthenticated non-graphql HTTP requests */
        // this.app.use((req: Request, res: Response, next: NextFunction) => {
        //     if (req.user === undefined || req.user.username === undefined) {
        //         res.status(401).json(new CustomError('Please log in first.'));
        //         return;
        //     }
        //     next();
        // });

        this.app.get('/file/:fileId', fileDownloadController);

        this.app.all('/', (err: Error, req: Request, res: Response, next: NextFunction) => {
            res.status(500).json(new CustomError('Server error.'));
        });
    }

    public getApp(): any {
        return this.server;
    }
}<|MERGE_RESOLUTION|>--- conflicted
+++ resolved
@@ -1,4 +1,3 @@
-import { ApolloError } from 'apollo-server-express';
 import { ApolloServer } from 'apollo-server-express';
 import bodyParser from 'body-parser';
 import connectMongo from 'connect-mongo';
@@ -8,20 +7,12 @@
 import session from 'express-session';
 import { GraphQLError } from 'graphql';
 import http from 'http';
-<<<<<<< HEAD
 import { CustomError, Logger } from 'itmat-utils';
 import multer from 'multer';
 import passport from 'passport';
-import { Database } from '../database/database';
+import { db } from '../database/database';
 import { resolvers } from '../graphql/resolvers';
 import { schema } from '../graphql/schema';
-=======
-import { ApolloServer, gql } from 'apollo-server-express';
-import { schema } from '../graphql/schema';
-import { resolvers } from '../graphql/resolvers';
-import { db } from '../database/database';
-import cors from 'cors';
->>>>>>> ec79e7f6
 import { fileDownloadController } from '../rest/fileDownload';
 import { userLoginUtils } from '../utils/userLoginUtils';
 const MongoStore = connectMongo(session);
@@ -31,13 +22,7 @@
     private readonly app: Express;
     private readonly server: http.Server;
 
-<<<<<<< HEAD
-    constructor(
-        db: Database /* the database to save sessions */
-    ) {
-=======
     constructor() {
->>>>>>> ec79e7f6
         this.app = express();
 
         this.app.use(cors({ origin: 'http://localhost:3000', credentials: true }));  // TO_DO: remove in production
