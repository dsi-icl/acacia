--- conflicted
+++ resolved
@@ -1,12 +1,8 @@
-<<<<<<< HEAD
 import { CustomError, IServerBaseConfig, ServerBase } from 'itmat-utils';
-=======
-import { ServerBase, CustomError, IServerBaseConfig } from 'itmat-utils';
->>>>>>> ec79e7f6
 
 export interface IServerConfig extends IServerBaseConfig {
     bcrypt: {
-        saltround: number,
+        saltround: number
     };
 }
 
