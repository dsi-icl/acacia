const path = require('path');
const webpack = require('webpack');
const { RunScriptWebpackPlugin } = require('run-script-webpack-plugin');

const {
    NODE_ENV = 'production',
} = process.env;

module.exports = {
    mode: NODE_ENV || 'production',
    devtool: NODE_ENV === 'development' ? 'inline-source-map' : 'source-map',
    entry: (NODE_ENV === 'development' ?
        {
            server: ['webpack/hot/poll?1000', './src/index']
        } : {
            core: ['./src/interfaceServer']
        }
    ),
    watch: NODE_ENV === 'development' ? true : false,
    target: 'node',
    resolve: {
        extensions: ['.ts', '.mjs', '.js'],
    },
    externals: [{
        'bcrypt': 'commonjs bcrypt',
        'express': 'commonjs express',
        'mongodb': 'commonjs mongodb',
        'isobject': 'commonjs isobject',
        'bufferutil': 'commonjs bufferutil',
        'utf-8-validate': 'commonjs utf-8-validate',
        'require_optional': 'commonjs require_optional'
    }],
    module: {
        rules: [
            {
                test: /\.ts$/,
                use: [
                    'ts-loader',
                ]
            }
        ]
    },
    plugins: (NODE_ENV === 'development' ? [
        new RunScriptWebpackPlugin('interface.js'),
        new webpack.HotModuleReplacementPlugin()
    ] : []).concat([
<<<<<<< HEAD
        new webpack.NormalModuleReplacementPlugin(/node-pre-gyp/, `${__dirname}/../src/utils/noop`),
        new webpack.IgnorePlugin({
            resourceRegExp: new RegExp('^(node-pre-gyp)$')
        }),
=======
        new webpack.NormalModuleReplacementPlugin(/node-pre-gyp/, `${__dirname}/../../src/utils/noop`),
        new webpack.IgnorePlugin({ resourceRegExp: new RegExp('^(node-pre-gyp)$') }),
>>>>>>> 3316fd7b
        new webpack.NoEmitOnErrorsPlugin(),
        new webpack.DefinePlugin({
            'process.env': {
                BUILD_TARGET: JSON.stringify('server')
            }
        }),
    ]),
    output: {
        path: path.join(__dirname, '../build'),
        filename: 'interface.js',
        library: NODE_ENV === 'development' ? undefined : 'itmat-interface',
        libraryTarget: NODE_ENV === 'development' ? undefined : 'umd',
        umdNamedDefine: NODE_ENV === 'development' ? undefined : true
    }
};
<|MERGE_RESOLUTION|>--- conflicted
+++ resolved
@@ -1,70 +1,65 @@
-const path = require('path');
-const webpack = require('webpack');
-const { RunScriptWebpackPlugin } = require('run-script-webpack-plugin');
-
-const {
-    NODE_ENV = 'production',
-} = process.env;
-
-module.exports = {
-    mode: NODE_ENV || 'production',
-    devtool: NODE_ENV === 'development' ? 'inline-source-map' : 'source-map',
-    entry: (NODE_ENV === 'development' ?
-        {
-            server: ['webpack/hot/poll?1000', './src/index']
-        } : {
-            core: ['./src/interfaceServer']
-        }
-    ),
-    watch: NODE_ENV === 'development' ? true : false,
-    target: 'node',
-    resolve: {
-        extensions: ['.ts', '.mjs', '.js'],
-    },
-    externals: [{
-        'bcrypt': 'commonjs bcrypt',
-        'express': 'commonjs express',
-        'mongodb': 'commonjs mongodb',
-        'isobject': 'commonjs isobject',
-        'bufferutil': 'commonjs bufferutil',
-        'utf-8-validate': 'commonjs utf-8-validate',
-        'require_optional': 'commonjs require_optional'
-    }],
-    module: {
-        rules: [
-            {
-                test: /\.ts$/,
-                use: [
-                    'ts-loader',
-                ]
-            }
-        ]
-    },
-    plugins: (NODE_ENV === 'development' ? [
-        new RunScriptWebpackPlugin('interface.js'),
-        new webpack.HotModuleReplacementPlugin()
-    ] : []).concat([
-<<<<<<< HEAD
-        new webpack.NormalModuleReplacementPlugin(/node-pre-gyp/, `${__dirname}/../src/utils/noop`),
-        new webpack.IgnorePlugin({
-            resourceRegExp: new RegExp('^(node-pre-gyp)$')
-        }),
-=======
-        new webpack.NormalModuleReplacementPlugin(/node-pre-gyp/, `${__dirname}/../../src/utils/noop`),
-        new webpack.IgnorePlugin({ resourceRegExp: new RegExp('^(node-pre-gyp)$') }),
->>>>>>> 3316fd7b
-        new webpack.NoEmitOnErrorsPlugin(),
-        new webpack.DefinePlugin({
-            'process.env': {
-                BUILD_TARGET: JSON.stringify('server')
-            }
-        }),
-    ]),
-    output: {
-        path: path.join(__dirname, '../build'),
-        filename: 'interface.js',
-        library: NODE_ENV === 'development' ? undefined : 'itmat-interface',
-        libraryTarget: NODE_ENV === 'development' ? undefined : 'umd',
-        umdNamedDefine: NODE_ENV === 'development' ? undefined : true
-    }
-};
+const path = require('path');
+const webpack = require('webpack');
+const { RunScriptWebpackPlugin } = require('run-script-webpack-plugin');
+
+const {
+    NODE_ENV = 'production',
+} = process.env;
+
+module.exports = {
+    mode: NODE_ENV || 'production',
+    devtool: NODE_ENV === 'development' ? 'inline-source-map' : 'source-map',
+    entry: (NODE_ENV === 'development' ?
+        {
+            server: ['webpack/hot/poll?1000', './src/index']
+        } : {
+            core: ['./src/interfaceServer']
+        }
+    ),
+    watch: NODE_ENV === 'development' ? true : false,
+    target: 'node',
+    resolve: {
+        extensions: ['.ts', '.mjs', '.js'],
+    },
+    externals: [{
+        'bcrypt': 'commonjs bcrypt',
+        'express': 'commonjs express',
+        'mongodb': 'commonjs mongodb',
+        'isobject': 'commonjs isobject',
+        'bufferutil': 'commonjs bufferutil',
+        'utf-8-validate': 'commonjs utf-8-validate',
+        'require_optional': 'commonjs require_optional'
+    }],
+    module: {
+        rules: [
+            {
+                test: /\.ts$/,
+                use: [
+                    'ts-loader',
+                ]
+            }
+        ]
+    },
+    plugins: (NODE_ENV === 'development' ? [
+        new RunScriptWebpackPlugin('interface.js'),
+        new webpack.HotModuleReplacementPlugin()
+    ] : []).concat([
+        new webpack.NormalModuleReplacementPlugin(/node-pre-gyp/, `${__dirname}/../../src/utils/noop`),
+        new webpack.IgnorePlugin({
+            resourceRegExp: new RegExp('^(node-pre-gyp)$')
+        }),
+        new webpack.NoEmitOnErrorsPlugin(),
+        new webpack.DefinePlugin({
+            'process.env': {
+                BUILD_TARGET: JSON.stringify('server')
+            }
+        }),
+    ]),
+    output: {
+        path: path.join(__dirname, '../build'),
+        filename: 'interface.js',
+        library: NODE_ENV === 'development' ? undefined : 'itmat-interface',
+        libraryTarget: NODE_ENV === 'development' ? undefined : 'umd',
+        umdNamedDefine: NODE_ENV === 'development' ? undefined : true
+    }
+};