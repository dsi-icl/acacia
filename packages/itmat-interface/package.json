{
    "name": "itmat-interface",
    "version": "0.8.2",
    "description": "",
    "license": "MIT",
    "author": "Chon Sou",
    "main": "build/index",
    "types": "build/index",
    "files": [
        "build"
    ],
    "scripts": {
        "start": "cross-env NODE_ENV=development webpack --config ./config/webpack.config.js",
        "build": "yarn run clean && yarn run compile",
        "test": "jest --color --coverage --runInBand --verbose --forceExit --detectOpenHandles",
        "lint": "eslint --ext .js --ext .ts ./",
        "lint:fix": "eslint --ext .js --ext .ts --fix ./",
        "clean": "rimraf -rf ./build",
        "compile": "webpack --config ./config/webpack.config.js",
        "prepublishOnly": "yarn run build"
    },
    "dependencies": {
        "apollo-server-express": "2.20.0",
        "bcrypt": "5.0.1",
        "body-parser": "1.19.0",
        "connect-mongo": "4.4.1",
        "deepmerge": "4.2.2",
        "express": "4.17.1",
        "express-session": "1.17.2",
        "fs-extra": "10.0.0",
        "graphql-scalars": "1.9.3",
        "graphql-type-json": "0.3.2",
        "hi-base32": "0.5.1",
        "itmat-commons": "0.8.2",
        "jwt-decode": "^3.1.2",
        "mongodb": "3.6.9",
        "nodemailer": "6.6.1",
        "passport": "0.4.1",
        "passport-local": "1.0.0",
        "saslprep": "1.0.3",
        "uuid": "8.3.2"
    },
    "devDependencies": {
        "@types/bcrypt": "5.0.0",
        "@types/express": "4.17.12",
        "@types/express-session": "1.17.3",
<<<<<<< HEAD
        "@types/jest": "26.0.22",
        "@types/mongodb": "3.6.12",
        "@types/node": "15.0.1",
=======
        "@types/jest": "26.0.23",
        "@types/mongodb": "3.6.17",
        "@types/node": "15.6.1",
>>>>>>> 55977e70
        "@types/node-fetch": "2.5.10",
        "@types/nodemailer": "6.4.2",
        "@types/passport": "1.0.6",
        "@types/passport-local": "1.0.33",
        "@types/supertest": "2.0.11",
        "@types/uuid": "8.3.0",
        "@types/webpack-env": "1.16.0",
        "@typescript-eslint/parser": "4.26.0",
        "@typescript-eslint/eslint-plugin": "4.26.0",
        "chalk": "4.1.1",
        "cors": "2.8.5",
        "cross-env": "7.0.3",
        "cross-spawn": "7.0.3",
        "get-port": "5.1.1",
        "graphql": "15.5.0",
        "itmat-setup": "0.8.2",
        "jest": "26.6.3",
        "jsonwebtoken": "8.5.1",
        "mongodb-memory-server": "6.9.6",
        "node-fetch": "2.6.1",
        "rimraf": "3.0.2",
        "start-server-webpack-plugin": "2.2.5",
        "supertest": "6.1.3",
        "ts-jest": "26.5.6",
        "ts-loader": "8.1.0",
        "typescript": "4.3.2",
        "webpack": "4.46.0",
        "webpack-cli": "4.7.0"
    },
    "resolutions": {
        "**/**/fs-capacitor": "^6.2.0",
        "**/apollo-server-core": "2.20.0",
        "**/graphql-upload": "^11.0.0"
    },
    "babel": {
        "extends": "./config/babel.config.js"
    },
    "eslintConfig": {
        "extends": "./config/eslint.config.js"
    },
    "jest": {
        "globals": {
            "ts-jest": {
                "ts-jest": {
                    "tsconfig": "./tsconfig.json"
                }
            }
        },
        "transform": {
            "^.+\\.(ts|js)$": "ts-jest"
        },
        "testEnvironment": "<rootDir>/../../test/fixtures/_minioJestEnv"
    }
}<|MERGE_RESOLUTION|>--- conflicted
+++ resolved
@@ -44,15 +44,9 @@
         "@types/bcrypt": "5.0.0",
         "@types/express": "4.17.12",
         "@types/express-session": "1.17.3",
-<<<<<<< HEAD
-        "@types/jest": "26.0.22",
-        "@types/mongodb": "3.6.12",
-        "@types/node": "15.0.1",
-=======
         "@types/jest": "26.0.23",
         "@types/mongodb": "3.6.17",
         "@types/node": "15.6.1",
->>>>>>> 55977e70
         "@types/node-fetch": "2.5.10",
         "@types/nodemailer": "6.4.2",
         "@types/passport": "1.0.6",
