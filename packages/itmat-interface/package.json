{
    "name": "itmat-interface",
    "version": "1.0.0",
    "description": "",
    "license": "MIT",
    "author": "Chon Sou",
    "main": "build/index",
    "types": "build/index",
    "files": [
        "build"
    ],
    "scripts": {
        "start": "cross-env NODE_ENV=development webpack --config ./config/webpack.config.js",
        "build": "yarn run clean && yarn run compile",
        "test": "jest --color --coverage --runInBand --verbose --forceExit --detectOpenHandles",
        "lint": "eslint --ext .js --ext .ts ./",
        "lint:fix": "eslint --ext .js --ext .ts --fix ./",
        "clean": "rimraf -rf ./build",
        "compile": "webpack --config ./config/webpack.config.js",
        "prepublishOnly": "yarn run build"
    },
    "dependencies": {
        "apollo-server-express": "2.20.0",
        "bcrypt": "5.0.1",
        "body-parser": "1.19.1",
<<<<<<< HEAD
        "connect-mongo": "4.6.0",
=======
        "connect-mongo": "4.4.1",
>>>>>>> e6aea286
        "deepmerge": "4.2.2",
        "express": "4.17.2",
        "express-session": "1.17.2",
        "fs-extra": "10.0.0",
        "graphql-scalars": "1.14.1",
        "graphql-type-json": "0.3.2",
        "hi-base32": "0.5.1",
        "itmat-commons": "1.0.0",
        "jwt-decode": "^3.1.2",
        "mongodb": "3.6.9",
<<<<<<< HEAD
        "nodemailer": "6.7.2",
=======
        "nodemailer": "6.6.1",
>>>>>>> e6aea286
        "passport": "0.5.2",
        "passport-local": "1.0.0",
        "saslprep": "1.0.3",
        "uuid": "8.3.2"
    },
    "devDependencies": {
        "@types/bcrypt": "5.0.0",
        "@types/express": "4.17.13",
        "@types/express-session": "1.17.4",
        "@types/jest": "26.0.23",
        "@types/mongodb": "3.6.17",
        "@types/node": "17.0.9",
<<<<<<< HEAD
        "@types/node-fetch": "3.0.2",
        "@types/nodemailer": "6.4.4",
        "@types/passport": "1.0.7",
        "@types/passport-local": "1.0.34",
        "@types/supertest": "2.0.11",
        "@types/text-encoding": "0.0.36",
        "@types/uuid": "8.3.4",
        "@types/webpack-env": "1.16.3",
        "@typescript-eslint/parser": "5.9.1",
        "@typescript-eslint/eslint-plugin": "5.9.1",
=======
        "@types/node-fetch": "3.0.3",
        "@types/nodemailer": "6.4.2",
        "@types/passport": "1.0.7",
        "@types/passport-local": "1.0.33",
        "@types/supertest": "2.0.11",
        "@types/text-encoding": "0.0.36",
        "@types/uuid": "8.3.0",
        "@types/webpack-env": "1.16.0",
        "@typescript-eslint/eslint-plugin": "4.26.0",
        "@typescript-eslint/parser": "4.26.0",
>>>>>>> e6aea286
        "chalk": "5.0.0",
        "cors": "2.8.5",
        "cross-env": "7.0.3",
        "cross-spawn": "7.0.3",
        "get-port": "5.1.1",
        "graphql": "15.5.0",
        "itmat-setup": "1.0.0",
        "jest": "26.6.3",
        "jsonwebtoken": "8.5.1",
<<<<<<< HEAD
        "mongodb-memory-server": "8.2.0",
=======
        "mongodb-memory-server": "6.9.6",
>>>>>>> e6aea286
        "node-fetch": "3.1.1",
        "rimraf": "3.0.2",
        "start-server-webpack-plugin": "2.2.5",
        "supertest": "6.2.1",
        "ts-jest": "26.5.6",
        "ts-loader": "8.1.0",
        "typescript": "4.3.2",
        "webpack": "4.46.0",
        "webpack-cli": "4.9.1"
    },
    "resolutions": {
        "**/apollo-server-core": "2.20.0",
        "**/graphql-upload": "^11.0.0"
    },
    "babel": {
        "extends": "./config/babel.config.js"
    },
    "eslintConfig": {
        "extends": "./config/eslint.config.js"
    },
    "jest": {
        "globals": {
            "ts-jest": {
                "ts-jest": {
                    "tsconfig": "./tsconfig.json"
                }
            }
        },
        "transform": {
            "^.+\\.(ts|js)$": "ts-jest"
        },
        "testTimeout": 60000,
        "testEnvironment": "<rootDir>/../../test/fixtures/_minioJestEnv"
    }
}<|MERGE_RESOLUTION|>--- conflicted
+++ resolved
@@ -23,11 +23,7 @@
         "apollo-server-express": "2.20.0",
         "bcrypt": "5.0.1",
         "body-parser": "1.19.1",
-<<<<<<< HEAD
         "connect-mongo": "4.6.0",
-=======
-        "connect-mongo": "4.4.1",
->>>>>>> e6aea286
         "deepmerge": "4.2.2",
         "express": "4.17.2",
         "express-session": "1.17.2",
@@ -38,11 +34,7 @@
         "itmat-commons": "1.0.0",
         "jwt-decode": "^3.1.2",
         "mongodb": "3.6.9",
-<<<<<<< HEAD
         "nodemailer": "6.7.2",
-=======
-        "nodemailer": "6.6.1",
->>>>>>> e6aea286
         "passport": "0.5.2",
         "passport-local": "1.0.0",
         "saslprep": "1.0.3",
@@ -55,7 +47,6 @@
         "@types/jest": "26.0.23",
         "@types/mongodb": "3.6.17",
         "@types/node": "17.0.9",
-<<<<<<< HEAD
         "@types/node-fetch": "3.0.2",
         "@types/nodemailer": "6.4.4",
         "@types/passport": "1.0.7",
@@ -64,20 +55,8 @@
         "@types/text-encoding": "0.0.36",
         "@types/uuid": "8.3.4",
         "@types/webpack-env": "1.16.3",
-        "@typescript-eslint/parser": "5.9.1",
-        "@typescript-eslint/eslint-plugin": "5.9.1",
-=======
-        "@types/node-fetch": "3.0.3",
-        "@types/nodemailer": "6.4.2",
-        "@types/passport": "1.0.7",
-        "@types/passport-local": "1.0.33",
-        "@types/supertest": "2.0.11",
-        "@types/text-encoding": "0.0.36",
-        "@types/uuid": "8.3.0",
-        "@types/webpack-env": "1.16.0",
         "@typescript-eslint/eslint-plugin": "4.26.0",
         "@typescript-eslint/parser": "4.26.0",
->>>>>>> e6aea286
         "chalk": "5.0.0",
         "cors": "2.8.5",
         "cross-env": "7.0.3",
@@ -87,11 +66,7 @@
         "itmat-setup": "1.0.0",
         "jest": "26.6.3",
         "jsonwebtoken": "8.5.1",
-<<<<<<< HEAD
         "mongodb-memory-server": "8.2.0",
-=======
-        "mongodb-memory-server": "6.9.6",
->>>>>>> e6aea286
         "node-fetch": "3.1.1",
         "rimraf": "3.0.2",
         "start-server-webpack-plugin": "2.2.5",
