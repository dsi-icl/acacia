--- conflicted
+++ resolved
@@ -42,16 +42,9 @@
     },
     "devDependencies": {
         "@types/bcrypt": "5.0.0",
-<<<<<<< HEAD
-        "@types/express": "4.17.12",
-        "@types/express-session": "1.17.3",
-        "@types/jest": "27.4.0",
-        "@types/mongodb": "3.6.17",
-=======
         "@types/express": "4.17.13",
         "@types/express-session": "1.17.4",
-        "@types/jest": "26.0.23",
->>>>>>> d1f72ba6
+        "@types/jest": "27.4.0",
         "@types/node": "17.0.9",
         "@types/node-fetch": "3.0.2",
         "@types/nodemailer": "6.4.4",
@@ -59,17 +52,9 @@
         "@types/passport-local": "1.0.34",
         "@types/supertest": "2.0.11",
         "@types/text-encoding": "0.0.36",
-<<<<<<< HEAD
-        "@types/uuid": "8.3.0",
-        "@types/webpack-env": "1.16.0",
-        "@typescript-eslint/eslint-plugin": "5.10.0",
-        "@typescript-eslint/parser": "5.10.0",
-        "chalk": "4.1.2",
-=======
         "@types/uuid": "8.3.4",
         "@types/webpack-env": "1.16.3",
-        "chalk": "5.0.0",
->>>>>>> d1f72ba6
+        "chalk": "4.1.2",
         "cors": "2.8.5",
         "cross-env": "7.0.3",
         "cross-spawn": "7.0.3",
@@ -82,18 +67,10 @@
         "node-fetch": "3.1.1",
         "rimraf": "3.0.2",
         "start-server-webpack-plugin": "2.2.5",
-<<<<<<< HEAD
-        "supertest": "6.1.3",
+        "supertest": "6.2.1",
         "ts-jest": "27.1.3",
-        "ts-loader": "8.1.0",
-        "typescript": "4.3.2",
-        "webpack-cli": "4.7.0"
-=======
-        "supertest": "6.2.1",
-        "ts-jest": "26.5.6",
         "ts-loader": "9.2.6",
         "typescript": "4.3.2"
->>>>>>> d1f72ba6
     },
     "resolutions": {
         "**/apollo-server-core": "2.20.0",
