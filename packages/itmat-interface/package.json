{
    "name": "itmat-interface",
    "version": "1.0.2",
    "description": "",
    "license": "MIT",
    "author": "Chon Sou",
    "main": "build/index",
    "types": "build/index",
    "files": [
        "build"
    ],
    "scripts": {
        "start": "cross-env NODE_ENV=development webpack --config ./config/webpack.config.js",
        "build": "yarn run clean && yarn run compile",
        "test": "jest --color --coverage --runInBand --verbose --forceExit --detectOpenHandles",
        "lint": "eslint --ext .js --ext .ts ./",
        "lint:fix": "eslint --ext .js --ext .ts --fix ./",
        "clean": "rimraf -rf ./build",
        "compile": "webpack --config ./config/webpack.config.js",
        "prepublishOnly": "yarn run build"
    },
    "dependencies": {
<<<<<<< HEAD
        "apollo-server-express": "2.19.2",
        "bcrypt": "5.0.1",
        "body-parser": "1.19.0",
        "connect-mongo": "3.2.0",
        "deepmerge": "4.2.2",
        "express": "4.17.1",
        "express-session": "1.17.2",
        "fs-extra": "9.1.0",
        "graphql-type-json": "0.3.2",
        "hi-base32": "0.5.1",
        "itmat-commons": "0.6.0",
        "mongodb": "3.6.5",
        "nodemailer": "6.5.0",
        "passport": "0.4.1",
        "passport-local": "1.0.0",
        "saslprep": "1.0.3",
        "uuid": "8.3.2"
    },
    "devDependencies": {
        "@types/bcrypt": "3.0.0",
        "@types/express": "4.17.12",
        "@types/express-session": "1.17.3",
        "@types/jest": "26.0.23",
        "@types/mongodb": "3.6.10",
        "@types/node": "14.14.43",
        "@types/node-fetch": "2.5.8",
        "@types/nodemailer": "6.4.1",
        "@types/passport": "1.0.6",
        "@types/passport-local": "1.0.33",
        "@types/supertest": "2.0.11",
        "@types/uuid": "8.3.0",
        "@types/webpack-env": "1.16.0",
        "@typescript-eslint/parser": "4.0.1",
        "@typescript-eslint/eslint-plugin": "4.0.1",
        "chalk": "4.1.1",
        "cors": "2.8.5",
        "cross-env": "7.0.3",
        "cross-spawn": "7.0.3",
        "get-port": "5.1.1",
        "graphql": "15.5.0",
        "itmat-setup": "0.0.1",
        "jest": "26.6.3",
        "mongodb-memory-server": "6.9.6",
        "node-fetch": "2.6.1",
        "rimraf": "3.0.2",
        "start-server-webpack-plugin": "2.2.5",
        "supertest": "6.1.3",
        "ts-jest": "26.5.6",
        "ts-loader": "8.0.18",
        "typescript": "4.0.5",
        "webpack": "5.28.0",
        "webpack-cli": "4.5.0"
    },
    "resolutions": {
        "**/**/fs-capacitor": "^6.0.0",
        "**/graphql-upload": "^11.0.0",
        "**/graphql": "15.5.0"
=======
        "apollo-server-express": "3.6.2",
        "bcrypt": "5.0.1",
        "body-parser": "1.19.1",
        "connect-mongo": "4.6.0",
        "deepmerge": "4.2.2",
        "express": "4.17.2",
        "express-session": "1.17.2",
        "fs-extra": "10.0.0",
        "graphql": "16.3.0",
        "graphql-scalars": "1.14.1",
        "graphql-type-json": "0.3.2",
        "graphql-subscriptions": "2.0.0",
        "graphql-upload": "13.0.0",
        "hi-base32": "0.5.1",
        "itmat-commons": "1.0.2",
        "jwt-decode": "^3.1.2",
        "mongodb": "4.3.1",
        "nodemailer": "6.7.2",
        "passport": "0.5.2",
        "passport-local": "1.0.0",
        "saslprep": "1.0.3",
        "subscriptions-transport-ws": "0.11.0",
        "uuid": "8.3.2"
    },
    "devDependencies": {
        "@types/bcrypt": "5.0.0",
        "@types/express": "4.17.13",
        "@types/express-session": "1.17.4",
        "@types/jest": "27.4.0",
        "@types/node": "17.0.13",
        "@types/node-fetch": "3.0.3",
        "@types/nodemailer": "6.4.4",
        "@types/passport": "1.0.7",
        "@types/passport-local": "1.0.34",
        "@types/supertest": "2.0.11",
        "@types/text-encoding": "0.0.36",
        "@types/uuid": "8.3.4",
        "@types/webpack-env": "1.16.3",
        "chalk": "4.1.2",
        "cors": "2.8.5",
        "cross-env": "7.0.3",
        "cross-spawn": "7.0.3",
        "get-port": "6.0.0",
        "itmat-setup": "1.0.2",
        "jest": "27.4.7",
        "jsonwebtoken": "8.5.1",
        "mongodb-memory-server": "8.2.0",
        "node-fetch": "3.2.0",
        "rimraf": "3.0.2",
        "run-script-webpack-plugin": "0.0.11",
        "supertest": "6.2.2",
        "ts-jest": "27.1.3",
        "ts-loader": "9.2.6",
        "typescript": "4.3.2"
    },
    "babel": {
        "extends": "./config/babel.config.js"
>>>>>>> 880e6f11
    },
    "eslintConfig": {
        "extends": "./config/eslint.config.js"
    },
    "jest": {
        "globals": {
            "ts-jest": {
                "ts-jest": {
                    "tsconfig": "./tsconfig.json"
                }
            }
        },
        "transform": {
            "^.+\\.(ts|js)$": "ts-jest"
        },
<<<<<<< HEAD
        "testTimeout": "60000",
        "testEnvironment": "<rootDir>/../../test/fixtures/_minioJestEnv"
=======
        "testTimeout": 60000,
        "testEnvironment": "<rootDir>/../../test/fixtures/_minioJestEnv",
        "transformIgnorePatterns": [
            "node_modules",
            "\\.pnp\\.[^\\\/]+$",
            "test/fixtures/_minio"
        ]
>>>>>>> 880e6f11
    }
}<|MERGE_RESOLUTION|>--- conflicted
+++ resolved
@@ -20,65 +20,6 @@
         "prepublishOnly": "yarn run build"
     },
     "dependencies": {
-<<<<<<< HEAD
-        "apollo-server-express": "2.19.2",
-        "bcrypt": "5.0.1",
-        "body-parser": "1.19.0",
-        "connect-mongo": "3.2.0",
-        "deepmerge": "4.2.2",
-        "express": "4.17.1",
-        "express-session": "1.17.2",
-        "fs-extra": "9.1.0",
-        "graphql-type-json": "0.3.2",
-        "hi-base32": "0.5.1",
-        "itmat-commons": "0.6.0",
-        "mongodb": "3.6.5",
-        "nodemailer": "6.5.0",
-        "passport": "0.4.1",
-        "passport-local": "1.0.0",
-        "saslprep": "1.0.3",
-        "uuid": "8.3.2"
-    },
-    "devDependencies": {
-        "@types/bcrypt": "3.0.0",
-        "@types/express": "4.17.12",
-        "@types/express-session": "1.17.3",
-        "@types/jest": "26.0.23",
-        "@types/mongodb": "3.6.10",
-        "@types/node": "14.14.43",
-        "@types/node-fetch": "2.5.8",
-        "@types/nodemailer": "6.4.1",
-        "@types/passport": "1.0.6",
-        "@types/passport-local": "1.0.33",
-        "@types/supertest": "2.0.11",
-        "@types/uuid": "8.3.0",
-        "@types/webpack-env": "1.16.0",
-        "@typescript-eslint/parser": "4.0.1",
-        "@typescript-eslint/eslint-plugin": "4.0.1",
-        "chalk": "4.1.1",
-        "cors": "2.8.5",
-        "cross-env": "7.0.3",
-        "cross-spawn": "7.0.3",
-        "get-port": "5.1.1",
-        "graphql": "15.5.0",
-        "itmat-setup": "0.0.1",
-        "jest": "26.6.3",
-        "mongodb-memory-server": "6.9.6",
-        "node-fetch": "2.6.1",
-        "rimraf": "3.0.2",
-        "start-server-webpack-plugin": "2.2.5",
-        "supertest": "6.1.3",
-        "ts-jest": "26.5.6",
-        "ts-loader": "8.0.18",
-        "typescript": "4.0.5",
-        "webpack": "5.28.0",
-        "webpack-cli": "4.5.0"
-    },
-    "resolutions": {
-        "**/**/fs-capacitor": "^6.0.0",
-        "**/graphql-upload": "^11.0.0",
-        "**/graphql": "15.5.0"
-=======
         "apollo-server-express": "3.6.2",
         "bcrypt": "5.0.1",
         "body-parser": "1.19.1",
@@ -136,7 +77,6 @@
     },
     "babel": {
         "extends": "./config/babel.config.js"
->>>>>>> 880e6f11
     },
     "eslintConfig": {
         "extends": "./config/eslint.config.js"
@@ -152,10 +92,6 @@
         "transform": {
             "^.+\\.(ts|js)$": "ts-jest"
         },
-<<<<<<< HEAD
-        "testTimeout": "60000",
-        "testEnvironment": "<rootDir>/../../test/fixtures/_minioJestEnv"
-=======
         "testTimeout": 60000,
         "testEnvironment": "<rootDir>/../../test/fixtures/_minioJestEnv",
         "transformIgnorePatterns": [
@@ -163,6 +99,5 @@
             "\\.pnp\\.[^\\\/]+$",
             "test/fixtures/_minio"
         ]
->>>>>>> 880e6f11
     }
 }