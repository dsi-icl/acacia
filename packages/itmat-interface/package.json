--- conflicted
+++ resolved
@@ -45,12 +45,7 @@
         "@types/jest": "26.0.4",
         "@types/mongodb": "3.5.25",
         "@types/mongodb-memory-server": "2.3.0",
-<<<<<<< HEAD
-        "@types/node": "14.0.14",
-=======
-        "@types/multer": "1.4.3",
         "@types/node": "14.0.23",
->>>>>>> 89fc71b3
         "@types/node-fetch": "2.5.7",
         "@types/nodemailer": "6.4.0",
         "@types/passport": "1.0.4",
