--- conflicted
+++ resolved
@@ -36,11 +36,7 @@
         "hi-base32": "0.5.1",
         "itmat-commons": "1.1.0",
         "jwt-decode": "3.1.2",
-<<<<<<< HEAD
-        "mongodb": "4.9.0",
-=======
         "mongodb": "4.9.1",
->>>>>>> 2f57ce17
         "nodemailer": "6.7.8",
         "passport": "0.6.0",
         "passport-local": "1.0.0",
