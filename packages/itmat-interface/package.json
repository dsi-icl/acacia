{
<<<<<<< HEAD
    "name": "itmat-interface",
    "version": "1.0.0",
    "description": "",
    "author": "Chon Sou",
    "main": "build/index",
    "types": "build/index",
    "files": [
        "build"
    ],
    "scripts": {
        "start": "node ./build/src/index.js",
        "build": "npm run clean && npm run compile",
        "clean": "rimraf -rf ./build",
        "compile": "tsc -p tsconfig.build.json",
        "prepublishOnly": "npm run build"
    },
    "dependencies": {
        "apollo-server-express": "2.4.0",
        "bcrypt": "3.0.6",
        "body-parser": "1.19.0",
        "connect-mongo": "3.0.0",
        "express": "4.17.1",
        "express-session": "1.16.2",
        "graphql": "14.4.2",
        "graphql-type-json": "0.2.1",
        "itmat-utils": "1.1.8",
        "mongodb": "3.3.2",
        "multer": "2.0.0-alpha.7",
        "node-fetch": "2.6.0",
        "os2": "0.0.13",
        "passport": "0.4.0",
        "passport-local": "1.0.0",
        "uuid": "3.3.3"
    },
    "devDependencies": {
        "@types/bcrypt": "3.0.0",
        "@types/connect-mongo": "0.0.40",
        "@types/express": "4.17.1",
        "@types/express-session": "1.15.14",
        "@types/graphql": "14.0.5",
        "@types/mongodb": "3.3.1",
        "@types/mongodb-memory-server": "1.8.0",
        "@types/multer": "1.3.9",
        "@types/node": "12.7.5",
        "@types/node-fetch": "2.5.0",
        "@types/passport": "1.0.1",
        "@types/passport-local": "1.0.33",
        "@types/uuid": "3.4.5",
        "cors": "2.8.5",
        "eslint-plugin-typescript": "0.14.0",
        "jest": "24.9.0",
        "mongodb-memory-server": "5.2.3",
        "rimraf": "3.0.0",
        "supertest": "4.0.2",
        "typescript": "3.6.3",
        "typescript-eslint-parser": "21.0.2"
    },
    "jest": {
        "globalSetup": "<rootDir>/test/serverTests/setup.js",
        "testEnvironment": "<rootDir>/test/serverTests/environment.js",
        "globalTeardown": "<rootDir>/test//serverTests/teardown.js"
    }
=======
	"name": "itmat-interface",
	"version": "1.0.0",
	"private": true,
	"description": "",
	"main": "dist/src/index.js",
	"scripts": {
		"start": "node ./dist/src/index.js"
	},
	"author": "",
	"license": "ISC",
	"engines": {
		"node": ">=10.0.0"
	},
	"dependencies": {
		"apollo-server-express": "2.2.3",
		"bcrypt": "3.0.6",
		"body-parser": "1.19.0",
		"connect-mongo": "3.0.0",
		"express": "4.17.1",
		"express-session": "1.16.2",
		"graphql": "14.0.2",
		"graphql-type-json": "0.2.1",
		"itmat-utils": "1.1.8",
		"mongodb": "3.3.2",
		"multer": "2.0.0-alpha.7",
		"node-fetch": "2.6.0",
		"os2": "0.0.13",
		"passport": "0.4.0",
		"passport-local": "1.0.0",
		"uuid": "3.3.3"
	},
	"devDependencies": {
		"@types/bcrypt": "3.0.0",
		"@types/connect-mongo": "0.0.40",
		"@types/express": "4.17.1",
		"@types/express-session": "1.15.14",
		"@types/graphql": "14.0.3",
		"@types/mongodb": "3.3.1",
		"@types/mongodb-memory-server": "1.8.0",
		"@types/multer": "1.3.9",
		"@types/node-fetch": "2.5.1",
		"@types/passport": "1.0.1",
		"@types/passport-local": "1.0.33",
		"@types/uuid": "3.4.5",
		"cors": "2.8.5",
		"eslint-plugin-typescript": "0.14.0",
		"jest": "24.9.0",
		"mongodb-memory-server": "5.2.3",
		"supertest": "4.0.2",
		"typescript": "3.6.3",
		"typescript-eslint-parser": "21.0.2"
	},
	"jest": {
		"globalSetup": "<rootDir>/test/serverTests/setup.js",
		"testEnvironment": "<rootDir>/test/serverTests/environment.js",
		"globalTeardown": "<rootDir>/test//serverTests/teardown.js"
	}
>>>>>>> 38e9c08f
}<|MERGE_RESOLUTION|>--- conflicted
+++ resolved
@@ -1,5 +1,4 @@
 {
-<<<<<<< HEAD
     "name": "itmat-interface",
     "version": "1.0.0",
     "description": "",
@@ -44,7 +43,7 @@
         "@types/mongodb-memory-server": "1.8.0",
         "@types/multer": "1.3.9",
         "@types/node": "12.7.5",
-        "@types/node-fetch": "2.5.0",
+        "@types/node-fetch": "2.5.1",
         "@types/passport": "1.0.1",
         "@types/passport-local": "1.0.33",
         "@types/uuid": "3.4.5",
@@ -62,63 +61,4 @@
         "testEnvironment": "<rootDir>/test/serverTests/environment.js",
         "globalTeardown": "<rootDir>/test//serverTests/teardown.js"
     }
-=======
-	"name": "itmat-interface",
-	"version": "1.0.0",
-	"private": true,
-	"description": "",
-	"main": "dist/src/index.js",
-	"scripts": {
-		"start": "node ./dist/src/index.js"
-	},
-	"author": "",
-	"license": "ISC",
-	"engines": {
-		"node": ">=10.0.0"
-	},
-	"dependencies": {
-		"apollo-server-express": "2.2.3",
-		"bcrypt": "3.0.6",
-		"body-parser": "1.19.0",
-		"connect-mongo": "3.0.0",
-		"express": "4.17.1",
-		"express-session": "1.16.2",
-		"graphql": "14.0.2",
-		"graphql-type-json": "0.2.1",
-		"itmat-utils": "1.1.8",
-		"mongodb": "3.3.2",
-		"multer": "2.0.0-alpha.7",
-		"node-fetch": "2.6.0",
-		"os2": "0.0.13",
-		"passport": "0.4.0",
-		"passport-local": "1.0.0",
-		"uuid": "3.3.3"
-	},
-	"devDependencies": {
-		"@types/bcrypt": "3.0.0",
-		"@types/connect-mongo": "0.0.40",
-		"@types/express": "4.17.1",
-		"@types/express-session": "1.15.14",
-		"@types/graphql": "14.0.3",
-		"@types/mongodb": "3.3.1",
-		"@types/mongodb-memory-server": "1.8.0",
-		"@types/multer": "1.3.9",
-		"@types/node-fetch": "2.5.1",
-		"@types/passport": "1.0.1",
-		"@types/passport-local": "1.0.33",
-		"@types/uuid": "3.4.5",
-		"cors": "2.8.5",
-		"eslint-plugin-typescript": "0.14.0",
-		"jest": "24.9.0",
-		"mongodb-memory-server": "5.2.3",
-		"supertest": "4.0.2",
-		"typescript": "3.6.3",
-		"typescript-eslint-parser": "21.0.2"
-	},
-	"jest": {
-		"globalSetup": "<rootDir>/test/serverTests/setup.js",
-		"testEnvironment": "<rootDir>/test/serverTests/environment.js",
-		"globalTeardown": "<rootDir>/test//serverTests/teardown.js"
-	}
->>>>>>> 38e9c08f
 }