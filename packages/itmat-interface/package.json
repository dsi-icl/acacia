{
    "name": "itmat-interface",
    "version": "0.5.0",
    "description": "",
    "license": "MIT",
    "author": "Chon Sou",
    "main": "build/index",
    "types": "build/index",
    "files": [
        "build"
    ],
    "scripts": {
        "start": "cross-env NODE_ENV=development webpack --config ./config/webpack.config.js",
        "build": "yarn run clean && yarn run compile",
        "test": "jest --color --coverage --runInBand --verbose --forceExit --detectOpenHandles",
        "lint": "eslint --ext .js --ext .ts ./",
        "lint:fix": "eslint --ext .js --ext .ts --fix ./",
        "clean": "rimraf -rf ./build",
        "compile": "webpack --config ./config/webpack.config.js",
        "prepublishOnly": "yarn run build"
    },
    "dependencies": {
        "apollo-server-express": "2.14.4",
        "bcrypt": "5.0.0",
        "body-parser": "1.19.0",
        "connect-mongo": "3.2.0",
        "deepmerge": "4.2.2",
        "express": "4.17.1",
        "express-session": "1.17.1",
        "fs-extra": "9.0.1",
        "graphql-type-json": "0.3.2",
        "hi-base32": "0.5.0",
        "itmat-commons": "0.6.0",
        "mongodb": "3.5.9",
<<<<<<< HEAD
        "nodemailer": "6.4.8",
=======
        "multer": "2.0.0-rc.2",
        "nodemailer": "6.4.10",
        "os2": "0.0.13",
>>>>>>> 4c7f36e6
        "passport": "0.4.1",
        "passport-local": "1.0.0",
        "saslprep": "1.0.3",
        "uuid": "8.1.0"
    },
    "devDependencies": {
        "@types/bcrypt": "3.0.0",
        "@types/express": "4.17.6",
        "@types/express-session": "1.17.0",
        "@types/jest": "26.0.0",
        "@types/mongodb": "3.5.22",
        "@types/mongodb-memory-server": "2.3.0",
        "@types/node": "14.0.11",
        "@types/node-fetch": "2.5.7",
        "@types/nodemailer": "6.4.0",
        "@types/passport": "1.0.3",
        "@types/passport-local": "1.0.33",
        "@types/supertest": "2.0.9",
        "@types/uuid": "8.0.0",
        "@types/webpack-env": "1.15.2",
        "chalk": "4.1.0",
        "cors": "2.8.5",
        "cross-env": "7.0.2",
        "cross-spawn": "7.0.3",
        "get-port": "5.1.1",
        "jest": "26.0.1",
        "mongodb-memory-server": "6.6.1",
        "node-fetch": "2.6.0",
        "rimraf": "3.0.2",
        "start-server-webpack-plugin": "2.2.5",
        "supertest": "4.0.2",
        "ts-jest": "26.1.0",
        "ts-loader": "7.0.5",
        "typescript": "3.9.5",
        "webpack": "4.43.0",
        "webpack-cli": "3.3.11"
    },
    "resolutions": {
        "**/**/fs-capacitor": "^6.0.0",
        "**/graphql-upload": "^11.0.0",
        "**/graphql": "14.5.3"
    },
    "babel": {
        "extends": "./config/babel.config.js"
    },
    "eslintConfig": {
        "extends": "./config/eslint.config.js"
    },
    "jest": {
        "globals": {
            "ts-jest": {
                "ts-jest": {
                    "tsConfig": "./tsconfig.json"
                }
            }
        },
        "transform": {
            "^.+\\.(ts|js)$": "ts-jest"
        },
        "testEnvironment": "<rootDir>/../../test/fixtures/_minioJestEnv"
    }
}<|MERGE_RESOLUTION|>--- conflicted
+++ resolved
@@ -32,13 +32,7 @@
         "hi-base32": "0.5.0",
         "itmat-commons": "0.6.0",
         "mongodb": "3.5.9",
-<<<<<<< HEAD
-        "nodemailer": "6.4.8",
-=======
-        "multer": "2.0.0-rc.2",
         "nodemailer": "6.4.10",
-        "os2": "0.0.13",
->>>>>>> 4c7f36e6
         "passport": "0.4.1",
         "passport-local": "1.0.0",
         "saslprep": "1.0.3",
