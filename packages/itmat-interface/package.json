--- conflicted
+++ resolved
@@ -66,13 +66,8 @@
         "mongodb-memory-server": "8.2.0",
         "node-fetch": "3.2.0",
         "rimraf": "3.0.2",
-<<<<<<< HEAD
-        "start-server-webpack-plugin": "2.2.5",
+        "run-script-webpack-plugin": "0.0.11",
         "supertest": "6.2.2",
-=======
-        "run-script-webpack-plugin": "0.0.11",
-        "supertest": "6.2.1",
->>>>>>> 6ad9b5fa
         "ts-jest": "27.1.3",
         "ts-loader": "9.2.6",
         "typescript": "4.3.2"
