--- conflicted
+++ resolved
@@ -44,7 +44,6 @@
         "@types/express-session": "1.17.0",
         "@types/jest": "26.0.4",
         "@types/mongodb": "3.5.25",
-        "@types/mongodb-memory-server": "2.3.0",
         "@types/node": "14.0.23",
         "@types/node-fetch": "2.5.7",
         "@types/nodemailer": "6.4.0",
@@ -67,12 +66,7 @@
         "supertest": "4.0.2",
         "ts-jest": "26.1.3",
         "ts-loader": "8.0.1",
-<<<<<<< HEAD
-        "typescript": "3.9.6",
-=======
         "typescript": "3.9.7",
-        "typescript-eslint-parser": "22.0.0",
->>>>>>> d10c20a1
         "webpack": "4.43.0",
         "webpack-cli": "3.3.12"
     },
