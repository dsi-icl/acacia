--- conflicted
+++ resolved
@@ -61,10 +61,7 @@
         "eslint-plugin-typescript": "0.14.0",
         "get-port": "5.1.1",
         "jest": "25.2.7",
-<<<<<<< HEAD
-=======
         "node-fetch": "2.6.0",
->>>>>>> 92a70757
         "mongodb-memory-server": "6.5.2",
         "node-fetch": "2.6.0",
         "rimraf": "3.0.2",
