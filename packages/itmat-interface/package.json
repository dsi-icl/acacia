--- conflicted
+++ resolved
@@ -29,16 +29,9 @@
         "express-session": "1.17.1",
         "fs-extra": "9.0.1",
         "graphql-type-json": "0.3.1",
-        "hi-base32": "^0.5.0",
-<<<<<<< HEAD
-        "itmat-commons": "0.5.0",
-        "itmat-utils": "1.1.8",
-        "mongodb": "3.5.8",
-=======
+        "hi-base32": "0.5.0",
         "itmat-commons": "0.6.0",
         "mongodb": "3.5.8",
-        "multer": "2.0.0-rc.2",
->>>>>>> 66e2d9aa
         "nodemailer": "6.4.8",
         "passport": "0.4.1",
         "passport-local": "1.0.0",
@@ -74,10 +67,6 @@
         "ts-jest": "26.1.0",
         "ts-loader": "7.0.5",
         "typescript": "3.9.5",
-<<<<<<< HEAD
-=======
-        "typescript-eslint-parser": "22.0.0",
->>>>>>> 66e2d9aa
         "webpack": "4.43.0",
         "webpack-cli": "3.3.11"
     },
@@ -96,7 +85,7 @@
         "globals": {
             "ts-jest": {
                 "ts-jest": {
-                    "tsConfig": "./config/tsconfig.json"
+                    "tsConfig": "./tsconfig.build.json"
                 }
             }
         },
