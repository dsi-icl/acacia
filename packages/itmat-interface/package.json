{
    "name": "itmat-interface",
    "version": "0.5.0",
    "description": "",
    "license": "MIT",
    "author": "Chon Sou",
    "main": "build/index",
    "types": "build/index",
    "files": [
        "build"
    ],
    "scripts": {
        "start": "cross-env NODE_ENV=development webpack --config ./config/webpack.config.js",
<<<<<<< HEAD
        "build": "yarn run clean && yarn run compile",
        "test": "jest --coverage",
=======
        "build": "npm run clean && npm run compile",
        "test-files": "jest --color --coverage",
        "test": "node ./test/setup-and-test.js",
        "jest": "jest",
>>>>>>> 5a74da14
        "clean": "rimraf -rf ./build",
        "compile": "webpack --config ./config/webpack.config.js",
        "prepublishOnly": "yarn run build",
        "lint": "eslint --ext .jsx --ext .tsx --ext .js --ext .ts ./",
        "lint:fix": "eslint --ext .jsx --ext .tsx --ext .js --ext .ts --fix ./"
    },
    "optionalDependencies": {
        "mongodb-client-encryption": "1.0.1"
    },
    "dependencies": {
        "apollo-server-core": "2.11.0",
        "apollo-server-express": "2.11.0",
        "bcrypt": "4.0.1",
        "body-parser": "1.19.0",
        "connect-mongo": "3.2.0",
        "deepmerge": "4.2.2",
        "express": "4.17.1",
        "express-session": "1.17.0",
        "fs-extra": "9.0.0",
        "graphql": "14.6.0",
        "graphql-type-json": "0.3.1",
        "itmat-commons": "0.5.0",
        "itmat-utils": "1.1.8",
        "mongodb": "3.5.5",
        "multer": "2.0.0-beta.1",
<<<<<<< HEAD
=======
        "os2": "0.0.13",
>>>>>>> 5a74da14
        "passport": "0.4.1",
        "saslprep": "1.0.3",
        "uuid": "7.0.3"
    },
    "devDependencies": {
        "@types/bcrypt": "3.0.0",
        "@types/connect-mongo": "3.1.3",
        "@types/express": "4.17.4",
        "@types/express-session": "1.17.0",
        "@types/mongodb": "3.5.4",
        "@types/multer": "1.4.2",
        "@types/node": "13.9.8",
        "@types/passport": "1.0.3",
        "@types/uuid": "7.0.2",
        "@types/webpack-env": "1.15.1",
<<<<<<< HEAD
        "@typescript-eslint/eslint-plugin": "2.26.0",
        "@typescript-eslint/parser": "2.26.0",
        "cors": "2.8.5",
        "cross-env": "7.0.2",
        "eslint": "6.8.0",
        "eslint-config-airbnb-base": "14.1.0",
        "eslint-plugin-import": "2.20.2",
        "jest": "25.2.4",
        "mongodb-memory-server": "6.5.0",
=======
        "chalk": "^4.0.0",
        "cors": "2.8.5",
        "cross-env": "7.0.2",
        "eslint-plugin-typescript": "0.14.0",
        "jest": "25.1.0",
        "mongodb-memory-server": "6.2.4",
        "node-fetch": "2.6.0",
        "mongodb-memory-server": "6.3.3",
>>>>>>> 5a74da14
        "rimraf": "3.0.2",
        "start-server-webpack-plugin": "2.2.5",
        "supertest": "4.0.2",
        "ts-jest": "25.3.0",
        "ts-loader": "6.2.2",
        "typescript": "3.8.3",
        "webpack": "4.42.1",
        "webpack-cli": "3.3.11"
    },
    "jest": {
        "transform": {
            "^.+\\.(ts|js)$": "ts-jest"
        }
    }
}<|MERGE_RESOLUTION|>--- conflicted
+++ resolved
@@ -11,15 +11,9 @@
     ],
     "scripts": {
         "start": "cross-env NODE_ENV=development webpack --config ./config/webpack.config.js",
-<<<<<<< HEAD
         "build": "yarn run clean && yarn run compile",
-        "test": "jest --coverage",
-=======
-        "build": "npm run clean && npm run compile",
-        "test-files": "jest --color --coverage",
-        "test": "node ./test/setup-and-test.js",
-        "jest": "jest",
->>>>>>> 5a74da14
+        "test": "jest --color --coverage",
+        "test:func": "node ./test/setup-and-test.js",
         "clean": "rimraf -rf ./build",
         "compile": "webpack --config ./config/webpack.config.js",
         "prepublishOnly": "yarn run build",
@@ -45,10 +39,6 @@
         "itmat-utils": "1.1.8",
         "mongodb": "3.5.5",
         "multer": "2.0.0-beta.1",
-<<<<<<< HEAD
-=======
-        "os2": "0.0.13",
->>>>>>> 5a74da14
         "passport": "0.4.1",
         "saslprep": "1.0.3",
         "uuid": "7.0.3"
@@ -64,7 +54,6 @@
         "@types/passport": "1.0.3",
         "@types/uuid": "7.0.2",
         "@types/webpack-env": "1.15.1",
-<<<<<<< HEAD
         "@typescript-eslint/eslint-plugin": "2.26.0",
         "@typescript-eslint/parser": "2.26.0",
         "cors": "2.8.5",
@@ -73,17 +62,8 @@
         "eslint-config-airbnb-base": "14.1.0",
         "eslint-plugin-import": "2.20.2",
         "jest": "25.2.4",
+        "node-fetch": "2.6.0",
         "mongodb-memory-server": "6.5.0",
-=======
-        "chalk": "^4.0.0",
-        "cors": "2.8.5",
-        "cross-env": "7.0.2",
-        "eslint-plugin-typescript": "0.14.0",
-        "jest": "25.1.0",
-        "mongodb-memory-server": "6.2.4",
-        "node-fetch": "2.6.0",
-        "mongodb-memory-server": "6.3.3",
->>>>>>> 5a74da14
         "rimraf": "3.0.2",
         "start-server-webpack-plugin": "2.2.5",
         "supertest": "4.0.2",
