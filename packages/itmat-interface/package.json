{
    "name": "itmat-interface",
    "version": "0.5.0",
    "description": "",
    "author": "Chon Sou",
    "main": "build/index",
    "types": "build/index",
    "files": [
        "build"
    ],
    "scripts": {
        "start": "cross-env NODE_ENV=development webpack --config ./config/webpack.config.js",
        "build": "npm run clean && npm run compile",
        "test-files": "jest --color --coverage",
        "test": "node ./test/setup-and-test.js",
        "jest": "jest",
        "clean": "rimraf -rf ./build",
        "compile": "webpack --config ./config/webpack.config.js",
        "prepublishOnly": "npm run build"
    },
    "dependencies": {
        "apollo-server-express": "2.12.0",
        "bcrypt": "4.0.1",
        "body-parser": "1.19.0",
        "connect-mongo": "3.2.0",
        "deepmerge": "4.2.2",
        "express": "4.17.1",
        "express-session": "1.17.0",
        "fs-extra": "9.0.0",
        "graphql": "15.0.0",
        "graphql-type-json": "0.3.1",
        "itmat-commons": "0.5.0",
        "itmat-utils": "1.1.8",
        "mongodb": "3.5.5",
        "multer": "2.0.0-beta.1",
        "os2": "0.0.13",
        "passport": "0.4.1",
        "passport-local": "1.0.0",
        "saslprep": "1.0.3",
        "uuid": "7.0.3"
    },
    "devDependencies": {
        "@types/bcrypt": "3.0.0",
        "@types/connect-mongo": "3.1.3",
        "@types/express": "4.17.4",
        "@types/express-session": "1.17.0",
        "@types/graphql": "14.5.0",
<<<<<<< HEAD
        "@types/jest": "25.2.1",
        "@types/mongodb": "3.5.2",
=======
        "@types/mongodb": "3.5.5",
>>>>>>> a83a597c
        "@types/mongodb-memory-server": "2.3.0",
        "@types/multer": "1.4.2",
        "@types/node": "13.11.0",
        "@types/node-fetch": "2.5.5",
        "@types/passport": "1.0.3",
        "@types/passport-local": "1.0.33",
        "@types/uuid": "7.0.2",
        "@types/webpack-env": "1.15.1",
        "chalk": "4.0.0",
        "cors": "2.8.5",
        "cross-env": "7.0.2",
        "eslint-plugin-typescript": "0.14.0",
        "jest": "25.2.7",
<<<<<<< HEAD
        "mongodb-memory-server": "6.2.4",
=======
>>>>>>> a83a597c
        "node-fetch": "2.6.0",
        "mongodb-memory-server": "6.5.2",
        "rimraf": "3.0.2",
        "start-server-webpack-plugin": "2.2.5",
        "supertest": "4.0.2",
        "ts-jest": "25.2.1",
        "ts-loader": "6.2.2",
        "typescript": "3.8.3",
        "typescript-eslint-parser": "22.0.0",
        "webpack": "4.42.1",
        "webpack-cli": "3.3.11"
    },
    "jest": {
        "globals": {
            "ts-jest": {
                "ts-jest": {
	                "tsConfig": {
	                    "strictNullChecks": false
	                }
	            }
            }
        },
        "transform": {
            "^.+\\.(ts|js)?$": "ts-jest"
        }
    }
}<|MERGE_RESOLUTION|>--- conflicted
+++ resolved
@@ -45,12 +45,8 @@
         "@types/express": "4.17.4",
         "@types/express-session": "1.17.0",
         "@types/graphql": "14.5.0",
-<<<<<<< HEAD
         "@types/jest": "25.2.1",
-        "@types/mongodb": "3.5.2",
-=======
         "@types/mongodb": "3.5.5",
->>>>>>> a83a597c
         "@types/mongodb-memory-server": "2.3.0",
         "@types/multer": "1.4.2",
         "@types/node": "13.11.0",
@@ -64,10 +60,6 @@
         "cross-env": "7.0.2",
         "eslint-plugin-typescript": "0.14.0",
         "jest": "25.2.7",
-<<<<<<< HEAD
-        "mongodb-memory-server": "6.2.4",
-=======
->>>>>>> a83a597c
         "node-fetch": "2.6.0",
         "mongodb-memory-server": "6.5.2",
         "rimraf": "3.0.2",
