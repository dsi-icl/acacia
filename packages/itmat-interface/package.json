{
    "name": "itmat-interface",
    "version": "0.5.0",
    "description": "",
    "author": "Chon Sou",
    "main": "build/index",
    "types": "build/index",
    "files": [
        "build"
    ],
    "scripts": {
        "start": "cross-env NODE_ENV=development webpack --config ./config/webpack.config.js",
        "build": "npm run clean && npm run compile",
        "test": "jest --coverage",
        "clean": "rimraf -rf ./build",
        "compile": "webpack --config ./config/webpack.config.js",
        "prepublishOnly": "npm run build"
    },
    "dependencies": {
        "apollo-server-express": "2.10.1",
        "bcrypt": "3.0.8",
        "body-parser": "1.19.0",
        "connect-mongo": "3.2.0",
        "deepmerge": "4.2.2",
        "express": "4.17.1",
        "express-session": "1.17.0",
        "fs-extra": "8.1.0",
        "graphql": "14.6.0",
        "graphql-type-json": "0.3.1",
        "itmat-commons": "0.5.0",
        "itmat-utils": "1.1.8",
        "mongodb": "3.5.2",
        "multer": "2.0.0-beta.1",
        "node-fetch": "2.6.0",
        "os2": "0.0.13",
        "passport": "0.4.1",
        "passport-local": "1.0.0",
        "saslprep": "1.0.3",
        "uuid": "3.4.0"
    },
    "devDependencies": {
        "@types/bcrypt": "3.0.0",
        "@types/connect-mongo": "3.1.3",
        "@types/express": "4.17.2",
        "@types/express-session": "1.15.16",
        "@types/graphql": "14.5.0",
        "@types/mongodb": "3.3.16",
        "@types/mongodb-memory-server": "2.3.0",
        "@types/multer": "1.4.2",
        "@types/node": "13.7.0",
        "@types/node-fetch": "2.5.4",
        "@types/passport": "1.0.2",
        "@types/passport-local": "1.0.33",
        "@types/uuid": "3.4.7",
        "@types/webpack-env": "1.15.1",
        "cors": "2.8.5",
        "cross-env": "7.0.0",
        "eslint-plugin-typescript": "0.14.0",
        "jest": "25.1.0",
        "mongodb-memory-server": "6.2.4",
        "rimraf": "3.0.2",
        "start-server-webpack-plugin": "2.2.5",
        "supertest": "4.0.2",
        "ts-jest": "25.2.0",
        "ts-loader": "6.2.1",
        "typescript": "3.7.5",
        "typescript-eslint-parser": "22.0.0",
        "webpack": "4.41.5",
        "webpack-cli": "3.3.10"
    },
    "jest": {
<<<<<<< HEAD
        "transform": {
            "^.+\\.(ts|js)$": "ts-jest"
        }
=======
        "globalSetup": "<rootDir>/test/setup.js",
        "testEnvironment": "<rootDir>/test/environment.js",
        "globalTeardown": "<rootDir>/test/teardown.js"
>>>>>>> 6e4bc60a
    }
}<|MERGE_RESOLUTION|>--- conflicted
+++ resolved
@@ -69,14 +69,8 @@
         "webpack-cli": "3.3.10"
     },
     "jest": {
-<<<<<<< HEAD
         "transform": {
             "^.+\\.(ts|js)$": "ts-jest"
         }
-=======
-        "globalSetup": "<rootDir>/test/setup.js",
-        "testEnvironment": "<rootDir>/test/environment.js",
-        "globalTeardown": "<rootDir>/test/teardown.js"
->>>>>>> 6e4bc60a
     }
 }