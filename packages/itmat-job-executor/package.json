--- conflicted
+++ resolved
@@ -26,13 +26,8 @@
         "deepmerge": "4.2.2",
         "express": "4.18.1",
         "json2csv": "5.0.7",
-<<<<<<< HEAD
-        "itmat-commons": "1.0.7",
+        "itmat-commons": "1.0.9",
         "mongodb": "4.7.0",
-=======
-        "itmat-commons": "1.0.9",
-        "mongodb": "4.4.1",
->>>>>>> df1b05ff
         "saslprep": "1.0.3",
         "JSONStream": "1.3.5",
         "uuid": "8.3.2"
