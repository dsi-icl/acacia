--- conflicted
+++ resolved
@@ -20,10 +20,6 @@
         "prepublishOnly": "yarn run build"
     },
     "dependencies": {
-<<<<<<< HEAD
-=======
-        "@babel/preset-env": "7.10.4",
->>>>>>> 90f6718b
         "body-parser": "1.19.0",
         "connect-timeout": "1.9.0",
         "csv-parse": "4.10.1",
@@ -38,12 +34,8 @@
         "uuid": "8.2.0"
     },
     "devDependencies": {
-<<<<<<< HEAD
         "@babel/core": "7.10.3",
-        "@babel/preset-env": "7.10.3",
-=======
         "@babel/preset-env": "7.10.4",
->>>>>>> 90f6718b
         "@types/connect-timeout": "0.0.34",
         "@types/express": "4.17.7",
         "@types/jest": "26.0.4",
@@ -64,12 +56,9 @@
         "typescript": "3.9.6",
         "webpack": "4.43.0",
         "webpack-cli": "3.3.12"
-<<<<<<< HEAD
     },
     "babel": {
         "extends": "./config/babel.config.js"
-=======
->>>>>>> 90f6718b
     },
     "eslintConfig": {
         "extends": "./config/eslint.config.js"
