{
    "name": "itmat-job-executor",
    "version": "0.5.0",
    "description": "Curator service for UKB image data",
    "license": "MIT",
    "author": "Chon Sou",
    "main": "build/index",
    "types": "build/index",
    "files": [
        "build"
    ],
    "scripts": {
        "start": "cross-env NODE_ENV=development webpack --config ./config/webpack.config.js",
        "build": "yarn run clean && yarn run compile",
        "test": "jest --color --coverage --runInBand --verbose --forceExit --detectOpenHandles",
        "lint": "eslint --ext .js --ext .ts ./",
        "lint:fix": "eslint --ext .js --ext .ts --fix ./",
        "clean": "rimraf -rf ./build",
        "compile": "webpack --config ./config/webpack.config.js",
        "prepublishOnly": "yarn run build"
    },
    "dependencies": {
        "body-parser": "1.19.0",
        "connect-timeout": "1.9.0",
        "csv-parse": "4.10.1",
        "deepmerge": "4.2.2",
        "express": "4.17.1",
        "json2csv": "5.0.1",
        "itmat-commons": "0.6.0",
        "mongodb": "3.5.9",
        "node-fetch": "2.6.0",
        "saslprep": "1.0.3",
        "JSONStream": "1.3.5",
        "uuid": "8.2.0"
    },
    "devDependencies": {
        "@babel/core": "7.10.3",
        "@babel/preset-env": "7.10.3",
        "@types/connect-timeout": "0.0.34",
        "@types/express": "4.17.6",
        "@types/jest": "26.0.3",
        "@types/json2csv": "5.0.1",
        "@types/mongodb": "3.5.25",
<<<<<<< HEAD
        "@types/node": "14.0.14",
=======
        "@types/multer": "1.4.3",
        "@types/node": "13.13.12",
>>>>>>> 120c8e10
        "@types/node-fetch": "2.5.7",
        "@types/supertest": "2.0.9",
        "@types/uuid": "8.0.0",
        "@types/webpack-env": "1.15.2",
        "cross-env": "7.0.2",
        "jest": "26.0.1",
        "rimraf": "3.0.2",
        "start-server-webpack-plugin": "2.2.5",
        "supertest": "4.0.2",
        "ts-jest": "26.1.1",
        "ts-loader": "7.0.5",
        "typescript": "3.9.5",
        "webpack": "4.43.0",
        "webpack-cli": "3.3.11"
    },
    "babel": {
        "extends": "./config/babel.config.js"
    },
    "eslintConfig": {
        "extends": "./config/eslint.config.js"
    },
    "jest": {
        "globals": {
            "ts-jest": {
                "tsConfig": "./tsconfig.json"
            }
        },
        "transform": {
            "^.+\\.(ts|js)?$": "ts-jest"
        },
        "transformIgnorePatterns": []
    }
}<|MERGE_RESOLUTION|>--- conflicted
+++ resolved
@@ -41,12 +41,7 @@
         "@types/jest": "26.0.3",
         "@types/json2csv": "5.0.1",
         "@types/mongodb": "3.5.25",
-<<<<<<< HEAD
         "@types/node": "14.0.14",
-=======
-        "@types/multer": "1.4.3",
-        "@types/node": "13.13.12",
->>>>>>> 120c8e10
         "@types/node-fetch": "2.5.7",
         "@types/supertest": "2.0.9",
         "@types/uuid": "8.0.0",
