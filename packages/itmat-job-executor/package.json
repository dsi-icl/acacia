--- conflicted
+++ resolved
@@ -27,12 +27,7 @@
         "deepmerge": "4.2.2",
         "express": "4.17.1",
         "json2csv": "5.0.1",
-<<<<<<< HEAD
-        "itmat-commons": "0.5.0",
-        "itmat-utils": "1.1.8",
-=======
         "itmat-commons": "0.6.0",
->>>>>>> 4c5d241a
         "mongodb": "3.5.8",
         "node-fetch": "2.6.0",
         "saslprep": "1.0.3",
