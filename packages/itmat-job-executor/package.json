{
<<<<<<< HEAD
    "name": "itmat-job-executor",
    "version": "1.0.0",
    "description": "Curator service for UKB image data",
    "author": "Chon Sou",
    "main": "build/index",
    "types": "build/index",
    "files": [
        "build"
    ],
    "scripts": {
        "start": "node ./build/index.js",
        "build": "npm run clean && npm run compile",
        "clean": "rimraf -rf ./dist ./build",
        "compile": "tsc -p tsconfig.build.json",
        "test": "npm run compile && jest",
        "prepublishOnly": "npm run build"
    },
    "dependencies": {
        "body-parser": "1.19.0",
        "connect-timeout": "1.9.0",
        "csv-parse": "4.4.6",
        "express": "4.17.1",
        "itmat-utils": "1.1.8",
        "json2csv": "4.5.3",
        "mongodb": "3.3.2",
        "node-fetch": "2.6.0",
        "ukb-curator": "^1.0.0",
        "uuid": "3.3.3"
    },
    "devDependencies": {
        "@types/connect-timeout": "0.0.34",
        "@types/uuid": "3.4.5",
        "@types/express": "4.17.1",
        "@types/mongodb": "3.3.1",
        "@types/multer": "1.3.9",
        "@types/node-fetch": "2.5.0",
        "@types/node": "12.7.5",
        "eslint-plugin-typescript": "0.14.0",
        "rimraf": "3.0.0",
        "supertest": "4.0.2",
        "typescript-eslint-parser": "21.0.2",
        "typescript": "3.6.3"
    }
=======
  "name": "itmat-job-executor",
  "version": "1.0.0",
  "private": true,
  "description": "Curator service for UKB image data",
  "main": "./dist/src/index.js",
  "scripts": {
    "start": "node ./dist/src/index.js",
    "test": "tsc && jest",
    "lint": "eslint --ext .jsx --ext .js --ext .ts ./",
    "lint:fix": "eslint --ext .jsx --ext .js --ext .ts --fix ./"
  },
  "author": "Chon Sou",
  "license": "ISC",
  "dependencies": {
    "body-parser": "1.19.0",
    "connect-timeout": "1.9.0",
    "csv-parse": "4.4.6",
    "express": "4.17.1",
    "itmat-utils": "1.1.8",
    "mongodb": "3.3.2",
    "node-fetch": "2.6.0",
    "ukb-curator": "^1.0.0",
    "uuid": "3.3.3"
  },
  "devDependencies": {
    "@types/connect-timeout": "0.0.34",
    "@types/uuid": "3.4.5",
    "@types/express": "4.17.1",
    "@types/mongodb": "3.3.1",
    "@types/multer": "1.3.9",
    "@types/node-fetch": "2.5.1",
    "eslint-plugin-typescript": "0.14.0",
    "supertest": "4.0.2",
    "typescript-eslint-parser": "21.0.2"
  }
>>>>>>> 38e9c08f
}<|MERGE_RESOLUTION|>--- conflicted
+++ resolved
@@ -1,5 +1,4 @@
 {
-<<<<<<< HEAD
     "name": "itmat-job-executor",
     "version": "1.0.0",
     "description": "Curator service for UKB image data",
@@ -35,7 +34,7 @@
         "@types/express": "4.17.1",
         "@types/mongodb": "3.3.1",
         "@types/multer": "1.3.9",
-        "@types/node-fetch": "2.5.0",
+        "@types/node-fetch": "2.5.1",
         "@types/node": "12.7.5",
         "eslint-plugin-typescript": "0.14.0",
         "rimraf": "3.0.0",
@@ -43,41 +42,4 @@
         "typescript-eslint-parser": "21.0.2",
         "typescript": "3.6.3"
     }
-=======
-  "name": "itmat-job-executor",
-  "version": "1.0.0",
-  "private": true,
-  "description": "Curator service for UKB image data",
-  "main": "./dist/src/index.js",
-  "scripts": {
-    "start": "node ./dist/src/index.js",
-    "test": "tsc && jest",
-    "lint": "eslint --ext .jsx --ext .js --ext .ts ./",
-    "lint:fix": "eslint --ext .jsx --ext .js --ext .ts --fix ./"
-  },
-  "author": "Chon Sou",
-  "license": "ISC",
-  "dependencies": {
-    "body-parser": "1.19.0",
-    "connect-timeout": "1.9.0",
-    "csv-parse": "4.4.6",
-    "express": "4.17.1",
-    "itmat-utils": "1.1.8",
-    "mongodb": "3.3.2",
-    "node-fetch": "2.6.0",
-    "ukb-curator": "^1.0.0",
-    "uuid": "3.3.3"
-  },
-  "devDependencies": {
-    "@types/connect-timeout": "0.0.34",
-    "@types/uuid": "3.4.5",
-    "@types/express": "4.17.1",
-    "@types/mongodb": "3.3.1",
-    "@types/multer": "1.3.9",
-    "@types/node-fetch": "2.5.1",
-    "eslint-plugin-typescript": "0.14.0",
-    "supertest": "4.0.2",
-    "typescript-eslint-parser": "21.0.2"
-  }
->>>>>>> 38e9c08f
 }