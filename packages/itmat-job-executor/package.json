{
    "name": "itmat-job-executor",
    "version": "0.5.0",
    "description": "Curator service for UKB image data",
    "license": "MIT",
    "author": "Chon Sou",
    "main": "build/index",
    "types": "build/index",
    "files": [
        "build"
    ],
    "scripts": {
        "start": "cross-env NODE_ENV=development webpack --config ./config/webpack.config.js",
        "build": "yarn run clean && yarn run compile",
        "test": "jest --color --coverage --runInBand --verbose --forceExit --detectOpenHandles",
        "lint": "eslint --ext .js --ext .ts ./",
        "lint:fix": "eslint --ext .js --ext .ts --fix ./",
        "clean": "rimraf -rf ./build",
        "compile": "webpack --config ./config/webpack.config.js",
        "prepublishOnly": "yarn run build"
    },
    "dependencies": {
        "body-parser": "1.19.0",
        "connect-timeout": "1.9.0",
        "csv-parse": "4.10.1",
        "deepmerge": "4.2.2",
        "express": "4.17.1",
        "json2csv": "5.0.1",
<<<<<<< HEAD
        "itmat-commons": "0.5.0",
        "itmat-utils": "1.1.8",
        "mongodb": "3.5.8",
=======
        "itmat-commons": "0.6.0",
        "mongodb": "3.5.9",
>>>>>>> fee28904
        "node-fetch": "2.6.0",
        "saslprep": "1.0.3",
        "JSONStream": "1.3.5",
        "uuid": "8.1.0"
    },
    "devDependencies": {
        "@babel/core": "7.10.2",
        "@babel/preset-env": "7.10.2",
        "@types/connect-timeout": "0.0.34",
        "@types/express": "4.17.6",
        "@types/jest": "26.0.0",
        "@types/json2csv": "5.0.1",
<<<<<<< HEAD
        "@types/mongodb": "3.5.20",
=======
        "@types/mongodb": "3.5.22",
>>>>>>> fee28904
        "@types/node": "14.0.11",
        "@types/node-fetch": "2.5.7",
        "@types/supertest": "2.0.9",
        "@types/uuid": "8.0.0",
        "@types/webpack-env": "1.15.2",
        "cross-env": "7.0.2",
        "jest": "26.0.1",
        "rimraf": "3.0.2",
        "start-server-webpack-plugin": "2.2.5",
        "supertest": "4.0.2",
        "ts-jest": "26.1.0",
        "ts-loader": "7.0.5",
        "typescript": "3.9.5",
        "webpack": "4.43.0",
        "webpack-cli": "3.3.11"
    },
    "babel": {
        "extends": "./config/babel.config.js"
    },
    "eslintConfig": {
        "extends": "./config/eslint.config.js"
    },
    "jest": {
        "globals": {
            "ts-jest": {
<<<<<<< HEAD
                "tsConfig": "./config/tsconfig.json"
=======
                "tsConfig": "./tsconfig.json"
>>>>>>> fee28904
            }
        },
        "transform": {
            "^.+\\.(ts|js)?$": "ts-jest"
        },
        "transformIgnorePatterns": []
    }
}<|MERGE_RESOLUTION|>--- conflicted
+++ resolved
@@ -26,14 +26,8 @@
         "deepmerge": "4.2.2",
         "express": "4.17.1",
         "json2csv": "5.0.1",
-<<<<<<< HEAD
-        "itmat-commons": "0.5.0",
-        "itmat-utils": "1.1.8",
-        "mongodb": "3.5.8",
-=======
         "itmat-commons": "0.6.0",
         "mongodb": "3.5.9",
->>>>>>> fee28904
         "node-fetch": "2.6.0",
         "saslprep": "1.0.3",
         "JSONStream": "1.3.5",
@@ -46,11 +40,7 @@
         "@types/express": "4.17.6",
         "@types/jest": "26.0.0",
         "@types/json2csv": "5.0.1",
-<<<<<<< HEAD
-        "@types/mongodb": "3.5.20",
-=======
         "@types/mongodb": "3.5.22",
->>>>>>> fee28904
         "@types/node": "14.0.11",
         "@types/node-fetch": "2.5.7",
         "@types/supertest": "2.0.9",
@@ -76,11 +66,7 @@
     "jest": {
         "globals": {
             "ts-jest": {
-<<<<<<< HEAD
-                "tsConfig": "./config/tsconfig.json"
-=======
                 "tsConfig": "./tsconfig.json"
->>>>>>> fee28904
             }
         },
         "transform": {
