--- conflicted
+++ resolved
@@ -26,39 +26,14 @@
         "json2csv": "5.0.1",
         "itmat-commons": "0.5.0",
         "itmat-utils": "1.1.8",
-<<<<<<< HEAD
-        "mongodb": "3.5.6",
-=======
         "mongodb": "3.5.7",
->>>>>>> 85282e2f
         "node-fetch": "2.6.0",
         "saslprep": "1.0.3",
         "JSONStream": "1.3.5",
         "uuid": "8.1.0"
     },
     "devDependencies": {
-<<<<<<< HEAD
         "@babel/core": "7.9.6",
-        "@babel/preset-env": "7.9.6",
-        "@types/connect-timeout": "0.0.34",
-        "@types/express": "4.17.6",
-        "@types/jest": "25.2.1",
-        "@types/json2csv": "5.0.0",
-        "@types/mongodb": "3.5.8",
-        "@types/multer": "1.4.3",
-        "@types/node": "13.11.1",
-        "@types/node-fetch": "2.5.6",
-        "@types/uuid": "7.0.2",
-        "cross-env": "7.0.2",
-        "eslint-plugin-typescript": "0.14.0",
-        "jest": "25.3.0",
-        "rimraf": "3.0.2",
-        "start-server-webpack-plugin": "2.2.5",
-        "supertest": "4.0.2",
-        "ts-jest": "25.4.0",
-        "ts-loader": "7.0.0",
-        "typescript": "3.8.3",
-=======
         "@babel/preset-env": "7.9.6",
         "@types/connect-timeout": "0.0.34",
         "@types/express": "4.17.6",
@@ -78,7 +53,6 @@
         "ts-jest": "26.0.0",
         "ts-loader": "7.0.5",
         "typescript": "3.9.3",
->>>>>>> 85282e2f
         "typescript-eslint-parser": "22.0.0",
         "webpack": "4.43.0",
         "webpack-cli": "3.3.11"
