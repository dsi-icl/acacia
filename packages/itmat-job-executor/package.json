--- conflicted
+++ resolved
@@ -20,10 +20,6 @@
         "prepublishOnly": "yarn run build"
     },
     "dependencies": {
-<<<<<<< HEAD
-=======
-        "@babel/preset-env": "7.11.0",
->>>>>>> 20371b7e
         "body-parser": "1.19.0",
         "connect-timeout": "1.9.0",
         "csv-parse": "4.11.1",
@@ -38,46 +34,27 @@
         "uuid": "8.3.0"
     },
     "devDependencies": {
-<<<<<<< HEAD
         "@babel/core": "7.10.5",
-        "@babel/preset-env": "7.10.4",
-=======
         "@babel/preset-env": "7.11.0",
->>>>>>> 20371b7e
         "@types/connect-timeout": "0.0.34",
         "@types/express": "4.17.7",
         "@types/jest": "26.0.8",
         "@types/json2csv": "5.0.1",
         "@types/mongodb": "3.5.25",
-<<<<<<< HEAD
-        "@types/node": "14.0.26",
-=======
-        "@types/multer": "1.4.3",
         "@types/node": "14.0.27",
->>>>>>> 20371b7e
         "@types/node-fetch": "2.5.7",
         "@types/supertest": "2.0.10",
         "@types/uuid": "8.0.0",
         "@types/webpack-env": "1.15.2",
         "cross-env": "7.0.2",
-<<<<<<< HEAD
-        "jest": "26.1.0",
-=======
-        "eslint-plugin-typescript": "0.14.0",
         "jest": "26.2.2",
->>>>>>> 20371b7e
         "rimraf": "3.0.2",
         "start-server-webpack-plugin": "2.2.5",
         "supertest": "4.0.2",
         "ts-jest": "26.1.4",
         "ts-loader": "8.0.2",
         "typescript": "3.9.7",
-<<<<<<< HEAD
-        "webpack": "4.44.0",
-=======
-        "typescript-eslint-parser": "22.0.0",
         "webpack": "4.44.1",
->>>>>>> 20371b7e
         "webpack-cli": "3.3.12"
     },
     "babel": {
