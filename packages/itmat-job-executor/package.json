--- conflicted
+++ resolved
@@ -22,7 +22,7 @@
     "dependencies": {
         "body-parser": "1.19.1",
         "connect-timeout": "1.9.0",
-        "csv-parse": "5.0.4",
+        "csv-parse": "4.15.4",
         "deepmerge": "4.2.2",
         "express": "4.17.2",
         "json2csv": "5.0.6",
@@ -39,11 +39,7 @@
         "@types/json2csv": "5.0.3",
         "@types/mongodb": "3.6.17",
         "@types/node": "17.0.9",
-<<<<<<< HEAD
         "@types/node-fetch": "3.0.2",
-=======
-        "@types/node-fetch": "2.5.10",
->>>>>>> c86af950
         "@types/supertest": "2.0.11",
         "@types/uuid": "8.3.4",
         "@types/webpack-env": "1.16.3",
@@ -56,7 +52,7 @@
         "start-server-webpack-plugin": "2.2.5",
         "supertest": "6.2.1",
         "ts-jest": "26.5.6",
-        "ts-loader": "9.2.6",
+        "ts-loader": "8.1.0",
         "typescript": "4.3.2",
         "webpack": "4.46.0",
         "webpack-cli": "4.9.1"
