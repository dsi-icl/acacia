--- conflicted
+++ resolved
@@ -44,14 +44,9 @@
         "@types/node-fetch": "2.5.7",
         "@types/supertest": "2.0.10",
         "@types/uuid": "8.0.0",
-<<<<<<< HEAD
         "@types/webpack-env": "1.15.2",
-        "@typescript-eslint/parser": "3.7.1",
-        "@typescript-eslint/eslint-plugin": "3.7.1",
-=======
         "@typescript-eslint/parser": "3.8.0",
         "@typescript-eslint/eslint-plugin": "3.8.0",
->>>>>>> 2d9210b9
         "cross-env": "7.0.2",
         "jest": "26.2.2",
         "node-fetch": "2.6.0",
