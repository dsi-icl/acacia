--- conflicted
+++ resolved
@@ -26,13 +26,8 @@
         "deepmerge": "4.2.2",
         "express": "4.18.1",
         "json2csv": "5.0.7",
-<<<<<<< HEAD
-        "itmat-commons": "1.0.9",
+        "itmat-commons": "1.1.0",
         "mongodb": "4.9.1",
-=======
-        "itmat-commons": "1.1.0",
-        "mongodb": "4.4.1",
->>>>>>> 465f1646
         "saslprep": "1.0.3",
         "JSONStream": "1.3.5",
         "uuid": "9.0.0"
