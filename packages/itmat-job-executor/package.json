{
    "name": "itmat-job-executor",
    "version": "0.5.0",
    "description": "Curator service for UKB image data",
    "license": "MIT",
    "author": "Chon Sou",
    "main": "build/index",
    "types": "build/index",
    "files": [
        "build"
    ],
    "scripts": {
        "start": "cross-env NODE_ENV=development webpack --config ./config/webpack.config.js",
        "build": "yarn run clean && yarn run compile",
        "test": "jest --color --coverage --runInBand --verbose --forceExit --detectOpenHandles",
        "lint": "eslint --ext .js --ext .ts ./",
        "lint:fix": "eslint --ext .js --ext .ts --fix ./",
        "clean": "rimraf -rf ./build",
        "compile": "webpack --config ./config/webpack.config.js",
        "prepublishOnly": "yarn run build"
    },
    "dependencies": {
        "body-parser": "1.19.0",
        "connect-timeout": "1.9.0",
        "csv-parse": "4.11.1",
        "deepmerge": "4.2.2",
        "express": "4.17.1",
        "json2csv": "5.0.1",
        "itmat-commons": "0.6.0",
        "mongodb": "3.6.0",
        "saslprep": "1.0.3",
        "JSONStream": "1.3.5",
        "uuid": "8.3.0"
    },
    "devDependencies": {
<<<<<<< HEAD
        "@babel/core": "7.10.5",
=======
        "@babel/core": "7.11.0",
>>>>>>> a6ca7866
        "@babel/preset-env": "7.11.0",
        "@types/connect-timeout": "0.0.34",
        "@types/express": "4.17.7",
        "@types/jest": "26.0.8",
        "@types/json2csv": "5.0.1",
        "@types/mongodb": "3.5.25",
        "@types/node": "14.0.27",
        "@types/node-fetch": "2.5.7",
        "@types/supertest": "2.0.10",
        "@types/uuid": "8.0.0",
<<<<<<< HEAD
        "@types/webpack-env": "1.15.2",
=======
        "@typescript-eslint/parser": "3.7.1",
        "@typescript-eslint/eslint-plugin": "3.7.1",
>>>>>>> a6ca7866
        "cross-env": "7.0.2",
        "jest": "26.2.2",
        "node-fetch": "2.6.0",
        "rimraf": "3.0.2",
        "start-server-webpack-plugin": "2.2.5",
        "supertest": "4.0.2",
        "ts-jest": "26.1.4",
        "ts-loader": "8.0.2",
        "typescript": "3.9.7",
        "webpack": "4.44.1",
        "webpack-cli": "3.3.12"
    },
    "babel": {
        "extends": "./config/babel.config.js"
    },
    "eslintConfig": {
        "extends": "./config/eslint.config.js"
    },
    "jest": {
        "globals": {
            "ts-jest": {
                "tsConfig": "./tsconfig.json"
            }
        },
        "transform": {
            "^.+\\.(ts|js)?$": "ts-jest"
        },
        "transformIgnorePatterns": []
    }
}<|MERGE_RESOLUTION|>--- conflicted
+++ resolved
@@ -33,11 +33,7 @@
         "uuid": "8.3.0"
     },
     "devDependencies": {
-<<<<<<< HEAD
-        "@babel/core": "7.10.5",
-=======
         "@babel/core": "7.11.0",
->>>>>>> a6ca7866
         "@babel/preset-env": "7.11.0",
         "@types/connect-timeout": "0.0.34",
         "@types/express": "4.17.7",
@@ -48,12 +44,9 @@
         "@types/node-fetch": "2.5.7",
         "@types/supertest": "2.0.10",
         "@types/uuid": "8.0.0",
-<<<<<<< HEAD
         "@types/webpack-env": "1.15.2",
-=======
         "@typescript-eslint/parser": "3.7.1",
         "@typescript-eslint/eslint-plugin": "3.7.1",
->>>>>>> a6ca7866
         "cross-env": "7.0.2",
         "jest": "26.2.2",
         "node-fetch": "2.6.0",
