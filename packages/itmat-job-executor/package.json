--- conflicted
+++ resolved
@@ -41,21 +41,12 @@
         "@types/jest": "26.0.0",
         "@types/json2csv": "5.0.1",
         "@types/mongodb": "3.5.20",
-<<<<<<< HEAD
         "@types/node": "14.0.11",
-=======
-        "@types/multer": "1.4.3",
-        "@types/node": "13.13.12",
->>>>>>> dda25d8c
         "@types/node-fetch": "2.5.7",
         "@types/supertest": "2.0.9",
         "@types/uuid": "8.0.0",
         "@types/webpack-env": "1.15.2",
         "cross-env": "7.0.2",
-<<<<<<< HEAD
-=======
-        "eslint-plugin-typescript": "0.14.0",
->>>>>>> dda25d8c
         "jest": "26.0.1",
         "rimraf": "3.0.2",
         "start-server-webpack-plugin": "2.2.5",
