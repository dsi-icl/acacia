{
    "name": "itmat-job-executor",
    "version": "0.5.0",
    "description": "Curator service for UKB image data",
    "license": "MIT",
    "author": "Chon Sou",
    "main": "build/index",
    "types": "build/index",
    "files": [
        "build"
    ],
    "scripts": {
        "start": "cross-env NODE_ENV=development webpack --config ./config/webpack.config.js",
        "build": "yarn run clean && yarn run compile",
        "test": "jest --color --coverage --runInBand --verbose --forceExit --detectOpenHandles",
        "lint": "eslint --ext .js --ext .ts ./",
        "lint:fix": "eslint --ext .js --ext .ts --fix ./",
        "clean": "rimraf -rf ./build",
        "compile": "webpack --config ./config/webpack.config.js",
        "prepublishOnly": "yarn run build"
    },
    "dependencies": {
        "body-parser": "1.19.0",
        "connect-timeout": "1.9.0",
        "csv-parse": "4.11.1",
        "deepmerge": "4.2.2",
        "express": "4.17.1",
        "json2csv": "5.0.1",
        "itmat-commons": "0.6.0",
        "mongodb": "3.5.9",
        "node-fetch": "2.6.0",
        "saslprep": "1.0.3",
        "JSONStream": "1.3.5",
        "uuid": "8.2.0"
    },
    "devDependencies": {
        "@babel/core": "7.10.5",
        "@babel/preset-env": "7.10.4",
        "@types/connect-timeout": "0.0.34",
        "@types/express": "4.17.7",
        "@types/jest": "26.0.7",
        "@types/json2csv": "5.0.1",
        "@types/mongodb": "3.5.25",
<<<<<<< HEAD
        "@types/node": "14.0.23",
=======
        "@types/multer": "1.4.3",
        "@types/node": "14.0.26",
>>>>>>> 8dcf25b0
        "@types/node-fetch": "2.5.7",
        "@types/supertest": "2.0.10",
        "@types/uuid": "8.0.0",
        "@types/webpack-env": "1.15.2",
        "cross-env": "7.0.2",
        "jest": "26.1.0",
        "rimraf": "3.0.2",
        "start-server-webpack-plugin": "2.2.5",
        "supertest": "4.0.2",
        "ts-jest": "26.1.3",
        "ts-loader": "8.0.1",
        "typescript": "3.9.7",
<<<<<<< HEAD
        "webpack": "4.43.0",
=======
        "typescript-eslint-parser": "22.0.0",
        "webpack": "4.44.0",
>>>>>>> 8dcf25b0
        "webpack-cli": "3.3.12"
    },
    "babel": {
        "extends": "./config/babel.config.js"
    },
    "eslintConfig": {
        "extends": "./config/eslint.config.js"
    },
    "jest": {
        "globals": {
            "ts-jest": {
                "tsConfig": "./tsconfig.json"
            }
        },
        "transform": {
            "^.+\\.(ts|js)?$": "ts-jest"
        },
        "transformIgnorePatterns": []
    }
}<|MERGE_RESOLUTION|>--- conflicted
+++ resolved
@@ -41,12 +41,7 @@
         "@types/jest": "26.0.7",
         "@types/json2csv": "5.0.1",
         "@types/mongodb": "3.5.25",
-<<<<<<< HEAD
-        "@types/node": "14.0.23",
-=======
-        "@types/multer": "1.4.3",
         "@types/node": "14.0.26",
->>>>>>> 8dcf25b0
         "@types/node-fetch": "2.5.7",
         "@types/supertest": "2.0.10",
         "@types/uuid": "8.0.0",
@@ -59,12 +54,7 @@
         "ts-jest": "26.1.3",
         "ts-loader": "8.0.1",
         "typescript": "3.9.7",
-<<<<<<< HEAD
-        "webpack": "4.43.0",
-=======
-        "typescript-eslint-parser": "22.0.0",
         "webpack": "4.44.0",
->>>>>>> 8dcf25b0
         "webpack-cli": "3.3.12"
     },
     "babel": {
