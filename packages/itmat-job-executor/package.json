{
    "name": "itmat-job-executor",
    "version": "0.5.0",
    "description": "Curator service for UKB image data",
    "license": "MIT",
    "author": "Chon Sou",
    "main": "build/index",
    "types": "build/index",
    "files": [
        "build"
    ],
    "scripts": {
        "start": "cross-env NODE_ENV=development webpack --config ./config/webpack.config.js",
        "build": "yarn run clean && yarn run compile",
        "clean": "rimraf -rf ./build",
        "test": "jest",
        "compile": "webpack --config ./config/webpack.config.js",
<<<<<<< HEAD
        "prepublishOnly": "yarn run build"
    },
    "optionalDependencies": {
        "mongodb-client-encryption": "1.0.1"
=======
        "prepublishOnly": "npm run build",
        "lint": "eslint --ext .jsx --ext .js --ext .ts ./",
        "lint:fix": "eslint --ext .jsx --ext .js --ext .ts --fix ./"
>>>>>>> 3b698fdf
    },
    "dependencies": {
        "@babel/core": "7.9.0",
        "@babel/preset-env": "7.9.0",
        "body-parser": "1.19.0",
        "connect-timeout": "1.9.0",
        "csv-parse": "4.8.8",
        "deepmerge": "4.2.2",
        "express": "4.17.1",
        "json2csv": "5.0.0",
        "itmat-commons": "0.5.0",
        "itmat-utils": "1.1.8",
        "mongodb": "3.5.5",
        "saslprep": "1.0.3",
        "uuid": "7.0.3"
    },
    "devDependencies": {
        "@types/connect-timeout": "0.0.34",
        "@types/express": "4.17.4",
        "@types/mongodb": "3.5.4",
        "@types/node": "13.9.8",
        "@types/uuid": "7.0.2",
        "@typescript-eslint/eslint-plugin": "2.26.0",
        "@typescript-eslint/parser": "2.26.0",
        "cross-env": "7.0.2",
<<<<<<< HEAD
        "jest": "25.2.4",
=======
        "eslint": "6.8.0",
        "eslint-config-airbnb-base": "^14.1.0",
        "eslint-plugin-import": "2.20.2",
        "jest": "25.1.0",
>>>>>>> 3b698fdf
        "rimraf": "3.0.2",
        "start-server-webpack-plugin": "2.2.5",
        "ts-jest": "25.3.0",
        "ts-loader": "6.2.2",
        "typescript": "3.8.3",
        "webpack": "4.42.1",
        "webpack-cli": "3.3.11"
    },
    "jest": {
        "transform": {
            "^.+\\.(ts)?$": "ts-jest",
            "^.+\\.(js)?$": "babel-jest"
        },
        "transformIgnorePatterns": []
    }
}<|MERGE_RESOLUTION|>--- conflicted
+++ resolved
@@ -15,16 +15,12 @@
         "clean": "rimraf -rf ./build",
         "test": "jest",
         "compile": "webpack --config ./config/webpack.config.js",
-<<<<<<< HEAD
-        "prepublishOnly": "yarn run build"
+        "prepublishOnly": "yarn run build",
+        "lint": "eslint --ext .jsx --ext .js --ext .ts ./",
+        "lint:fix": "eslint --ext .jsx --ext .js --ext .ts --fix ./"
     },
     "optionalDependencies": {
         "mongodb-client-encryption": "1.0.1"
-=======
-        "prepublishOnly": "npm run build",
-        "lint": "eslint --ext .jsx --ext .js --ext .ts ./",
-        "lint:fix": "eslint --ext .jsx --ext .js --ext .ts --fix ./"
->>>>>>> 3b698fdf
     },
     "dependencies": {
         "@babel/core": "7.9.0",
@@ -50,14 +46,10 @@
         "@typescript-eslint/eslint-plugin": "2.26.0",
         "@typescript-eslint/parser": "2.26.0",
         "cross-env": "7.0.2",
-<<<<<<< HEAD
-        "jest": "25.2.4",
-=======
         "eslint": "6.8.0",
         "eslint-config-airbnb-base": "^14.1.0",
         "eslint-plugin-import": "2.20.2",
-        "jest": "25.1.0",
->>>>>>> 3b698fdf
+        "jest": "25.2.4",
         "rimraf": "3.0.2",
         "start-server-webpack-plugin": "2.2.5",
         "ts-jest": "25.3.0",
