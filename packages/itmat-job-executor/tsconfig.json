{
<<<<<<< HEAD
    "extends": "./config/tsconfig.json",
=======
    "extends": "../../tsconfig.json",
    "include": [
        "src/**/*.ts",
        "../../global.d.ts"
    ],
    "compilerOptions": {
        "allowJs": true,
        "module": "esnext",
        "moduleResolution": "node",
        "declaration": false,
        "noImplicitThis": false,
        "noImplicitAny": false,
        "strictNullChecks": false
    }
>>>>>>> fee28904
}<|MERGE_RESOLUTION|>--- conflicted
+++ resolved
@@ -1,20 +1,16 @@
-{
-<<<<<<< HEAD
-    "extends": "./config/tsconfig.json",
-=======
-    "extends": "../../tsconfig.json",
-    "include": [
-        "src/**/*.ts",
-        "../../global.d.ts"
-    ],
-    "compilerOptions": {
-        "allowJs": true,
-        "module": "esnext",
-        "moduleResolution": "node",
-        "declaration": false,
-        "noImplicitThis": false,
-        "noImplicitAny": false,
-        "strictNullChecks": false
-    }
->>>>>>> fee28904
+{
+    "extends": "../../tsconfig.json",
+    "include": [
+        "src/**/*.ts",
+        "../../global.d.ts"
+    ],
+    "compilerOptions": {
+        "allowJs": true,
+        "module": "esnext",
+        "moduleResolution": "node",
+        "declaration": false,
+        "noImplicitThis": false,
+        "noImplicitAny": false,
+        "strictNullChecks": false
+    }
 }