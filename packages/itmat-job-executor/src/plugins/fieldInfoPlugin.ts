<<<<<<< HEAD
import csvparse from 'csv-parse';
import { IFieldEntry } from 'itmat-utils/dist/models/field';
import { Db } from 'itmat-utils/node_modules/@types/mongodb';
=======
import { ILoaderPlugin } from "./interface";
import { MongoClient, Db } from "mongodb";
import csvparse from 'csv-parse';
import { IFieldEntry } from "itmat-commons/dist/models/field";
>>>>>>> ec79e7f6
import uuidv4 from 'uuid/v4';
import { ILoaderPlugin } from './interface';

export class UKBFieldInfoPlugin implements ILoaderPlugin {
    private inputStream?: NodeJS.ReadableStream;
    private collectionName?: string;
    private dbClient?: Db;

    constructor(private readonly jobId: string, private readonly studyId: string) { }

<<<<<<< HEAD
    public setInputStream(inputStream: NodeJS.ReadableStream): UKBFieldInfoPlugin {
=======
    setInputStream(inputStream: NodeJS.ReadableStream): UKBFieldInfoPlugin {
>>>>>>> ec79e7f6
        this.inputStream = inputStream;
        return this;
    }

    public setTargetCollection(collectionName: string): UKBFieldInfoPlugin {
        this.collectionName = collectionName;
        return this;
    }

    public setDBClient(client: Db): UKBFieldInfoPlugin {
        this.dbClient = client;
        return this;
    }

    public async processInputStreamToFieldEntry() {
        if (!this.dbClient || !this.collectionName || !this.inputStream) {
            throw new Error('Cannot process input before setting dbClient, collectionName and inputStream.');
        }
        const collection = this.dbClient!.collection(this.collectionName);
        const bulkInsert = collection.initializeUnorderedBulkOp();
        const parser: NodeJS.ReadableStream = this.inputStream.pipe(csvparse({ columns: true, delimiter: '\t' })); // piping the incoming stream to a parser stream

        parser.on('data', async (line) => {
            console.log(line.instance_min, parseInt(line.instance_min, 10));
            const field: IFieldEntry = {
                id: uuidv4(),
                studyId: 'UKBIOBANK',
                path: line.path,
                fieldId: line.field_id,
                fieldName: line.title,
                valueType: line.value_type,
                unit: line.units,
                itemType: line.item_type,
                numOfTimePoints: parseInt(line.instance_max, 10) - parseInt(line.instance_min, 10) + 1,
                numOfMeasurements: parseInt(line.array_max, 10) - parseInt(line.array_min, 10) + 1,
                startingTimePoint: parseInt(line.instance_min, 10),
                startingMeasurement: parseInt(line.array_min, 10),
                notes: line.notes,
                jobId: this.jobId,
                dateAdded: new Date().valueOf(),
                deleted: false
            };
            bulkInsert.insert(field);
        });

        parser.on('end', () => {
            bulkInsert.execute((err: Error) => {
                console.log('FINSIHED LOADING');
                if (err) { console.log(err); return; }
            });
            console.log('end');
        });
    }


}<|MERGE_RESOLUTION|>--- conflicted
+++ resolved
@@ -1,13 +1,6 @@
-<<<<<<< HEAD
 import csvparse from 'csv-parse';
-import { IFieldEntry } from 'itmat-utils/dist/models/field';
-import { Db } from 'itmat-utils/node_modules/@types/mongodb';
-=======
-import { ILoaderPlugin } from "./interface";
-import { MongoClient, Db } from "mongodb";
-import csvparse from 'csv-parse';
-import { IFieldEntry } from "itmat-commons/dist/models/field";
->>>>>>> ec79e7f6
+import { IFieldEntry } from 'itmat-commons/dist/models/field';
+import { Db } from 'mongodb';
 import uuidv4 from 'uuid/v4';
 import { ILoaderPlugin } from './interface';
 
@@ -18,11 +11,7 @@
 
     constructor(private readonly jobId: string, private readonly studyId: string) { }
 
-<<<<<<< HEAD
     public setInputStream(inputStream: NodeJS.ReadableStream): UKBFieldInfoPlugin {
-=======
-    setInputStream(inputStream: NodeJS.ReadableStream): UKBFieldInfoPlugin {
->>>>>>> ec79e7f6
         this.inputStream = inputStream;
         return this;
     }
