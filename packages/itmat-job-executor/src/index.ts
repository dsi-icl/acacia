--- conflicted
+++ resolved
@@ -1,5 +1,5 @@
-
 // eslint:disable: no-console
+import { Express } from 'express';
 import { Socket } from 'net';
 import http from 'http';
 import ITMATJobExecutorServer from './jobExecutorServer';
@@ -11,21 +11,12 @@
 let interfaceRouter: Express;
 
 function serverStart() {
-<<<<<<< HEAD
-    console.info(`Starting server ${interfaceIteration++} ...`);
+    console.info(`Starting executor server ${process.pid} ...`);
     interfaceServer.start().then((itmatRouter) => {
 
         interfaceRouter = itmatRouter.getApp();
         interfaceSocket = interfaceRouter.listen(config.server.port, () => {
-            console.info(`Listening at http://${os.hostname()}:${config.server.port}/`);
-=======
-    console.info(`Starting executor server ${process.pid} ...`);
-    interfaceServer.start().then((itmatRouter: Express) => {
-
-        interfaceRouter = itmatRouter;
-        interfaceSocket = itmatRouter.listen(config.server.port, () => {
             console.info(`Listening at http://localhost:${config.server.port}/`);
->>>>>>> 94c8ca0a
         })
             .on('connection', (socket) => {
                 interfaceSockets.push(socket);
@@ -57,7 +48,7 @@
         interfaceSockets = [];
         interfaceSocket.close(() => {
             console.info(`Shuting down executor server ${process.pid} ...`);
-            interfaceRouter?.on?.('close', () => {
+            interfaceRouter?.on('close', () => {
                 serverStart();
             }) || serverStart();
         });
