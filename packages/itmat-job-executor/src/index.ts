--- conflicted
+++ resolved
@@ -5,36 +5,8 @@
 import os from 'os';
 import ITMATJobExecutorServer from './jobExecutorServer';
 import config from './utils/configManager';
+import { Logger } from 'itmat-utils';
 
-<<<<<<< HEAD
-/* TO_DO: can we figure out the files at runtime and import at runtime */
-import { UKBCSVUploadHandler } from './jobHandlers/UKBCSVUploadHandler';
-import { UKBFieldInfoUploadHandler } from './jobHandlers/UKBFieldInfoUploadHandler';
-import { UKBImageUploadHandler } from './jobHandlers/UKBImageUploadHandler';
-
-const server = new Server(config);
-
-db.connect(config.database)
-    .then(() => objStore.connect())
-    .then(() => {
-        const router = new Router();
-        const jobDispatcher = new JobDispatcher();
-
-        /* TO_DO: can we figure out the files at runtime and import at runtime */
-        jobDispatcher.registerJobType('UKB_CSV_UPLOAD', UKBCSVUploadHandler.prototype.getInstance);
-        jobDispatcher.registerJobType('UKB_FIELD_INFO_UPLOAD', UKBFieldInfoUploadHandler.prototype.getInstance);
-        jobDispatcher.registerJobType('UKB_IMAGE_UPLOAD', UKBImageUploadHandler.prototype.getInstance);
-
-        server.start(router.getApp());
-        const poller = new JobPoller('me', undefined, db.collections!.jobs_collection, config.pollingInterval, jobDispatcher.dispatch);
-        poller.setInterval();
-        return;
-    })
-    .catch((e) => {
-        console.error('Could not start executor:', e.message);
-        process.exit(1);
-    });
-=======
 let interfaceIteration = 0;
 let interfaceServer = new ITMATJobExecutorServer(config);
 let interfaceSockets: Socket[] = [];
@@ -53,14 +25,14 @@
             })
             .on('error', (error) => {
                 if (error) {
-                    console.error('An error occurred while starting the HTTP server.', error);
+                    Logger.error('An error occurred while starting the HTTP server.', error);
                     return;
                 }
             });
 
     }).catch((error) => {
-        console.error('An error occurred while starting the ITMAT job executor.', error);
-        console.error(error.stack);
+        Logger.error('An error occurred while starting the ITMAT job executor.', error);
+        Logger.error(error.stack);
         return false;
     });
 }
@@ -89,5 +61,4 @@
 if (module.hot) {
     module.hot.accept('./index', serverSpinning);
     module.hot.accept('./jobExecutorServer', serverSpinning);
-}
->>>>>>> d2eb66c4
+}