// External node module imports
<<<<<<< HEAD
=======
import { v4 as uuid } from 'uuid';
import { Express } from 'express';
>>>>>>> 66c803d1
import { db } from './database/database';
import { objStore } from './objStore/objStore';
import { Router } from './server/router';
import { Server } from './server/server';
import { JobPoller } from 'itmat-commons';
import { JobDispatcher } from './jobDispatch/dispatcher';
import { MongoClient } from 'mongodb';
import { UKB_CSV_UPLOAD_Handler } from './jobHandlers/UKB_CSV_UPLOAD_Handler';
import { UKB_JSON_UPLOAD_Handler } from './jobHandlers/UKB_JSON_UPLOAD_Handler';
import { UKB_FIELD_INFO_UPLOAD_Handler } from './jobHandlers/UKB_FIELD_INFO_UPLOAD_Handler';
import { QueryHandler } from './query/queryHandler';

class ITMATJobExecutorServer extends Server {

    private router;

    /**
     * @fn start
     * @desc Start the ITMATServer service, routes are setup and
     * automatic status update is triggered.
     * @return {Promise} Resolve to a native Express.js router ready to use on success.
     * In case of error, an ErrorStack is rejected.
     */
    public start(): Promise<Router> {
        const _this = this;
        return new Promise((resolve, reject) => {

            // Operate database migration if necessary
            db.connect(this.config.database, MongoClient.connect as any)
                .then(() => objStore.connect(this.config.objectStore))
                .then(() => {

                    _this.router = new Router();

                    const jobDispatcher = new JobDispatcher();

                    /* TO_DO: can we figure out the files at runtime and import at runtime */
                    jobDispatcher.registerJobType('DATA_UPLOAD_CSV', UKB_CSV_UPLOAD_Handler.prototype.getInstance.bind(UKB_CSV_UPLOAD_Handler));
                    jobDispatcher.registerJobType('DATA_UPLOAD_JSON', UKB_JSON_UPLOAD_Handler.prototype.getInstance.bind(UKB_JSON_UPLOAD_Handler));
                    jobDispatcher.registerJobType('FIELD_INFO_UPLOAD', UKB_FIELD_INFO_UPLOAD_Handler.prototype.getInstance.bind(UKB_FIELD_INFO_UPLOAD_Handler));
                    jobDispatcher.registerJobType('QUERY_EXECUTION', QueryHandler.prototype.getInstance.bind(QueryHandler));
                    // jobDispatcher.registerJobType('UKB_IMAGE_UPLOAD', UKB_IMAGE_UPLOAD_Handler.prototype.getInstance);

                    const poller = new JobPoller({
                        identity: uuid(),
                        jobCollection: db.collections!.jobs_collection,
                        pollingInterval: this.config.pollingInterval,
                        action: jobDispatcher.dispatch
                    });
                    poller.setInterval();

                    // Return the Express application
                    return resolve(_this.router);

                }).catch((err) => reject(err));
        });
    }

    /**
     * @fn stop
     * @desc Stops the ITMAT server service. After a call to stop, all references on the
     * express router MUST be released and this service endpoints are expected to fail.
     * @return {Promise} Resolve to true on success, ErrorStack otherwise
     */
    public stop(): Promise<void> {
        return Promise.resolve();
    }
}

export default ITMATJobExecutorServer;<|MERGE_RESOLUTION|>--- conflicted
+++ resolved
@@ -1,9 +1,5 @@
 // External node module imports
-<<<<<<< HEAD
-=======
 import { v4 as uuid } from 'uuid';
-import { Express } from 'express';
->>>>>>> 66c803d1
 import { db } from './database/database';
 import { objStore } from './objStore/objStore';
 import { Router } from './server/router';
