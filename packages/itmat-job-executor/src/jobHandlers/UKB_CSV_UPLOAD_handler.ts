<<<<<<< HEAD
import { IJobEntry, IStudyDataVersion } from 'itmat-commons';
=======
import { IFile, IJobEntry, IStudyDataVersion } from 'itmat-commons';
>>>>>>> 18ce2aaa
import { v4 as uuid } from 'uuid';
import { db } from '../database/database';
import { objStore } from '../objStore/objStore';
import { JobHandler } from './jobHandlerInterface';
import { CSVCurator } from '../curation/CSVCurator';

export class UKB_CSV_UPLOAD_Handler extends JobHandler {
    private _instance?: UKB_CSV_UPLOAD_Handler;
    // private ukbCurator: UKBCurator;

    public async getInstance() {
        if (!this._instance) {
            this._instance = new UKB_CSV_UPLOAD_Handler();
        }
        return this._instance;
    }

    public async execute(job: IJobEntry<{ dataVersion: string, versionTag?: string }>) {
        const file: IFileMongoEntry = await db.collections!.files_collection.findOne({ id: job.receivedFiles[0], deleted: null })!;
        if (!file) {
            // throw error
        }
        const fileStream: NodeJS.ReadableStream = await objStore.downloadFile(job.studyId, file.uri!);
        const versionId: string = uuid();
        const csvcurator = new CSVCurator(
            db.collections!.data_collection,
            fileStream,
            undefined,
            job,
            versionId
        );
        const errors = await csvcurator.processIncomingStreamAndUploadToMongo();

        if (errors.length !== 0) {
            await db.collections!.jobs_collection.updateOne({ id: job.id }, { $set: { status: 'error', error: errors } });
            return;
        } else {
            await db.collections!.jobs_collection.updateOne({ id: job.id }, { $set: { status: 'finished' } });
        }

        const newDataVersion: IStudyDataVersion = {
            id: versionId,
            contentId: uuid(), // same content = same id - used in reverting data, version control
            jobId: job.id,
            version: job.data!.dataVersion,
            tag: job.data!.versionTag,
            uploadDate: (new Date().valueOf()).toString(),
            fileSize: (file.fileSize!).toString(),
            extractedFrom: file.fileName,
            fieldTrees: []
        };
        await db.collections!.studies_collection.updateOne({ id: job.studyId }, {
            $push: { dataVersions: newDataVersion },
            $inc: {
                currentDataVersion: 1
            }
        });
    }
}<|MERGE_RESOLUTION|>--- conflicted
+++ resolved
@@ -1,8 +1,4 @@
-<<<<<<< HEAD
 import { IJobEntry, IStudyDataVersion } from 'itmat-commons';
-=======
-import { IFile, IJobEntry, IStudyDataVersion } from 'itmat-commons';
->>>>>>> 18ce2aaa
 import { v4 as uuid } from 'uuid';
 import { db } from '../database/database';
 import { objStore } from '../objStore/objStore';
