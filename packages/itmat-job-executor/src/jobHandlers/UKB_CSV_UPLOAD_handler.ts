--- conflicted
+++ resolved
@@ -1,17 +1,7 @@
-<<<<<<< HEAD
-// import { UKBCurator } from 'ukb-curator';
-import { IFile } from 'itmat-utils/dist/models/file';
-import { IJobEntry } from 'itmat-utils/dist/models/job';
-import { IStudyDataVersion } from 'itmat-utils/dist/models/study';
-=======
-import { JobHandler } from './jobHandlerInterface';
-import { IJobEntry } from 'itmat-commons/dist/models/job';
-import { objStore } from '../objStore/objStore';
-import { db } from '../database/database';
 // import { UKBCurator } from 'ukb-curator';
 import { IFile } from 'itmat-commons/dist/models/file';
+import { IJobEntry } from 'itmat-commons/dist/models/job';
 import { IStudyDataVersion } from 'itmat-commons/dist/models/study';
->>>>>>> ec79e7f6
 import uuid from 'uuid/v4';
 import { db } from '../database/database';
 import { objStore } from '../objStore/objStore';
