<<<<<<< HEAD
import { IJobEntry } from 'itmat-utils/dist/models/job';
=======
import { IJobEntry } from "itmat-commons/dist/models/job";
>>>>>>> ec79e7f6

export abstract class JobHandler {
    protected constructor() { }

    /* subclass can decide either singleton
    (if there is expensive metadata collection) or
    just make this return new instance everytime.
    Gets called the first time when a job of the job type appears, so is lazily instantiated */
    public abstract getInstance(): Promise<JobHandler>;

    /* called by job dispatcher */
    public abstract execute(document: IJobEntry<any>): Promise<void>;
}<|MERGE_RESOLUTION|>--- conflicted
+++ resolved
@@ -1,8 +1,4 @@
-<<<<<<< HEAD
-import { IJobEntry } from 'itmat-utils/dist/models/job';
-=======
-import { IJobEntry } from "itmat-commons/dist/models/job";
->>>>>>> ec79e7f6
+import { IJobEntry } from 'itmat-commons/dist/models/job';
 
 export abstract class JobHandler {
     protected constructor() { }
