import { ObjectStore } from 'itmat-utils';

<<<<<<< HEAD
export const objStore = new OpenStackSwiftObjectStore(config.swift);
=======
export const objStore = new ObjectStore();
>>>>>>> 5a74da14
<|MERGE_RESOLUTION|>--- conflicted
+++ resolved
@@ -1,7 +1,3 @@
 import { ObjectStore } from 'itmat-utils';
 
-<<<<<<< HEAD
-export const objStore = new OpenStackSwiftObjectStore(config.swift);
-=======
 export const objStore = new ObjectStore();
->>>>>>> 5a74da14
