--- conflicted
+++ resolved
@@ -34,17 +34,10 @@
      * - uneven column number
      * - parse / encoding error
      */
-<<<<<<< HEAD
     private _header: (IFieldDescriptionObject | null)[]; // eslint:disable-line
     private _numOfSubj: number; // eslint:disable-line
     private _errored: boolean; // eslint:disable-line
     private _errors: string[]; // eslint:disable-line
-=======
-    private _header: (IFieldDescriptionObject | null)[]; // tslint:disable-line
-    private _numOfSubj: number; // tslint:disable-line
-    private _errored: boolean; // tslint:disable-line
-    private _errors: string[]; // tslint:disable-line
->>>>>>> 3b698fdf
 
     constructor(
         private readonly dataCollection: Collection,
@@ -187,11 +180,7 @@
     return ({ parsedHeader, error: error.length === 0 ? undefined : error });
 }
 
-<<<<<<< HEAD
 export function processDataRow({ lineNum, row, parsedHeader, job, versionId }: { versionId: string, lineNum: number, row: string[], parsedHeader: Array<IFieldDescriptionObject | null>, job: IJobEntry<{ dataVersion: string, versionTag?: string }> }): { error?: string[], dataEntry: IDataEntry } { // eslint:disable-line
-=======
-export function processDataRow({ lineNum, row, parsedHeader, job, versionId }: { versionId: string, lineNum: number, row: string[], parsedHeader: Array<IFieldDescriptionObject | null>, job: IJobEntry<{ dataVersion: string, versionTag?: string }> }): { error?: string[], dataEntry: IDataEntry } { // tslint:disable-line
->>>>>>> 3b698fdf
     /* pure function */
     const error: string[] = [];
     let colIndex = 0;
