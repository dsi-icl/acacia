import csvparse from 'csv-parse';
import { Collection } from 'mongodb';
import { Writable } from 'stream';
import { Models } from 'itmat-commons';
import { fieldValidator, fieldParser } from '../utils/jobUtils'
type IFieldDescriptionObject = Models.Data.IFieldDescriptionObject;
type IDataEntry = Models.Data.IDataEntry;
type IJobEntry<dataobj> = Models.JobModels.IJobEntry<dataobj>;

/* update should be audit trailed */
/* eid is not checked whether it is unique in the file: this is assumed to be enforced by database */
export class CSVCurator {
    /**
     * things to check:
     * - duplicate subject id
     * - duplicate field
     * - datatype mismatch
     * - uneven column number
     * - parse / encoding error
     */
    private _header: (IFieldDescriptionObject | null)[]; // eslint:disable-line
    private _numOfSubj: number; // eslint:disable-line
    private _errored: boolean; // eslint:disable-line
    private _errors: string[]; // eslint:disable-line

    constructor(
        private readonly dataCollection: Collection,
        private readonly incomingWebStream: NodeJS.ReadableStream,
        private readonly parseOptions: csvparse.Options = { delimiter: '\t', quote: '"', relax_column_count: true, skip_lines_with_error: true },
        private readonly job: IJobEntry<{ dataVersion: string, versionTag?: string }>,
        private readonly versionId: string
    ) {
        this._header = [null]; // the first element is subject id
        this._numOfSubj = 0;
        this._errored = false;
        this._errors = [];
    }

    /* return list of errors. [] if no error */
    public processIncomingStreamAndUploadToMongo(): Promise<string[]> {
        return new Promise((resolve) => {
            console.log(`uploading for job ${this.job.id}`);
            let lineNum = 0;
            let isHeader: boolean = true;
            const subjectString: string[] = [];
            let bulkInsert = this.dataCollection.initializeUnorderedBulkOp();
            const csvparseStream = csvparse(this.parseOptions);
            const parseStream = this.incomingWebStream.pipe(csvparseStream); // piping the incoming stream to a parser stream

            csvparseStream.on('skip', (error) => {
                lineNum++;
                this._errored = true;
                this._errors.push(error.toString());
            });

            const uploadWriteStream: NodeJS.WritableStream = new Writable({
                objectMode: true,
                write: async (line, _, next) => {
                    if (isHeader) {
                        lineNum++;
                        const { error, parsedHeader } = processHeader(line);
                        if (error) {
                            this._errored = true;
                            this._errors.push(...error);
                        }
                        this._header = parsedHeader;
                        isHeader = false;
                        next();
                    } else {
                        const currentLineNum = ++lineNum;
                        subjectString.push(line[0]);
                        const { error, dataEntry } = processDataRow({
                            lineNum: currentLineNum,
                            row: line,
                            parsedHeader: this._header,
                            job: this.job,
                            versionId: this.versionId
                        });

                        if (error) {
                            this._errored = true;
                            this._errors.push(...error);
                        }

                        if (this._errored) {
                            next();
                            return;
                        }

                        // // TO_DO {
                        //     curator-defined constraints for values
                        // }

                        bulkInsert.insert(dataEntry);
                        this._numOfSubj++;
                        if (this._numOfSubj > 999) {
                            this._numOfSubj = 0;
                            await bulkInsert.execute((err: Error) => {
                                if (err) { console.log((err as any).writeErrors[1].err); return; }
                            });
                            bulkInsert = this.dataCollection.initializeUnorderedBulkOp();
                        }
                        next();
                    }
                }
            });

            uploadWriteStream.on('finish', async () => {
                /* check for subject Id duplicate */
                const set = new Set(subjectString);
                if (set.size !== subjectString.length) {
                    this._errors.push('Data Error: There is duplicate subject id.');
                    this._errored = true;
                }

                if (!this._errored) {
                    await bulkInsert.execute((err: Error) => {
                        console.log('FINSIHED LOADING');
                        if (err) { console.log(err); return; }
                    });
                }

                console.log('end');
                resolve(this._errors);
            });

            parseStream.pipe(uploadWriteStream);
        });
    }
}


export function processHeader(header: string[]): { error?: string[], parsedHeader: Array<IFieldDescriptionObject | null> } {
    /* pure function */
    /* headerline is ['eid', 1@0.0, 2@0.1:c] */
    /* returns a parsed object array and error (undefined if no error) */

    const fieldstrings: string[] = [];
    const error: string[] = [];
    const parsedHeader: Array<IFieldDescriptionObject | null> = Array(header.length);
    let colNum = 0;
    for (const each of header) {
        if (colNum === 0) {
            parsedHeader[0] = null;
        } else {
<<<<<<< HEAD
            if (!/^\d+@\d+.\d+(:[cidbt])?$/.test(each)) {
=======
            if (!fieldValidator(each)) {
>>>>>>> d08b3889
                error.push(`Line 1: '${each}' is not a valid header field descriptor.`);
                parsedHeader[colNum] = null;
            } else {
                const { fieldId, timepoint, measurement, datatype } = fieldParser(each);
                parsedHeader[colNum] = { fieldId, timepoint, measurement, datatype };
                fieldstrings.push(`${fieldId}.${timepoint}.${measurement}`);
            }
        }
        colNum++;
    }

    /* check for duplicate */
    const set = new Set(fieldstrings);
    if (set.size !== fieldstrings.length) {
        error.push('Line 1: There is duplicate (field, timepoint, measurement) combination.');
    }

    return ({ parsedHeader, error: error.length === 0 ? undefined : error });
}

export function processDataRow({ lineNum, row, parsedHeader, job, versionId }: { versionId: string, lineNum: number, row: string[], parsedHeader: Array<IFieldDescriptionObject | null>, job: IJobEntry<{ dataVersion: string, versionTag?: string }> }): { error?: string[], dataEntry: IDataEntry } { // eslint:disable-line
    /* pure function */
    const error: string[] = [];
    let colIndex = 0;
    const dataEntry: any = {
        m_jobId: job.id,
        m_study: job.studyId,
        m_versionId: versionId
    };

    if (row.length !== parsedHeader.length) {
        error.push(`Line ${lineNum}: Uneven field Number; expected ${parsedHeader.length} fields but got ${row.length}`);
        return ({ error, dataEntry });
    }

    for (const each of row) {
        if (colIndex === 0) {
            /* extracting subject id */
            if (each === '') {
                error.push(`Line ${lineNum}: No subject id provided.`);
                colIndex++;
                continue;
            }
            dataEntry.m_eid = each;
            colIndex++;
            continue;
        }

        /* skip for missing data */
        if (each === '') {
            colIndex++;
            continue;
        }

        if (parsedHeader[colIndex] === null) {
            colIndex++;
            continue;
        }
        const { fieldId, timepoint, measurement, datatype } = parsedHeader[colIndex] as IFieldDescriptionObject;

        /* adding value to dataEntry */
        let value: any;
        try {
            switch (datatype) {
                case 'c': // categorical
                    value = each;
                    break;
                case 'd': // decimal
                    if (!/^\d+(.\d+)?$/.test(each)) {
                        error.push(`Line ${lineNum} column ${colIndex + 1}: Cannot parse '${each}' as decimal.`);
                        colIndex++;
                        continue;
                    }
                    value = parseFloat(each);
                    break;
                case 'i': // integer
                    if (!/^\d+$/.test(each)) {
                        error.push(`Line ${lineNum} column ${colIndex + 1}: Cannot parse '${each}' as integer.`);
                        colIndex++;
                        continue;
                    }
                    value = parseInt(each, 10);
                    break;
                case 'b': // boolean
                    if (each.toLowerCase() === 'true' || each.toLowerCase() === 'false') {
                        value = each.toLowerCase() === 'true';
                    } else {
                        error.push(`Line ${lineNum} column ${colIndex + 1}: value for boolean type must be 'true' or 'false'.`);
                        colIndex++;
                        continue;
                    }
                    break;
                case 't':
                    value = each;
                    break;
                default:
                    error.push(`Line ${lineNum}: Invalid data type '${datatype}'`);
                    colIndex++;
                    continue;
            }
        } catch (e) {
            error.push(e.toString());
            continue;
        }

        if (dataEntry[fieldId] === undefined) {
            dataEntry[fieldId] = {};
        }
        if (dataEntry[fieldId][timepoint] === undefined) {
            dataEntry[fieldId][timepoint] = {};
        }
        dataEntry[fieldId][timepoint][measurement] = value;
        colIndex++;
    }

    return ({ error: error.length === 0 ? undefined : error, dataEntry });
}<|MERGE_RESOLUTION|>--- conflicted
+++ resolved
@@ -143,11 +143,7 @@
         if (colNum === 0) {
             parsedHeader[0] = null;
         } else {
-<<<<<<< HEAD
-            if (!/^\d+@\d+.\d+(:[cidbt])?$/.test(each)) {
-=======
             if (!fieldValidator(each)) {
->>>>>>> d08b3889
                 error.push(`Line 1: '${each}' is not a valid header field descriptor.`);
                 parsedHeader[colNum] = null;
             } else {
