<<<<<<< HEAD
{
    "name": "@itmat-broker/itmat-setup",
    "version": "1.1.0",
    "description": "ITMAT Broker",
    "keywords": [
        "itmat",
        "broker"
    ],
    "bugs": {
        "url": "https://github.com/dsi-icl/itmat-broker/issues"
    },
    "repository": "https://github.com/dsi-icl/itmat-broker",
    "license": "MIT",
    "contributors": [
        "Florian Guitton <f.guitton@imperial.ac.uk>"
    ],
    "dependencies": {
        "bcrypt": "5.0.1",
        "compression": "1.7.4",
        "express": "4.18.1",
        "express-rate-limit": "6.6.0",
        "isobject": "4.0.0",
        "minio": "7.0.32",
        "mongodb": "4.10.0"
    }
=======
{
    "name": "itmat-docker",
    "version": "1.2.0",
    "description": "ITMAT Broker",
    "keywords": [
        "itmat",
        "broker"
    ],
    "bugs": {
        "url": "https://github.com/dsi-icl/itmat-broker/issues"
    },
    "repository": "https://github.com/dsi-icl/itmat-broker",
    "license": "MIT",
    "contributors": [
        "Florian Guitton <f.guitton@imperial.ac.uk>"
    ],
    "scripts": {
        "prebuild": "cd ../itmat-ui-react && cross-env PUBLIC_URL=/ yarn build",
        "build": "docker build -t datascienceinstitute/itmat-broker:latest -f Dockerfile ..",
        "build:noui": "docker build -t datascienceinstitute/itmat-broker:latest -f Dockerfile ..",
        "start": "echo \"Nothing to start\"",
        "test": "echo \"No tests\""
    },
    "dependencies": {
        "bcrypt": "5.0.1",
        "compression": "1.7.4",
        "express": "4.17.3",
        "express-rate-limit": "6.3.0",
        "isobject": "4.0.0",
        "mongodb": "4.4.1"
    }
>>>>>>> 48e26fa0
}<|MERGE_RESOLUTION|>--- conflicted
+++ resolved
@@ -1,7 +1,6 @@
-<<<<<<< HEAD
 {
     "name": "@itmat-broker/itmat-setup",
-    "version": "1.1.0",
+    "version": "1.2.0",
     "description": "ITMAT Broker",
     "keywords": [
         "itmat",
@@ -24,37 +23,4 @@
         "minio": "7.0.32",
         "mongodb": "4.10.0"
     }
-=======
-{
-    "name": "itmat-docker",
-    "version": "1.2.0",
-    "description": "ITMAT Broker",
-    "keywords": [
-        "itmat",
-        "broker"
-    ],
-    "bugs": {
-        "url": "https://github.com/dsi-icl/itmat-broker/issues"
-    },
-    "repository": "https://github.com/dsi-icl/itmat-broker",
-    "license": "MIT",
-    "contributors": [
-        "Florian Guitton <f.guitton@imperial.ac.uk>"
-    ],
-    "scripts": {
-        "prebuild": "cd ../itmat-ui-react && cross-env PUBLIC_URL=/ yarn build",
-        "build": "docker build -t datascienceinstitute/itmat-broker:latest -f Dockerfile ..",
-        "build:noui": "docker build -t datascienceinstitute/itmat-broker:latest -f Dockerfile ..",
-        "start": "echo \"Nothing to start\"",
-        "test": "echo \"No tests\""
-    },
-    "dependencies": {
-        "bcrypt": "5.0.1",
-        "compression": "1.7.4",
-        "express": "4.17.3",
-        "express-rate-limit": "6.3.0",
-        "isobject": "4.0.0",
-        "mongodb": "4.4.1"
-    }
->>>>>>> 48e26fa0
 }