--- conflicted
+++ resolved
@@ -29,12 +29,7 @@
     "@types/mongodb": "3.1.19",
     "@types/multer": "^1.3.7",
     "@types/node-fetch": "^2.1.2",
-<<<<<<< HEAD
     "eslint-plugin-typescript": "^0.14.0",
-    "typescript-eslint-parser": "^18.0.0"
-=======
-    "eslint-plugin-typescript": "^0.12.0",
     "typescript-eslint-parser": "^21.0.0"
->>>>>>> 8f0dc206
   }
 }