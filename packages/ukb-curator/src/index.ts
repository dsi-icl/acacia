--- conflicted
+++ resolved
@@ -1,13 +1,6 @@
-<<<<<<< HEAD
-import { Logger, Models } from 'itmat-utils';
+import { Models } from 'itmat-commons';
+import { Logger } from 'itmat-utils';
 import { Collection } from 'mongodb';
-=======
-import { Db, Collection } from 'mongodb';
-import { Models } from 'itmat-commons';
-import { ServerBase, CustomError, IServerBaseConfig, Logger } from 'itmat-utils';
-import { ICodingMap, ICodingEntry } from './models/UKBCoding';
-import { IFieldMap, IFieldEntry } from './models/UKBFields';
->>>>>>> ec79e7f6
 import { UKBCSVCurator } from './curation/UKBCSVCurator';
 import { UKBImageCurator } from './curation/UKBImageCurator';
 import { ICodingEntry, ICodingMap } from './models/UKBCoding';
