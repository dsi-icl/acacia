import { Logger, Models } from 'itmat-utils';
import mongodb from 'mongodb';
import { IFieldDescriptionObject } from '../models/curationUtils';
import { IFieldMap } from '../models/UKBFields';
import { JobUtils } from '../utils/jobUtils';
<<<<<<< HEAD
=======
import { Models } from 'itmat-commons';
import { Logger } from 'itmat-utils';
>>>>>>> ec79e7f6

export class UKBImageCurator {
    private jobUtils: JobUtils;

    constructor(private readonly UKBFieldDictionary: IFieldMap, private readonly dataCollection: mongodb.Collection, private readonly jobCollection: mongodb.Collection) {
        this.jobUtils = new JobUtils(this.jobCollection);
        this.updateData = this.updateData.bind(this);
    }

    public async updateData(document: Models.JobModels.IJobEntry<Models.JobModels.IDataobj_UKB_IMAGE_UPLOAD_job>): Promise<boolean> {
        if (document.data === undefined || document.data.patientId === undefined || !document.data.field || !document.receivedFiles) {
            Logger.error(`Job ${document.id} does not have patientId, field or receivedFiles`);
            await this.jobUtils.setJobError(document.id, 'Does not have patientId, field or receivedFiles');
            return false;
        }
        const { field: fieldId, patientId } = document.data;
        const objectUrl = `IMAGE::${document.id}#${document.receivedFiles}`;
        const field: IFieldDescriptionObject = this.parseFieldHeader(fieldId);
        // ==> update the data collection
        // check the fieldId is indeed an image
        // check the patientId exists and the study is right
        // update the objectUrl
        if (this.UKBFieldDictionary[field.fieldId] === undefined
            || this.UKBFieldDictionary[field.fieldId].ItemType !== 'Bulk'
            || this.UKBFieldDictionary[field.fieldId].Array < field.array) {
            await this.jobUtils.setJobError(document.id, 'The provided field is malformed, or does not refer to images.');
            return false;
        }
        let updateResult: mongodb.UpdateWriteOpResult;
        try {
            updateResult = await this.dataCollection.updateOne(
                { m_eid: patientId, m_study: 'UKBIOBANK' },
                { $set: { [`${field.fieldId}.${field.instance}.${field.array}`]: objectUrl } });
        } catch (e) {
            Logger.error(`Job ${document.id} received file but cannot update data collection: MESSAGE: ${JSON.stringify(e)}`);
            await this.jobUtils.setJobError(document.id, 'Internal error. Do not reupload image. Please contact admin.');
            return false;
        }

        if (updateResult.modifiedCount !== 1) {
            Logger.error(`Job ${document.id} received file but cannot correctly update data collection. Modified count is ${updateResult.modifiedCount} instead.`);
            await this.jobUtils.setJobError(document.id, 'Internal error. Do not reupload image. Please contact admin.');
            return false;
        }
        return true;
    }

    private parseFieldHeader(fieldHeader: string): IFieldDescriptionObject {
        return ({
<<<<<<< HEAD
            fieldId: parseInt(fieldHeader.slice(0, fieldHeader.indexOf('-')), 10),
            instance: parseInt(fieldHeader.slice(fieldHeader.indexOf('-') + 1, fieldHeader.indexOf('.')), 10),
            array: parseInt(fieldHeader.slice(fieldHeader.indexOf('.') + 1), 10)
=======
            fieldId: parseInt(fieldHeader.slice(0, fieldHeader.indexOf('-'))),
            instance: parseInt(fieldHeader.slice(fieldHeader.indexOf('-') + 1, fieldHeader.indexOf('.'))),
            array: parseInt(fieldHeader.slice(fieldHeader.indexOf('.') + 1))
>>>>>>> ec79e7f6
        });
    }
}<|MERGE_RESOLUTION|>--- conflicted
+++ resolved
@@ -1,13 +1,9 @@
-import { Logger, Models } from 'itmat-utils';
+import { Models } from 'itmat-commons';
+import { Logger } from 'itmat-utils';
 import mongodb from 'mongodb';
 import { IFieldDescriptionObject } from '../models/curationUtils';
 import { IFieldMap } from '../models/UKBFields';
 import { JobUtils } from '../utils/jobUtils';
-<<<<<<< HEAD
-=======
-import { Models } from 'itmat-commons';
-import { Logger } from 'itmat-utils';
->>>>>>> ec79e7f6
 
 export class UKBImageCurator {
     private jobUtils: JobUtils;
@@ -57,15 +53,9 @@
 
     private parseFieldHeader(fieldHeader: string): IFieldDescriptionObject {
         return ({
-<<<<<<< HEAD
             fieldId: parseInt(fieldHeader.slice(0, fieldHeader.indexOf('-')), 10),
             instance: parseInt(fieldHeader.slice(fieldHeader.indexOf('-') + 1, fieldHeader.indexOf('.')), 10),
             array: parseInt(fieldHeader.slice(fieldHeader.indexOf('.') + 1), 10)
-=======
-            fieldId: parseInt(fieldHeader.slice(0, fieldHeader.indexOf('-'))),
-            instance: parseInt(fieldHeader.slice(fieldHeader.indexOf('-') + 1, fieldHeader.indexOf('.'))),
-            array: parseInt(fieldHeader.slice(fieldHeader.indexOf('.') + 1))
->>>>>>> ec79e7f6
         });
     }
 }