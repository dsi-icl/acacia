--- conflicted
+++ resolved
@@ -141,11 +141,10 @@
             ).mutation(async ({ input, ctx }) => {
                 const user = ctx.req.user;
                 const instance = await this.instanceCore.getInstanceById(input.instanceId);
-<<<<<<< HEAD
-                if (user.type !== enumUserTypes.ADMIN || user.id !== instance.userId) {
-=======
+
+
                 if (user.type !==  enumUserTypes.ADMIN && user.id !== instance.userId) {
->>>>>>> de00fd4c
+
                     throw new CoreError(
                         enumCoreErrors.NO_PERMISSION_ERROR,
                         'Insufficient permissions.'
@@ -154,9 +153,6 @@
 
                 return await this.instanceCore.deleteInstance(user.id, input.instanceId);
             }),
-<<<<<<< HEAD
-            getQuotaAndFlavors: this.protectedProcedure.query(async ({ ctx }) => {
-=======
 
             /**
              * Extend the lifespan of an instance
@@ -173,9 +169,7 @@
 
                 return await this.instanceCore.extendInstanceLifespan(ctx.req.user.id, input.instanceId, input.additionalTime);
             }),
-
-            getQuotaAndFlavors: this.baseProcedure.query(async ({ ctx }) => {
->>>>>>> de00fd4c
+            getQuotaAndFlavors: this.protectedProcedure.query(async ({ ctx }) => {
                 if (!ctx.req.user || !ctx.req.user.id) {
                     throw new CoreError(enumCoreErrors.NOT_LOGGED_IN, 'User must be authenticated.');
                 }
