--- conflicted
+++ resolved
@@ -55,13 +55,8 @@
 		"url-loader": "0.6.2",
 		"webpack": "3.8.1",
 		"webpack-dev-server": "2.11.3",
-<<<<<<< HEAD
 		"webpack-manifest-plugin": "2.0.4",
-		"whatwg-fetch": "2.0.3"
-=======
-		"webpack-manifest-plugin": "1.3.2",
 		"whatwg-fetch": "3.0.0"
->>>>>>> 29ca2f20
 	},
 	"devDependencies": {
 		"@types/jest": "^23.3.11",
