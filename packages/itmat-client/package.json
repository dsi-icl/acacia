{
	"name": "itmat-client",
	"version": "0.1.0",
	"private": true,
	"scripts": {
		"start": "node scripts/start.js",
		"build": "node scripts/build.js",
		"test": "node scripts/test.js --env=jsdom"
	},
	"dependencies": {
		"@types/graphql": "^14.0.4",
		"@types/react-router-dom": "^4.3.1",
		"antd": "^3.11.6",
		"apollo-boost": "^0.1.23",
		"autoprefixer": "9.4.5",
		"babel-jest": "20.0.3",
		"babel-loader": "8.0.5",
		"babel-preset-react-app": "^3.1.2",
		"case-sensitive-paths-webpack-plugin": "2.1.1",
		"chalk": "2.4.2",
		"css-loader": "0.28.7",
		"dotenv": "6.2.0",
		"dotenv-expand": "4.2.0",
		"extract-text-webpack-plugin": "3.0.2",
		"file-loader": "1.1.11",
		"filepond": "^3.7.4",
		"fork-ts-checker-webpack-plugin": "^0.2.8",
		"fs-extra": "7.0.1",
		"graphql": "^14.0.2",
		"html-webpack-plugin": "2.30.1",
		"itmat-utils": "1.0.1",
		"jest": "20.0.4",
		"object-assign": "4.1.1",
<<<<<<< HEAD
		"postcss-flexbugs-fixes": "3.2.0",
		"postcss-loader": "2.0.8",
		"promise": "8.0.1",
		"raf": "3.4.1",
=======
		"promise": "8.0.2",
		"postcss-flexbugs-fixes": "4.1.0",
		"postcss-loader": "3.0.0",
		"raf": "3.4.0",
>>>>>>> cd7c616e
		"react": "^16.7.0-alpha.2",
		"react-apollo": "^2.3.3",
		"react-dev-utils": "^7.0.0",
		"react-dom": "^16.7.0-alpha.2",
		"react-filepond": "^5.0.0",
		"react-router-dom": "^4.3.1",
		"resolve": "1.9.0",
		"source-map-loader": "^0.2.1",
		"style-loader": "0.23.1",
		"sw-precache-webpack-plugin": "0.11.4",
		"ts-loader": "^5.0.0",
		"ts-jest": "22.4.6",
		"tsconfig-paths-webpack-plugin": "^2.0.0",
		"tslint": "^5.7.0",
		"tslint-config-prettier": "^1.10.0",
		"tslint-react": "^3.2.0",
		"url-loader": "1.1.2",
		"uglifyjs-webpack-plugin": "2.1.1",
		"webpack": "3.12.0",
		"webpack-dev-server": "2.11.3",
		"webpack-manifest-plugin": "1.3.2",
		"whatwg-fetch": "3.0.0"
	},
	"devDependencies": {
		"@types/jest": "^23.3.11",
		"@types/node": "^10.12.18",
		"@types/react": "^16.7.18",
		"@types/react-dom": "^16.0.11",
		"typescript": "^3.2.2",
		"typings-for-css-modules-loader": "^1.7.0"
	},
	"jest": {
		"collectCoverageFrom": [
			"src/**/*.{js,jsx,ts,tsx}",
			"!**/*.d.ts"
		],
		"setupFiles": [
			"<rootDir>/config/polyfills.js"
		],
		"testMatch": [
			"<rootDir>/src/**/__tests__/**/*.(j|t)s?(x)",
			"<rootDir>/src/**/?(*.)(spec|test).(j|t)s?(x)"
		],
		"testEnvironment": "node",
		"testURL": "http://localhost",
		"transform": {
			"^.+\\.(js|jsx|mjs)$": "<rootDir>/node_modules/babel-jest",
			"^.+\\.tsx?$": "<rootDir>/config/jest/typescriptTransform.js",
			"^.+\\.css$": "<rootDir>/config/jest/cssTransform.js",
			"^(?!.*\\.(js|jsx|mjs|css|json)$)": "<rootDir>/config/jest/fileTransform.js"
		},
		"transformIgnorePatterns": [
			"[/\\\\]node_modules[/\\\\].+\\.(js|jsx|mjs|ts|tsx)$"
		],
		"moduleNameMapper": {
			"^react-native$": "react-native-web"
		},
		"moduleFileExtensions": [
			"web.ts",
			"ts",
			"web.tsx",
			"tsx",
			"web.js",
			"js",
			"web.jsx",
			"jsx",
			"json",
			"node",
			"mjs"
		],
		"globals": {
			"ts-jest": {
				"tsConfigFile": "/Users/chonsou/Desktop/itmat-broker/packages/my-app/tsconfig.test.json"
			}
		}
	},
	"babel": {
		"presets": [
			"react-app"
		]
	}
}<|MERGE_RESOLUTION|>--- conflicted
+++ resolved
@@ -31,17 +31,10 @@
 		"itmat-utils": "1.0.1",
 		"jest": "20.0.4",
 		"object-assign": "4.1.1",
-<<<<<<< HEAD
-		"postcss-flexbugs-fixes": "3.2.0",
-		"postcss-loader": "2.0.8",
-		"promise": "8.0.1",
 		"raf": "3.4.1",
-=======
 		"promise": "8.0.2",
 		"postcss-flexbugs-fixes": "4.1.0",
 		"postcss-loader": "3.0.0",
-		"raf": "3.4.0",
->>>>>>> cd7c616e
 		"react": "^16.7.0-alpha.2",
 		"react-apollo": "^2.3.3",
 		"react-dev-utils": "^7.0.0",
