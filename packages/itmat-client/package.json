--- conflicted
+++ resolved
@@ -31,13 +31,8 @@
 		"itmat-utils": "1.0.1",
 		"jest": "20.0.4",
 		"object-assign": "4.1.1",
-<<<<<<< HEAD
 		"postcss-flexbugs-fixes": "4.1.0",
-		"postcss-loader": "2.0.8",
-=======
-		"postcss-flexbugs-fixes": "3.2.0",
 		"postcss-loader": "3.0.0",
->>>>>>> 65ff28bf
 		"promise": "8.0.1",
 		"raf": "3.4.0",
 		"react": "^16.7.0-alpha.2",
