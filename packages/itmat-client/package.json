{
	"name": "itmat-client",
	"version": "0.1.0",
	"private": true,
	"scripts": {
		"start": "node scripts/start.js",
		"build": "node scripts/build.js",
		"test": "node scripts/test.js --env=jsdom"
	},
	"dependencies": {
		"@types/graphql": "^14.0.4",
		"@types/react-router-dom": "^4.3.1",
		"antd": "^3.11.6",
		"apollo-boost": "^0.1.23",
		"autoprefixer": "7.1.6",
		"babel-jest": "20.0.3",
		"babel-loader": "8.0.5",
		"babel-preset-react-app": "^3.1.2",
		"case-sensitive-paths-webpack-plugin": "2.1.1",
		"chalk": "2.4.2",
		"css-loader": "0.28.7",
		"dotenv": "4.0.0",
		"dotenv-expand": "4.2.0",
		"extract-text-webpack-plugin": "3.0.2",
		"file-loader": "1.1.5",
		"filepond": "^3.7.4",
		"fork-ts-checker-webpack-plugin": "^0.2.8",
		"fs-extra": "7.0.1",
		"graphql": "^14.0.2",
		"html-webpack-plugin": "2.30.1",
		"itmat-utils": "1.0.1",
		"jest": "20.0.4",
		"object-assign": "4.1.1",
<<<<<<< HEAD
		"postcss-flexbugs-fixes": "3.2.0",
		"postcss-loader": "2.0.8",
		"promise": "8.0.2",
=======
		"postcss-flexbugs-fixes": "4.1.0",
		"postcss-loader": "3.0.0",
		"promise": "8.0.1",
>>>>>>> 5c3ffdc0
		"raf": "3.4.0",
		"react": "^16.7.0-alpha.2",
		"react-apollo": "^2.3.3",
		"react-dev-utils": "^5.0.2",
		"react-dom": "^16.7.0-alpha.2",
		"react-filepond": "^5.0.0",
		"react-router-dom": "^4.3.1",
		"resolve": "1.9.0",
		"source-map-loader": "^0.2.1",
		"style-loader": "0.23.1",
		"sw-precache-webpack-plugin": "0.11.4",
		"ts-jest": "22.4.6",
		"ts-loader": "^2.3.7",
		"tsconfig-paths-webpack-plugin": "^2.0.0",
		"tslint": "^5.7.0",
		"tslint-config-prettier": "^1.10.0",
		"tslint-react": "^3.2.0",
		"url-loader": "1.1.2",
		"uglifyjs-webpack-plugin": "2.1.1",
		"webpack": "3.12.0",
		"webpack-dev-server": "2.11.3",
		"webpack-manifest-plugin": "1.3.2",
		"whatwg-fetch": "3.0.0"
	},
	"devDependencies": {
		"@types/jest": "^23.3.11",
		"@types/node": "^10.12.18",
		"@types/react": "^16.7.18",
		"@types/react-dom": "^16.0.11",
		"typescript": "^3.2.2",
		"typings-for-css-modules-loader": "^1.7.0"
	},
	"jest": {
		"collectCoverageFrom": [
			"src/**/*.{js,jsx,ts,tsx}",
			"!**/*.d.ts"
		],
		"setupFiles": [
			"<rootDir>/config/polyfills.js"
		],
		"testMatch": [
			"<rootDir>/src/**/__tests__/**/*.(j|t)s?(x)",
			"<rootDir>/src/**/?(*.)(spec|test).(j|t)s?(x)"
		],
		"testEnvironment": "node",
		"testURL": "http://localhost",
		"transform": {
			"^.+\\.(js|jsx|mjs)$": "<rootDir>/node_modules/babel-jest",
			"^.+\\.tsx?$": "<rootDir>/config/jest/typescriptTransform.js",
			"^.+\\.css$": "<rootDir>/config/jest/cssTransform.js",
			"^(?!.*\\.(js|jsx|mjs|css|json)$)": "<rootDir>/config/jest/fileTransform.js"
		},
		"transformIgnorePatterns": [
			"[/\\\\]node_modules[/\\\\].+\\.(js|jsx|mjs|ts|tsx)$"
		],
		"moduleNameMapper": {
			"^react-native$": "react-native-web"
		},
		"moduleFileExtensions": [
			"web.ts",
			"ts",
			"web.tsx",
			"tsx",
			"web.js",
			"js",
			"web.jsx",
			"jsx",
			"json",
			"node",
			"mjs"
		],
		"globals": {
			"ts-jest": {
				"tsConfigFile": "/Users/chonsou/Desktop/itmat-broker/packages/my-app/tsconfig.test.json"
			}
		}
	},
	"babel": {
		"presets": [
			"react-app"
		]
	}
}<|MERGE_RESOLUTION|>--- conflicted
+++ resolved
@@ -31,15 +31,9 @@
 		"itmat-utils": "1.0.1",
 		"jest": "20.0.4",
 		"object-assign": "4.1.1",
-<<<<<<< HEAD
-		"postcss-flexbugs-fixes": "3.2.0",
-		"postcss-loader": "2.0.8",
 		"promise": "8.0.2",
-=======
 		"postcss-flexbugs-fixes": "4.1.0",
 		"postcss-loader": "3.0.0",
-		"promise": "8.0.1",
->>>>>>> 5c3ffdc0
 		"raf": "3.4.0",
 		"react": "^16.7.0-alpha.2",
 		"react-apollo": "^2.3.3",
