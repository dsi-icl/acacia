<<<<<<< HEAD
/dist
/.vscode
todo.txt
/build/
=======
/build/
/dist/
>>>>>>> de020688
<|MERGE_RESOLUTION|>--- conflicted
+++ resolved
@@ -1,9 +1,2 @@
-<<<<<<< HEAD
-/dist
-/.vscode
-todo.txt
 /build/
-=======
-/build/
-/dist/
->>>>>>> de020688
+/dist/