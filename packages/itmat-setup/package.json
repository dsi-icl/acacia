--- conflicted
+++ resolved
@@ -22,14 +22,8 @@
         "mongodb": "4.3.1"
     },
     "devDependencies": {
-<<<<<<< HEAD
-        "@types/mongodb": "3.6.17",
         "chalk": "4.1.2",
-        "eslint": "7.32.0",
-=======
-        "chalk": "5.0.0",
         "eslint": "8.7.0",
->>>>>>> d1f72ba6
         "typescript": "4.3.2"
     },
     "eslintConfig": {
