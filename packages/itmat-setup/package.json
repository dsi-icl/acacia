{
    "name": "itmat-setup",
    "version": "1.1.0",
    "description": "",
    "license": "MIT",
    "author": "Chon Sou",
    "main": "dist/index",
    "types": "dist/index",
    "files": [
        "dist"
    ],
    "scripts": {
        "build": "yarn run clean && yarn run compile",
        "setup": "node ./dist/runSetup.js",
        "lint": "eslint --ext .jsx --ext .js --ext .ts ./",
        "lint-fix": "eslint --ext .jsx --ext .js --ext .ts --fix ./",
        "clean": "rimraf -rf ./dist",
        "compile": "tsc -p tsconfig.build.json",
        "prepublishOnly": "yarn run build"
    },
    "dependencies": {
<<<<<<< HEAD
        "mongodb": "4.9.0"
=======
        "mongodb": "4.9.1"
>>>>>>> 2f57ce17
    },
    "devDependencies": {
        "chalk": "4.1.2",
        "typescript": "4.8.2"
    },
    "eslintConfig": {
        "extends": "./config/eslint.config.js"
    },
    "nx": {
        "targets": {
            "build": {
                "outputs": [
                    "packages/itmat-setup/dist"
                ]
            }
        }
    }
}<|MERGE_RESOLUTION|>--- conflicted
+++ resolved
@@ -19,11 +19,7 @@
         "prepublishOnly": "yarn run build"
     },
     "dependencies": {
-<<<<<<< HEAD
-        "mongodb": "4.9.0"
-=======
         "mongodb": "4.9.1"
->>>>>>> 2f57ce17
     },
     "devDependencies": {
         "chalk": "4.1.2",
