{
    "name": "itmat-broker",
    "private": true,
    "license": "MIT",
    "scripts": {
        "prepare": "husky install",
        "postinstall": "husky install",
        "preinstall": "node ./scripts/hintYarn.js",
        "start": "lerna run --stream --parallel --scope itmat-commons --scope itmat-job-executor --scope itmat-interface --scope itmat-ui-react start",
        "start:ui": "lerna run --stream --scope itmat-ui-react start",
        "start:interface": "lerna run --stream --scope itmat-interface start",
        "start:executor": "lerna run --stream --scope itmat-job-executor start",
        "build": "lerna run --stream --ignore itmat-docker build",
        "build:noui": "lerna run --stream --ignore itmat-docker --ignore itmat-ui-react build",
        "dockerise": "yarn run build:noui && lerna run --stream --scope itmat-docker build",
        "setupDatabase": "lerna run --scope itmat-setup setup",
        "test": "lerna run --no-bail --concurrency 1 --stream --scope itmat-interface --scope itmat-job-executor --scope itmat-commons test",
        "lint": "lerna run --no-bail --stream lint",
        "lint:fix": "lerna run --no-bail --stream lint:fix",
        "clean": "lerna run clean",
        "publish": "lerna run tsc && lerna publish",
        "test:unit": "lerna run --no-bail --concurrency 1 --stream --scope itmat-interface test"
    },
    "workspaces": {
        "packages": [
            "packages/*"
        ],
        "nohoist": [
            "mongodb-memory-server",
            "mongodb-memory-server/**",
            "**/mongodb-memory-server",
            "**/mongodb-memory-server/**",
            "packages/**/webpack-dev-server",
            "**/babel-loader",
            "**/babel-jest",
            "**/mongodb",
            "**/mongodb/**"
        ]
    },
    "devDependencies": {
        "@babel/core": "7.16.7",
        "@babel/preset-env": "7.16.8",
        "@babel/eslint-parser": "7.16.5",
        "@babel/eslint-plugin": "7.16.5",
        "@types/jest": "26.0.23",
        "@typescript-eslint/eslint-plugin": "5.9.1",
        "@typescript-eslint/parser": "5.9.1",
        "eslint": "7.32.0",
        "eslint-config-react-app": "6.0.0",
        "eslint-plugin-cypress": "2.12.1",
        "eslint-plugin-flowtype": "8.0.3",
        "eslint-plugin-import": "2.25.4",
        "eslint-plugin-jest": "24.3.6",
<<<<<<< HEAD
        "eslint-plugin-jsx-a11y": "6.5.1",
        "eslint-plugin-react": "7.28.0",
        "eslint-plugin-react-hooks": "4.3.0",
        "husky": "7.0.4",
        "jest-environment-node": "26.6.2",
=======
        "eslint-plugin-jsx-a11y": "6.4.1",
        "eslint-plugin-react": "7.24.0",
        "eslint-plugin-react-hooks": "4.2.0",
        "husky": "6.0.0",
        "jest-environment-node": "27.4.6",
>>>>>>> c86af950
        "lerna": "4.0.0",
        "typescript": "4.3.2"
    },
    "resolutions": {
        "**/**/fs-capacitor": "^6.2.0",
        "**/apollo-server-core": "2.20.0",
        "**/graphql-upload": "^11.0.0",
        "**/moment": "2.29.1"
    },
    "eslintConfig": {
        "extends": "./config/eslint.config.js"
    }
}<|MERGE_RESOLUTION|>--- conflicted
+++ resolved
@@ -51,19 +51,11 @@
         "eslint-plugin-flowtype": "8.0.3",
         "eslint-plugin-import": "2.25.4",
         "eslint-plugin-jest": "24.3.6",
-<<<<<<< HEAD
         "eslint-plugin-jsx-a11y": "6.5.1",
         "eslint-plugin-react": "7.28.0",
         "eslint-plugin-react-hooks": "4.3.0",
         "husky": "7.0.4",
-        "jest-environment-node": "26.6.2",
-=======
-        "eslint-plugin-jsx-a11y": "6.4.1",
-        "eslint-plugin-react": "7.24.0",
-        "eslint-plugin-react-hooks": "4.2.0",
-        "husky": "6.0.0",
         "jest-environment-node": "27.4.6",
->>>>>>> c86af950
         "lerna": "4.0.0",
         "typescript": "4.3.2"
     },
