--- conflicted
+++ resolved
@@ -20,27 +20,17 @@
         "nohoist": []
     },
     "devDependencies": {
-<<<<<<< HEAD
-        "@types/jest": "25.2.1",
-        "eslint": "6.8.0",
-        "eslint-plugin-jest": "23.8.2",
-        "jest-environment-node": "25.3.0",
-        "lerna": "3.20.2",
+        "@types/jest": "25.2.3",
+        "eslint": "7.1.0",
+        "eslint-plugin-jest": "23.13.1",
+        "jest-environment-node": "26.0.1",
+        "lerna": "3.22.0",
         "start-server-and-test": "1.11.0",
-        "typescript": "3.8.3"
+        "typescript": "3.9.3"
     },
     "resolutions": {
         "**/**/fs-capacitor": "^5.0.0",
         "**/graphql-upload": "^9.0.0",
         "**/moment": "2.24.0"
-=======
-        "@types/jest": "25.2.3",
-        "eslint": "7.1.0",
-        "eslint-plugin-jest": "23.13.1",
-        "jest-environment-node": "26.0.1",
-        "lerna": "3.22.0",
-        "tslint": "6.1.2",
-        "start-server-and-test": "1.11.0"
->>>>>>> 85282e2f
     }
 }