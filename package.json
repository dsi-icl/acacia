{
    "name": "itmat-broker",
    "private": true,
    "license": "MIT",
    "scripts": {
        "prepare": "husky install",
        "postinstall": "husky install",
        "preinstall": "node ./scripts/hintYarn.js",
        "start": "lerna run --stream --parallel --scope itmat-commons --scope itmat-job-executor --scope itmat-interface --scope itmat-ui-react start",
        "start:ui": "lerna run --stream --scope itmat-ui-react start",
        "start:interface": "lerna run --stream --scope itmat-interface start",
        "start:executor": "lerna run --stream --scope itmat-job-executor start",
        "build": "lerna run --stream --ignore itmat-docker build",
        "build:noui": "lerna run --stream --ignore itmat-docker --ignore itmat-ui-react build",
        "dockerise": "yarn run build:noui && lerna run --stream --scope itmat-docker build",
        "setupDatabase": "lerna run --scope itmat-setup setup",
        "test": "lerna run --no-bail --concurrency 1 --stream --scope itmat-interface --scope itmat-job-executor --scope itmat-commons test",
        "lint": "lerna run --no-bail --stream lint",
        "lint:fix": "lerna run --no-bail --stream lint:fix",
        "clean": "lerna run clean",
        "publish": "lerna run tsc && lerna publish",
        "test:unit": "lerna run --no-bail --concurrency 1 --stream --scope itmat-interface test"
    },
    "workspaces": {
        "packages": [
            "packages/*"
        ],
        "nohoist": [
            "mongodb-memory-server",
            "mongodb-memory-server/**",
            "**/mongodb-memory-server",
            "**/mongodb-memory-server/**"
        ]
    },
    "devDependencies": {
<<<<<<< HEAD
        "@babel/core": "7.14.3",
        "@babel/preset-env": "7.15.8",
        "@babel/eslint-parser": "7.14.4",
        "@babel/eslint-plugin": "7.13.16",
        "@types/jest": "27.4.0",
        "@typescript-eslint/eslint-plugin": "5.10.0",
        "@typescript-eslint/parser": "5.10.0",
        "babel-preset-minify": "0.5.1",
        "chalk": "4.1.2",
        "eslint": "7.32.0",
=======
        "@babel/core": "7.16.7",
        "@babel/preset-env": "7.16.8",
        "@babel/eslint-parser": "7.16.5",
        "@babel/eslint-plugin": "7.16.5",
        "@types/jest": "26.0.23",
        "eslint": "8.7.0",
>>>>>>> d1f72ba6
        "eslint-config-react-app": "7.0.0",
        "eslint-plugin-cypress": "2.12.1",
        "eslint-plugin-flowtype": "8.0.3",
        "eslint-plugin-import": "2.25.4",
        "eslint-plugin-jest": "25.7.0",
        "eslint-plugin-jsx-a11y": "6.5.1",
        "eslint-plugin-react": "7.28.0",
        "eslint-plugin-react-hooks": "4.3.0",
<<<<<<< HEAD
        "husky": "6.0.0",
        "lerna": "4.0.0",
        "typescript": "4.3.2",
        "webpack": "5.66.0"
=======
        "husky": "7.0.4",
        "jest-environment-node": "27.4.6",
        "lerna": "4.0.0",
        "typescript": "4.3.2",
        "webpack-cli": "4.9.1"
>>>>>>> d1f72ba6
    },
    "resolutions": {
        "**/apollo-server-core": "2.20.0",
        "**/graphql-upload": "^11.0.0",
<<<<<<< HEAD
        "**/@types/eslint": "8.4.0"
=======
        "**/@types/eslint": "^8.2.2",
        "**/mongodb": "4.3.1"
>>>>>>> d1f72ba6
    },
    "eslintConfig": {
        "extends": "./config/eslint.config.js"
    }
}<|MERGE_RESOLUTION|>--- conflicted
+++ resolved
@@ -33,25 +33,12 @@
         ]
     },
     "devDependencies": {
-<<<<<<< HEAD
-        "@babel/core": "7.14.3",
-        "@babel/preset-env": "7.15.8",
-        "@babel/eslint-parser": "7.14.4",
-        "@babel/eslint-plugin": "7.13.16",
-        "@types/jest": "27.4.0",
-        "@typescript-eslint/eslint-plugin": "5.10.0",
-        "@typescript-eslint/parser": "5.10.0",
-        "babel-preset-minify": "0.5.1",
-        "chalk": "4.1.2",
-        "eslint": "7.32.0",
-=======
         "@babel/core": "7.16.7",
         "@babel/preset-env": "7.16.8",
         "@babel/eslint-parser": "7.16.5",
         "@babel/eslint-plugin": "7.16.5",
-        "@types/jest": "26.0.23",
+        "@types/jest": "27.4.0",
         "eslint": "8.7.0",
->>>>>>> d1f72ba6
         "eslint-config-react-app": "7.0.0",
         "eslint-plugin-cypress": "2.12.1",
         "eslint-plugin-flowtype": "8.0.3",
@@ -60,28 +47,18 @@
         "eslint-plugin-jsx-a11y": "6.5.1",
         "eslint-plugin-react": "7.28.0",
         "eslint-plugin-react-hooks": "4.3.0",
-<<<<<<< HEAD
-        "husky": "6.0.0",
-        "lerna": "4.0.0",
-        "typescript": "4.3.2",
-        "webpack": "5.66.0"
-=======
         "husky": "7.0.4",
         "jest-environment-node": "27.4.6",
         "lerna": "4.0.0",
         "typescript": "4.3.2",
-        "webpack-cli": "4.9.1"
->>>>>>> d1f72ba6
+        "webpack": "5.66.0",
+        "webpack-cli": "4.9.2"
     },
     "resolutions": {
         "**/apollo-server-core": "2.20.0",
         "**/graphql-upload": "^11.0.0",
-<<<<<<< HEAD
-        "**/@types/eslint": "8.4.0"
-=======
-        "**/@types/eslint": "^8.2.2",
+        "**/@types/eslint": "8.4.0",
         "**/mongodb": "4.3.1"
->>>>>>> d1f72ba6
     },
     "eslintConfig": {
         "extends": "./config/eslint.config.js"
