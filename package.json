--- conflicted
+++ resolved
@@ -4,41 +4,16 @@
     "license": "MIT",
     "scripts": {
         "preinstall": "node ./scripts/hintYarn.js",
-<<<<<<< HEAD
-        "clean": "lerna run clean",
-=======
->>>>>>> 7b63052d
         "start": "lerna run --stream --parallel --scope itmat-commons --scope itmat-utils --scope itmat-job-executor --scope itmat-interface --scope itmat-ui-react start",
         "start:ui": "lerna run --stream --scope itmat-ui-react start",
         "start:interface": "lerna run --stream --scope itmat-interface start",
         "start:executor": "lerna run --stream --scope itmat-job-executor start",
         "build": "lerna run --stream build",
-<<<<<<< HEAD
-        "publish": "lerna run tsc && lerna publish",
-        "test:unit": "lerna run --no-bail --concurrency 1 --stream --scope itmat-interface --scope itmat-job-executor --scope itmat-utils test",
-        "test:e2e": "echo start-server-and-test to be activated",
-        "test": "yarn run test:unit && yarn run test:e2e"
-    },
-    "workspaces": {
-        "packages": [
-            "packages/*"
-        ],
-        "nohoist": [
-            "mongodb-memory-server",
-            "mongodb-memory-server/**",
-            "**/mongodb-memory-server",
-            "**/mongodb-memory-server/**",
-            "packages/**/webpack-dev-server",
-            "**/babel-loader",
-            "**/babel-jest"
-        ]
-=======
         "test": "lerna run --no-bail --concurrency 1 --stream --scope itmat-interface --scope itmat-job-executor --scope itmat-utils test",
         "lint": "lerna run --no-bail --stream lint",
         "lint:fix": "lerna run --no-bail --stream lint:fix",
         "clean": "lerna run clean",
         "publish": "lerna run tsc && lerna publish"
->>>>>>> 7b63052d
     },
     "workspaces": {
         "packages": [
@@ -71,20 +46,13 @@
         "husky": "^4.2.5",
         "jest-environment-node": "25.3.0",
         "lerna": "3.22.0",
-<<<<<<< HEAD
-        "start-server-and-test": "1.11.0",
-        "typescript": "3.8.3"
-=======
         "typescript": "3.9.5"
->>>>>>> 7b63052d
     },
     "resolutions": {
         "**/**/fs-capacitor": "^5.0.0",
         "**/graphql-upload": "^9.0.0",
         "**/graphql": "14.5.3",
         "**/moment": "2.24.0"
-<<<<<<< HEAD
-=======
     },
     "eslintConfig": {
         "extends": "./config/eslint.config.js"
@@ -93,6 +61,5 @@
         "hooks": {
             "pre-push": "npm run lint"
         }
->>>>>>> 7b63052d
     }
 }