--- conflicted
+++ resolved
@@ -5,13 +5,8 @@
         "postinstall": "npm run bootstrap",
         "bootstrap": "lerna bootstrap --hoist",
         "clean": "lerna run clean",
-<<<<<<< HEAD
-        "lint": "tslint --project tsconfig.build.json",
-        "start:dev": "lerna run --stream --scope itmat-interface --scope itmat-ui-react start",
-=======
         "prestart": "lerna run --stream --scope itmat-commons --scope itmat-utils build",
         "start": "lerna run --stream --scope itmat-interface --scope itmat-ui-react start",
->>>>>>> ec79e7f6
         "build": "lerna run --stream --ignore itmat-query-language --ignore itmat-job-executor --ignore ukb-curator build",
         "publish": "lerna run tsc && lerna publish",
         "test": "echo There is no test at this point !"
@@ -20,12 +15,7 @@
         "mongodb-client-encryption": "0.3.1"
     },
     "devDependencies": {
-<<<<<<< HEAD
-        "lerna": "3.16.4",
-        "tslint": "5.20.0",
-        "typescript": "3.6.3"
-=======
-        "lerna": "3.18.1"
->>>>>>> ec79e7f6
+        "lerna": "3.18.1",
+        "tslint": "5.20.0"
     }
 }