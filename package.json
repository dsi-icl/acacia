--- conflicted
+++ resolved
@@ -47,12 +47,8 @@
         "eslint-plugin-react-hooks": "4.0.4",
         "husky": "4.2.5",
         "jest-environment-node": "26.0.1",
-<<<<<<< HEAD
-        "lerna": "3.22.0",
         "start-server-and-test": "1.11.0",
-=======
         "lerna": "3.22.1",
->>>>>>> 44d9e923
         "typescript": "3.9.5"
     },
     "resolutions": {
