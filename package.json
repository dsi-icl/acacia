{
    "name": "itmat-broker",
    "private": true,
    "license": "MIT",
    "scripts": {
        "preinstall": "node ./scripts/hintYarn.js",
        "start": "lerna run --stream --parallel --scope itmat-commons --scope itmat-job-executor --scope itmat-interface --scope itmat-ui-react start",
        "start:ui": "lerna run --stream --scope itmat-ui-react start",
        "start:interface": "lerna run --stream --scope itmat-interface start",
        "start:executor": "lerna run --stream --scope itmat-job-executor start",
<<<<<<< HEAD
        "build": "lerna run --stream --ignore itmat-docker build",
        "build:noui": "lerna run --stream --ignore itmat-docker --ignore itmat-ui-react build",
        "dockerise": "yarn run build:noui && lerna run --stream --scope itmat-docker build",
=======
        "build": "lerna run --stream build",
        "setupDatabase": "lerna run --scope itmat-setup setup",
>>>>>>> 77f6ca95
        "test": "lerna run --no-bail --concurrency 1 --stream --scope itmat-interface --scope itmat-job-executor --scope itmat-commons test",
        "lint": "lerna run --no-bail --stream lint",
        "lint:fix": "lerna run --no-bail --stream lint:fix",
        "clean": "lerna run clean",
        "publish": "lerna run tsc && lerna publish"
    },
    "workspaces": {
        "packages": [
            "packages/*"
        ],
        "nohoist": [
            "mongodb-memory-server",
            "mongodb-memory-server/**",
            "**/mongodb-memory-server",
            "**/mongodb-memory-server/**",
            "packages/**/webpack-dev-server",
            "**/babel-loader",
            "**/babel-jest",
            "**/mongodb",
            "**/mongodb/**"
        ]
    },
    "devDependencies": {
        "@types/jest": "26.0.3",
        "@typescript-eslint/eslint-plugin": "3.4.0",
        "@typescript-eslint/parser": "3.4.0",
        "babel-eslint": "10.1.0",
        "eslint": "7.3.1",
        "eslint-config-react-app": "5.2.1",
        "eslint-plugin-cypress": "2.11.1",
        "eslint-plugin-flowtype": "5.1.3",
        "eslint-plugin-import": "2.22.0",
        "eslint-plugin-jest": "23.17.1",
        "eslint-plugin-jsx-a11y": "6.3.1",
        "eslint-plugin-react": "7.20.1",
        "eslint-plugin-react-hooks": "4.0.4",
        "husky": "4.2.5",
        "jest-environment-node": "26.1.0",
        "lerna": "3.22.1",
        "typescript": "3.9.5"
    },
    "resolutions": {
        "**/**/fs-capacitor": "^6.0.0",
        "**/graphql-upload": "^11.0.0",
        "**/graphql": "14.5.3",
        "**/moment": "2.26.0"
    },
    "eslintConfig": {
        "extends": "./config/eslint.config.js"
    },
    "husky": {
        "hooks": {
            "pre-push": "npm run lint"
        }
    }
}<|MERGE_RESOLUTION|>--- conflicted
+++ resolved
@@ -8,14 +8,10 @@
         "start:ui": "lerna run --stream --scope itmat-ui-react start",
         "start:interface": "lerna run --stream --scope itmat-interface start",
         "start:executor": "lerna run --stream --scope itmat-job-executor start",
-<<<<<<< HEAD
         "build": "lerna run --stream --ignore itmat-docker build",
         "build:noui": "lerna run --stream --ignore itmat-docker --ignore itmat-ui-react build",
         "dockerise": "yarn run build:noui && lerna run --stream --scope itmat-docker build",
-=======
-        "build": "lerna run --stream build",
         "setupDatabase": "lerna run --scope itmat-setup setup",
->>>>>>> 77f6ca95
         "test": "lerna run --no-bail --concurrency 1 --stream --scope itmat-interface --scope itmat-job-executor --scope itmat-commons test",
         "lint": "lerna run --no-bail --stream lint",
         "lint:fix": "lerna run --no-bail --stream lint:fix",
