{
    "name": "itmat-broker",
    "private": true,
    "scripts": {
        "postinstall": "npm run bootstrap",
        "bootstrap": "lerna bootstrap",
        "clean": "lerna run clean",
        "start": "lerna run --stream --parallel --scope itmat-commons --scope itmat-utils --scope itmat-job-executor --scope itmat-interface --scope itmat-ui-react start",
        "build": "lerna run --stream --ignore itmat-query-language --ignore itmat-job-executor --ignore ukb-curator build",
        "publish": "lerna run tsc && lerna publish",
        "test:unit": "lerna run --stream --parallel --scope itmat-job-execute test",
        "test:e2e": "start-server-and-test"
    },
    "optionalDependencies": {
        "mongodb-client-encryption": "1.0.1"
    },
    "devDependencies": {
<<<<<<< HEAD
        "lerna": "3.18.3",
        "tslint": "5.20.0",
        "start-server-and-test": "^1.10.6"
=======
        "lerna": "3.20.2",
        "tslint": "6.0.0"
>>>>>>> 9ab8df7e
    }
}<|MERGE_RESOLUTION|>--- conflicted
+++ resolved
@@ -9,19 +9,15 @@
         "build": "lerna run --stream --ignore itmat-query-language --ignore itmat-job-executor --ignore ukb-curator build",
         "publish": "lerna run tsc && lerna publish",
         "test:unit": "lerna run --stream --parallel --scope itmat-job-execute test",
-        "test:e2e": "start-server-and-test"
+        "test:e2e": "start-server-and-test",
+        "test": "npm run test:unit && npm run test:e2e"
     },
     "optionalDependencies": {
         "mongodb-client-encryption": "1.0.1"
     },
     "devDependencies": {
-<<<<<<< HEAD
-        "lerna": "3.18.3",
-        "tslint": "5.20.0",
-        "start-server-and-test": "^1.10.6"
-=======
         "lerna": "3.20.2",
-        "tslint": "6.0.0"
->>>>>>> 9ab8df7e
+        "tslint": "6.0.0",
+        "start-server-and-test": "1.10.6"
     }
 }