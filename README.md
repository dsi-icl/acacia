--- conflicted
+++ resolved
@@ -42,21 +42,21 @@
 You will need to provide database and object store connection details and will have the ability to customised other paramters. We typically recommend that you configure your secrets.
 
 ```bash
-<<<<<<< HEAD
-cp packages/itmat-interface/config.sample.json packages/itmat-interface/config.json
-cp packages/itmat-job-executor/config.sample.json packages/itmat-job-executor/config.json
-=======
 cp packages/itmat-interface/config/config.sample.json packages/itmat-interface/config/config.json
+cp packages/itmat-job-executor/config/config.sample.json packages/itmat-job-executor/config/config.json
+```
+These config files need to be editted accordingly for Mongodb database (`database{ }`) and MinIO (`objectStore{ }`).
 
-cp packages/itmat-job-executor/config/config.sample.json packages/itmat-job-executor/config/config.json
+`nodemailer{ }` in `packages/itmat-interface/config/config.json` is also required to configure for email service.
 
-cp packages/itmat-setup/config/config.sample.json packages/itmat-setup/config/config.json
->>>>>>> 77f6ca95
+### Initialise mongodb with seed data
+
+```bash
+yarn setupDatabase
 ```
 
 ### Start developing
 
-<<<<<<< HEAD
 Once all that is done, you only need to use `yarn start` to start the software in development mode.
 
 ## Credits
@@ -66,15 +66,4 @@
 ## Contributing
 Pull requests are welcome!
 See the [list of open issues](https://github.com/ideafast/ideafast-portal/issues) to get an idea of what you could work on.
-Or, if you have an awesome idea, please [create a new issue](https://github.com/ideafast/ideafast-portal/issues/new).
-=======
-## 3. Initialise mongodb with seed data
-```bash
-yarn setupDatabase
-```
-
-## 4. Start the app (access it on localhost:3000)
-```bash
-yarn start
-```
->>>>>>> 77f6ca95
+Or, if you have an awesome idea, please [create a new issue](https://github.com/ideafast/ideafast-portal/issues/new).