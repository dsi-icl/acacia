--- conflicted
+++ resolved
@@ -5,7 +5,6 @@
 [![Dependency Status](https://img.shields.io/david/ideafast/ideafast-portal.svg)](https://david-dm.org/ideafast/ideafast-portal)
 [![devDependency Status](https://img.shields.io/david/dev/ideafast/ideafast-portal.svg)](https://david-dm.org/ideafast/ideafast-portal?type=dev)
 
-<<<<<<< HEAD
 ![IDEAFast ID Generator](https://avatars3.githubusercontent.com/u/60649739?s=100&v=4)
 
 # The IDEAFast Feasibility Portal
@@ -22,15 +21,34 @@
 
 To make our life easier, we use [Yarn](https://yarnpkg.com/) a lot. Make sure you have it installed.
 
-### Start the project
+This software requires both MongoDB and MinIO to be available. Follow the installation guidelines for these software directly from their respective websites:
+- [https://docs.mongodb.com](https://docs.mongodb.com/manual/installation/)
+- [https://docs.min.io](https://docs.min.io/docs/minio-quickstart-guide.html)
 
-Building the library is easy. First run `yarn install && yarn start`, to build the application. The current application is built ontop of a system called ICL-ITMAT-Broker comprised of multiple components including :
+Both software also have easy to start docker images available for convenience.
+
+### Build the project
+
+Building the library is easy. First run `yarn install && yarn build`, to build the application. The current application is built ontop of a system called ICL-ITMAT-Broker comprised of multiple components including :
 
 - itmat-commons
 - itmat-interface
 - itmat-job-executor
 - itmat-ui-react
 - itmat-utils
+
+### Add configuration
+
+You will need to provide database and object store connection details and will have the ability to customised other paramters. We typically recommend that you configure your secrets.
+
+```bash
+cp packages/itmat-interface/config.sample.json packages/itmat-interface/config.json
+cp packages/itmat-job-executor/config.sample.json packages/itmat-job-executor/config.json
+```
+
+### Start developing
+
+Once all that is done, you only need to use `yarn start` to start the software in development mode.
 
 ## Credits
 
@@ -39,54 +57,4 @@
 ## Contributing
 Pull requests are welcome!
 See the [list of open issues](https://github.com/ideafast/ideafast-portal/issues) to get an idea of what you could work on.
-Or, if you have an awesome idea, please [create a new issue](https://github.com/ideafast/ideafast-portal/issues/new).
-=======
-To deploy the app, some programs need to be installed:
-
-## 0. Prerequisites
-### - Mongodb:
-
-Refer [this to install Mongodb](https://docs.mongodb.com/manual/installation/).
-
-A [replica set](https://docs.mongodb.com/manual/replication/) is required to run the app.
-
-You need to [deploy a Mongodb replica set](https://docs.mongodb.com/manual/tutorial/deploy-replica-set/) at your local PC.
-
-Or [convert a standalone to a replica set](https://docs.mongodb.com/manual/tutorial/convert-standalone-to-replica-set/).
-
-### - MinIO:
-
-MinIO is required for high-performance object storage. Refer [this to install MinIO](https://docs.min.io/docs/minio-quickstart-guide.html)
-
-### - Initalise the database for the app:
-
-Go to `packages/itmat-interface/src/databaseSetup` to initialise the database using the script `collectionsAndIndexes.ts`.
-
-This script needs to be editted to run the `setupDatabase` function:
-`setupDatabase(mongostr, databaseName).then(() => {});;`
-
-Where `mongostr` and `databaseName` are mongodb connection string and database name for the app, respectively.
-
-
-To start the app, run the following commands at root folder (you will have to have `yarn` installed):
-
-## 1. Install dependencies and build
-```bash
-yarn install && yarn build
-```
-
-## 2. Add your config (and edit them in your editor of choice)
-```bash
-cp packages/itmat-interface/config.sample.json packages/itmat-interface/config.json
-
-cp packages/itmat-job-executor/config.sample.json packages/itmat-job-executor/config.json
-```
-These config files need to be editted accordingly for Mongodb database (`database{ }`) and MinIO (`objectStore{ }`).
-
-`nodemailer{ }` in `packages/itmat-interface/config.json` is also required to configure for email service.
-
-## 3. Start the app (access it on localhost:3000)
-```bash
-yarn start
-```
->>>>>>> 6ca8eaf9
+Or, if you have an awesome idea, please [create a new issue](https://github.com/ideafast/ideafast-portal/issues/new).