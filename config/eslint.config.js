--- conflicted
+++ resolved
@@ -12,10 +12,6 @@
     'import',
     'jest',
     'jsx-a11y',
-<<<<<<< HEAD
-    // 'react',
-=======
->>>>>>> 519037e3
     'react-hooks',
 ];
 
