--- conflicted
+++ resolved
@@ -18,19 +18,12 @@
         node-version: ${{ matrix.node }}
     - name: Installing dependencies
       run: yarn install
-<<<<<<< HEAD
-    - name: Building packages
-      run: yarn run build
-    - name: Running unit tests
-      run: yarn run test:unit
-=======
     - name: Checking for lint
       run: yarn run lint
     - name: Building packages
       run: yarn run build
     - name: Running unit tests
       run: yarn run test
->>>>>>> 7b63052d
       env:
         CI: true
         SKIP_EMAIL_TEST: true
@@ -47,19 +40,12 @@
   #       node-version: ${{ matrix.node }}
   #   - name: Installing dependencies
   #     run: yarn install
-<<<<<<< HEAD
-  #   - name: Building packages
-  #     run: yarn run build
-  #   - name: Running unit tests
-  #     run: yarn run test:unit
-=======
   #   - name: Checking for lint
   #     run: yarn run lint
   #   - name: Building packages
   #     run: yarn run build
   #   - name: Running unit tests
   #     run: yarn run test
->>>>>>> 7b63052d
   #     env:
   #       CI: true
   #       TEST_SMTP_CRED: ${{ secrets.TEST_SMTP_CRED }}
